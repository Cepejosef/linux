/* SPDX-License-Identifier: GPL-2.0 */
#ifndef __NET_PKT_CLS_H
#define __NET_PKT_CLS_H

#include <linux/pkt_cls.h>
#include <linux/workqueue.h>
#include <net/sch_generic.h>
#include <net/act_api.h>
<<<<<<< HEAD
#include <net/flow_offload.h>
=======
>>>>>>> bb831786
#include <net/net_namespace.h>

/* TC action not accessible from user space */
#define TC_ACT_CONSUMED		(TC_ACT_VALUE_MAX + 1)

/* Basic packet classifier frontend definitions. */

struct tcf_walker {
	int	stop;
	int	skip;
	int	count;
	bool	nonempty;
	unsigned long cookie;
	int	(*fn)(struct tcf_proto *, void *node, struct tcf_walker *);
};

int register_tcf_proto_ops(struct tcf_proto_ops *ops);
int unregister_tcf_proto_ops(struct tcf_proto_ops *ops);

struct tcf_block_ext_info {
	enum flow_block_binder_type binder_type;
	tcf_chain_head_change_t *chain_head_change;
	void *chain_head_change_priv;
	u32 block_index;
};

struct tcf_block_cb;
bool tcf_queue_work(struct rcu_work *rwork, work_func_t func);

#ifdef CONFIG_NET_CLS
struct tcf_chain *tcf_chain_get_by_act(struct tcf_block *block,
				       u32 chain_index);
void tcf_chain_put_by_act(struct tcf_chain *chain);
struct tcf_chain *tcf_get_next_chain(struct tcf_block *block,
				     struct tcf_chain *chain);
struct tcf_proto *tcf_get_next_proto(struct tcf_chain *chain,
				     struct tcf_proto *tp, bool rtnl_held);
void tcf_block_netif_keep_dst(struct tcf_block *block);
int tcf_block_get(struct tcf_block **p_block,
		  struct tcf_proto __rcu **p_filter_chain, struct Qdisc *q,
		  struct netlink_ext_ack *extack);
int tcf_block_get_ext(struct tcf_block **p_block, struct Qdisc *q,
		      struct tcf_block_ext_info *ei,
		      struct netlink_ext_ack *extack);
void tcf_block_put(struct tcf_block *block);
void tcf_block_put_ext(struct tcf_block *block, struct Qdisc *q,
		       struct tcf_block_ext_info *ei);

static inline bool tcf_block_shared(struct tcf_block *block)
{
	return block->index;
}

static inline bool tcf_block_non_null_shared(struct tcf_block *block)
{
	return block && block->index;
}

static inline struct Qdisc *tcf_block_q(struct tcf_block *block)
{
	WARN_ON(tcf_block_shared(block));
	return block->q;
}

int __tc_indr_block_cb_register(struct net_device *dev, void *cb_priv,
				tc_indr_block_bind_cb_t *cb, void *cb_ident);
int tc_indr_block_cb_register(struct net_device *dev, void *cb_priv,
			      tc_indr_block_bind_cb_t *cb, void *cb_ident);
void __tc_indr_block_cb_unregister(struct net_device *dev,
				   tc_indr_block_bind_cb_t *cb, void *cb_ident);
void tc_indr_block_cb_unregister(struct net_device *dev,
				 tc_indr_block_bind_cb_t *cb, void *cb_ident);

int tcf_classify(struct sk_buff *skb, const struct tcf_proto *tp,
		 struct tcf_result *res, bool compat_mode);

#else
static inline bool tcf_block_shared(struct tcf_block *block)
{
	return false;
}

static inline bool tcf_block_non_null_shared(struct tcf_block *block)
{
	return false;
}

static inline
int tcf_block_get(struct tcf_block **p_block,
		  struct tcf_proto __rcu **p_filter_chain, struct Qdisc *q,
		  struct netlink_ext_ack *extack)
{
	return 0;
}

static inline
int tcf_block_get_ext(struct tcf_block **p_block, struct Qdisc *q,
		      struct tcf_block_ext_info *ei,
		      struct netlink_ext_ack *extack)
{
	return 0;
}

static inline void tcf_block_put(struct tcf_block *block)
{
}

static inline
void tcf_block_put_ext(struct tcf_block *block, struct Qdisc *q,
		       struct tcf_block_ext_info *ei)
{
}

static inline struct Qdisc *tcf_block_q(struct tcf_block *block)
{
	return NULL;
}

static inline
int tc_setup_cb_block_register(struct tcf_block *block, flow_setup_cb_t *cb,
			       void *cb_priv)
{
	return 0;
}

static inline
void tc_setup_cb_block_unregister(struct tcf_block *block, flow_setup_cb_t *cb,
				  void *cb_priv)
{
}

static inline
int __tc_indr_block_cb_register(struct net_device *dev, void *cb_priv,
				tc_indr_block_bind_cb_t *cb, void *cb_ident)
{
	return 0;
}

static inline
int tc_indr_block_cb_register(struct net_device *dev, void *cb_priv,
			      tc_indr_block_bind_cb_t *cb, void *cb_ident)
{
	return 0;
}

static inline
void __tc_indr_block_cb_unregister(struct net_device *dev,
				   tc_indr_block_bind_cb_t *cb, void *cb_ident)
{
}

static inline
void tc_indr_block_cb_unregister(struct net_device *dev,
				 tc_indr_block_bind_cb_t *cb, void *cb_ident)
{
}

static inline int tcf_classify(struct sk_buff *skb, const struct tcf_proto *tp,
			       struct tcf_result *res, bool compat_mode)
{
	return TC_ACT_UNSPEC;
}
#endif

static inline unsigned long
__cls_set_class(unsigned long *clp, unsigned long cl)
{
	return xchg(clp, cl);
}

static inline unsigned long
cls_set_class(struct Qdisc *q, unsigned long *clp, unsigned long cl)
{
	unsigned long old_cl;

	sch_tree_lock(q);
	old_cl = __cls_set_class(clp, cl);
	sch_tree_unlock(q);
	return old_cl;
}

static inline void
tcf_bind_filter(struct tcf_proto *tp, struct tcf_result *r, unsigned long base)
{
	struct Qdisc *q = tp->chain->block->q;
	unsigned long cl;

	/* Check q as it is not set for shared blocks. In that case,
	 * setting class is not supported.
	 */
	if (!q)
		return;
	cl = q->ops->cl_ops->bind_tcf(q, base, r->classid);
	cl = cls_set_class(q, &r->class, cl);
	if (cl)
		q->ops->cl_ops->unbind_tcf(q, cl);
}

static inline void
tcf_unbind_filter(struct tcf_proto *tp, struct tcf_result *r)
{
	struct Qdisc *q = tp->chain->block->q;
	unsigned long cl;

	if (!q)
		return;
	if ((cl = __cls_set_class(&r->class, 0)) != 0)
		q->ops->cl_ops->unbind_tcf(q, cl);
}

struct tcf_exts {
#ifdef CONFIG_NET_CLS_ACT
	__u32	type; /* for backward compat(TCA_OLD_COMPAT) */
	int nr_actions;
	struct tc_action **actions;
	struct net *net;
#endif
	/* Map to export classifier specific extension TLV types to the
	 * generic extensions API. Unsupported extensions must be set to 0.
	 */
	int action;
	int police;
};

static inline int tcf_exts_init(struct tcf_exts *exts, struct net *net,
				int action, int police)
{
#ifdef CONFIG_NET_CLS_ACT
	exts->type = 0;
	exts->nr_actions = 0;
	exts->net = net;
	exts->actions = kcalloc(TCA_ACT_MAX_PRIO, sizeof(struct tc_action *),
				GFP_KERNEL);
	if (!exts->actions)
		return -ENOMEM;
#endif
	exts->action = action;
	exts->police = police;
	return 0;
}

/* Return false if the netns is being destroyed in cleanup_net(). Callers
 * need to do cleanup synchronously in this case, otherwise may race with
 * tc_action_net_exit(). Return true for other cases.
 */
static inline bool tcf_exts_get_net(struct tcf_exts *exts)
{
#ifdef CONFIG_NET_CLS_ACT
	exts->net = maybe_get_net(exts->net);
	return exts->net != NULL;
#else
	return true;
#endif
}

static inline void tcf_exts_put_net(struct tcf_exts *exts)
{
#ifdef CONFIG_NET_CLS_ACT
	if (exts->net)
		put_net(exts->net);
#endif
}

#ifdef CONFIG_NET_CLS_ACT
#define tcf_exts_for_each_action(i, a, exts) \
	for (i = 0; i < TCA_ACT_MAX_PRIO && ((a) = (exts)->actions[i]); i++)
#else
#define tcf_exts_for_each_action(i, a, exts) \
	for (; 0; (void)(i), (void)(a), (void)(exts))
#endif

static inline void
tcf_exts_stats_update(const struct tcf_exts *exts,
		      u64 bytes, u64 packets, u64 lastuse)
{
#ifdef CONFIG_NET_CLS_ACT
	int i;

	preempt_disable();

	for (i = 0; i < exts->nr_actions; i++) {
		struct tc_action *a = exts->actions[i];

		tcf_action_stats_update(a, bytes, packets, lastuse, true);
	}

	preempt_enable();
#endif
}

/**
 * tcf_exts_has_actions - check if at least one action is present
 * @exts: tc filter extensions handle
 *
 * Returns true if at least one action is present.
 */
static inline bool tcf_exts_has_actions(struct tcf_exts *exts)
{
#ifdef CONFIG_NET_CLS_ACT
	return exts->nr_actions;
#else
	return false;
#endif
}

/**
 * tcf_exts_exec - execute tc filter extensions
 * @skb: socket buffer
 * @exts: tc filter extensions handle
 * @res: desired result
 *
 * Executes all configured extensions. Returns TC_ACT_OK on a normal execution,
 * a negative number if the filter must be considered unmatched or
 * a positive action code (TC_ACT_*) which must be returned to the
 * underlying layer.
 */
static inline int
tcf_exts_exec(struct sk_buff *skb, struct tcf_exts *exts,
	      struct tcf_result *res)
{
#ifdef CONFIG_NET_CLS_ACT
	return tcf_action_exec(skb, exts->actions, exts->nr_actions, res);
#endif
	return TC_ACT_OK;
}

int tcf_exts_validate(struct net *net, struct tcf_proto *tp,
		      struct nlattr **tb, struct nlattr *rate_tlv,
		      struct tcf_exts *exts, bool ovr, bool rtnl_held,
		      struct netlink_ext_ack *extack);
void tcf_exts_destroy(struct tcf_exts *exts);
void tcf_exts_change(struct tcf_exts *dst, struct tcf_exts *src);
int tcf_exts_dump(struct sk_buff *skb, struct tcf_exts *exts);
int tcf_exts_dump_stats(struct sk_buff *skb, struct tcf_exts *exts);

/**
 * struct tcf_pkt_info - packet information
 */
struct tcf_pkt_info {
	unsigned char *		ptr;
	int			nexthdr;
};

#ifdef CONFIG_NET_EMATCH

struct tcf_ematch_ops;

/**
 * struct tcf_ematch - extended match (ematch)
 * 
 * @matchid: identifier to allow userspace to reidentify a match
 * @flags: flags specifying attributes and the relation to other matches
 * @ops: the operations lookup table of the corresponding ematch module
 * @datalen: length of the ematch specific configuration data
 * @data: ematch specific data
 */
struct tcf_ematch {
	struct tcf_ematch_ops * ops;
	unsigned long		data;
	unsigned int		datalen;
	u16			matchid;
	u16			flags;
	struct net		*net;
};

static inline int tcf_em_is_container(struct tcf_ematch *em)
{
	return !em->ops;
}

static inline int tcf_em_is_simple(struct tcf_ematch *em)
{
	return em->flags & TCF_EM_SIMPLE;
}

static inline int tcf_em_is_inverted(struct tcf_ematch *em)
{
	return em->flags & TCF_EM_INVERT;
}

static inline int tcf_em_last_match(struct tcf_ematch *em)
{
	return (em->flags & TCF_EM_REL_MASK) == TCF_EM_REL_END;
}

static inline int tcf_em_early_end(struct tcf_ematch *em, int result)
{
	if (tcf_em_last_match(em))
		return 1;

	if (result == 0 && em->flags & TCF_EM_REL_AND)
		return 1;

	if (result != 0 && em->flags & TCF_EM_REL_OR)
		return 1;

	return 0;
}
	
/**
 * struct tcf_ematch_tree - ematch tree handle
 *
 * @hdr: ematch tree header supplied by userspace
 * @matches: array of ematches
 */
struct tcf_ematch_tree {
	struct tcf_ematch_tree_hdr hdr;
	struct tcf_ematch *	matches;
	
};

/**
 * struct tcf_ematch_ops - ematch module operations
 * 
 * @kind: identifier (kind) of this ematch module
 * @datalen: length of expected configuration data (optional)
 * @change: called during validation (optional)
 * @match: called during ematch tree evaluation, must return 1/0
 * @destroy: called during destroyage (optional)
 * @dump: called during dumping process (optional)
 * @owner: owner, must be set to THIS_MODULE
 * @link: link to previous/next ematch module (internal use)
 */
struct tcf_ematch_ops {
	int			kind;
	int			datalen;
	int			(*change)(struct net *net, void *,
					  int, struct tcf_ematch *);
	int			(*match)(struct sk_buff *, struct tcf_ematch *,
					 struct tcf_pkt_info *);
	void			(*destroy)(struct tcf_ematch *);
	int			(*dump)(struct sk_buff *, struct tcf_ematch *);
	struct module		*owner;
	struct list_head	link;
};

int tcf_em_register(struct tcf_ematch_ops *);
void tcf_em_unregister(struct tcf_ematch_ops *);
int tcf_em_tree_validate(struct tcf_proto *, struct nlattr *,
			 struct tcf_ematch_tree *);
void tcf_em_tree_destroy(struct tcf_ematch_tree *);
int tcf_em_tree_dump(struct sk_buff *, struct tcf_ematch_tree *, int);
int __tcf_em_tree_match(struct sk_buff *, struct tcf_ematch_tree *,
			struct tcf_pkt_info *);

/**
 * tcf_em_tree_match - evaulate an ematch tree
 *
 * @skb: socket buffer of the packet in question
 * @tree: ematch tree to be used for evaluation
 * @info: packet information examined by classifier
 *
 * This function matches @skb against the ematch tree in @tree by going
 * through all ematches respecting their logic relations returning
 * as soon as the result is obvious.
 *
 * Returns 1 if the ematch tree as-one matches, no ematches are configured
 * or ematch is not enabled in the kernel, otherwise 0 is returned.
 */
static inline int tcf_em_tree_match(struct sk_buff *skb,
				    struct tcf_ematch_tree *tree,
				    struct tcf_pkt_info *info)
{
	if (tree->hdr.nmatches)
		return __tcf_em_tree_match(skb, tree, info);
	else
		return 1;
}

#define MODULE_ALIAS_TCF_EMATCH(kind)	MODULE_ALIAS("ematch-kind-" __stringify(kind))

#else /* CONFIG_NET_EMATCH */

struct tcf_ematch_tree {
};

#define tcf_em_tree_validate(tp, tb, t) ((void)(t), 0)
#define tcf_em_tree_destroy(t) do { (void)(t); } while(0)
#define tcf_em_tree_dump(skb, t, tlv) (0)
#define tcf_em_tree_match(skb, t, info) ((void)(info), 1)

#endif /* CONFIG_NET_EMATCH */

static inline unsigned char * tcf_get_base_ptr(struct sk_buff *skb, int layer)
{
	switch (layer) {
		case TCF_LAYER_LINK:
			return skb_mac_header(skb);
		case TCF_LAYER_NETWORK:
			return skb_network_header(skb);
		case TCF_LAYER_TRANSPORT:
			return skb_transport_header(skb);
	}

	return NULL;
}

static inline int tcf_valid_offset(const struct sk_buff *skb,
				   const unsigned char *ptr, const int len)
{
	return likely((ptr + len) <= skb_tail_pointer(skb) &&
		      ptr >= skb->head &&
		      (ptr <= (ptr + len)));
}

static inline int
tcf_change_indev(struct net *net, struct nlattr *indev_tlv,
		 struct netlink_ext_ack *extack)
{
	char indev[IFNAMSIZ];
	struct net_device *dev;

	if (nla_strlcpy(indev, indev_tlv, IFNAMSIZ) >= IFNAMSIZ) {
		NL_SET_ERR_MSG(extack, "Interface name too long");
		return -EINVAL;
	}
	dev = __dev_get_by_name(net, indev);
	if (!dev)
		return -ENODEV;
	return dev->ifindex;
}

static inline bool
tcf_match_indev(struct sk_buff *skb, int ifindex)
{
	if (!ifindex)
		return true;
	if  (!skb->skb_iif)
		return false;
	return ifindex == skb->skb_iif;
}

int tc_setup_flow_action(struct flow_action *flow_action,
			 const struct tcf_exts *exts);
int tc_setup_cb_call(struct tcf_block *block, enum tc_setup_type type,
		     void *type_data, bool err_stop);
unsigned int tcf_exts_num_actions(struct tcf_exts *exts);

struct tc_cls_u32_knode {
	struct tcf_exts *exts;
	struct tcf_result *res;
	struct tc_u32_sel *sel;
	u32 handle;
	u32 val;
	u32 mask;
	u32 link_handle;
	u8 fshift;
};

struct tc_cls_u32_hnode {
	u32 handle;
	u32 prio;
	unsigned int divisor;
};

enum tc_clsu32_command {
	TC_CLSU32_NEW_KNODE,
	TC_CLSU32_REPLACE_KNODE,
	TC_CLSU32_DELETE_KNODE,
	TC_CLSU32_NEW_HNODE,
	TC_CLSU32_REPLACE_HNODE,
	TC_CLSU32_DELETE_HNODE,
};

struct tc_cls_u32_offload {
	struct flow_cls_common_offload common;
	/* knode values */
	enum tc_clsu32_command command;
	union {
		struct tc_cls_u32_knode knode;
		struct tc_cls_u32_hnode hnode;
	};
};

static inline bool tc_can_offload(const struct net_device *dev)
{
	return dev->features & NETIF_F_HW_TC;
}

static inline bool tc_can_offload_extack(const struct net_device *dev,
					 struct netlink_ext_ack *extack)
{
	bool can = tc_can_offload(dev);

	if (!can)
		NL_SET_ERR_MSG(extack, "TC offload is disabled on net device");

	return can;
}

static inline bool
tc_cls_can_offload_and_chain0(const struct net_device *dev,
			      struct flow_cls_common_offload *common)
{
	if (!tc_can_offload_extack(dev, common->extack))
		return false;
	if (common->chain_index) {
		NL_SET_ERR_MSG(common->extack,
			       "Driver supports only offload of chain 0");
		return false;
	}
	return true;
}

static inline bool tc_skip_hw(u32 flags)
{
	return (flags & TCA_CLS_FLAGS_SKIP_HW) ? true : false;
}

static inline bool tc_skip_sw(u32 flags)
{
	return (flags & TCA_CLS_FLAGS_SKIP_SW) ? true : false;
}

/* SKIP_HW and SKIP_SW are mutually exclusive flags. */
static inline bool tc_flags_valid(u32 flags)
{
	if (flags & ~(TCA_CLS_FLAGS_SKIP_HW | TCA_CLS_FLAGS_SKIP_SW |
		      TCA_CLS_FLAGS_VERBOSE))
		return false;

	flags &= TCA_CLS_FLAGS_SKIP_HW | TCA_CLS_FLAGS_SKIP_SW;
	if (!(flags ^ (TCA_CLS_FLAGS_SKIP_HW | TCA_CLS_FLAGS_SKIP_SW)))
		return false;

	return true;
}

static inline bool tc_in_hw(u32 flags)
{
	return (flags & TCA_CLS_FLAGS_IN_HW) ? true : false;
}

static inline void
tc_cls_common_offload_init(struct flow_cls_common_offload *cls_common,
			   const struct tcf_proto *tp, u32 flags,
			   struct netlink_ext_ack *extack)
{
	cls_common->chain_index = tp->chain->index;
	cls_common->protocol = tp->protocol;
	cls_common->prio = tp->prio >> 16;
	if (tc_skip_sw(flags) || flags & TCA_CLS_FLAGS_VERBOSE)
		cls_common->extack = extack;
}

enum tc_matchall_command {
	TC_CLSMATCHALL_REPLACE,
	TC_CLSMATCHALL_DESTROY,
	TC_CLSMATCHALL_STATS,
};

struct tc_cls_matchall_offload {
	struct flow_cls_common_offload common;
	enum tc_matchall_command command;
	struct flow_rule *rule;
	struct flow_stats stats;
	unsigned long cookie;
};

enum tc_clsbpf_command {
	TC_CLSBPF_OFFLOAD,
	TC_CLSBPF_STATS,
};

struct tc_cls_bpf_offload {
	struct flow_cls_common_offload common;
	enum tc_clsbpf_command command;
	struct tcf_exts *exts;
	struct bpf_prog *prog;
	struct bpf_prog *oldprog;
	const char *name;
	bool exts_integrated;
};

struct tc_mqprio_qopt_offload {
	/* struct tc_mqprio_qopt must always be the first element */
	struct tc_mqprio_qopt qopt;
	u16 mode;
	u16 shaper;
	u32 flags;
	u64 min_rate[TC_QOPT_MAX_QUEUE];
	u64 max_rate[TC_QOPT_MAX_QUEUE];
};

/* This structure holds cookie structure that is passed from user
 * to the kernel for actions and classifiers
 */
struct tc_cookie {
	u8  *data;
	u32 len;
	struct rcu_head rcu;
};

struct tc_qopt_offload_stats {
	struct gnet_stats_basic_packed *bstats;
	struct gnet_stats_queue *qstats;
};

enum tc_mq_command {
	TC_MQ_CREATE,
	TC_MQ_DESTROY,
	TC_MQ_STATS,
	TC_MQ_GRAFT,
};

struct tc_mq_opt_offload_graft_params {
	unsigned long queue;
	u32 child_handle;
};

struct tc_mq_qopt_offload {
	enum tc_mq_command command;
	u32 handle;
	union {
		struct tc_qopt_offload_stats stats;
		struct tc_mq_opt_offload_graft_params graft_params;
	};
};

enum tc_red_command {
	TC_RED_REPLACE,
	TC_RED_DESTROY,
	TC_RED_STATS,
	TC_RED_XSTATS,
	TC_RED_GRAFT,
};

struct tc_red_qopt_offload_params {
	u32 min;
	u32 max;
	u32 probability;
	u32 limit;
	bool is_ecn;
	bool is_harddrop;
	struct gnet_stats_queue *qstats;
};

struct tc_red_qopt_offload {
	enum tc_red_command command;
	u32 handle;
	u32 parent;
	union {
		struct tc_red_qopt_offload_params set;
		struct tc_qopt_offload_stats stats;
		struct red_stats *xstats;
		u32 child_handle;
	};
};

enum tc_gred_command {
	TC_GRED_REPLACE,
	TC_GRED_DESTROY,
	TC_GRED_STATS,
};

struct tc_gred_vq_qopt_offload_params {
	bool present;
	u32 limit;
	u32 prio;
	u32 min;
	u32 max;
	bool is_ecn;
	bool is_harddrop;
	u32 probability;
	/* Only need backlog, see struct tc_prio_qopt_offload_params */
	u32 *backlog;
};

struct tc_gred_qopt_offload_params {
	bool grio_on;
	bool wred_on;
	unsigned int dp_cnt;
	unsigned int dp_def;
	struct gnet_stats_queue *qstats;
	struct tc_gred_vq_qopt_offload_params tab[MAX_DPs];
};

struct tc_gred_qopt_offload_stats {
	struct gnet_stats_basic_packed bstats[MAX_DPs];
	struct gnet_stats_queue qstats[MAX_DPs];
	struct red_stats *xstats[MAX_DPs];
};

struct tc_gred_qopt_offload {
	enum tc_gred_command command;
	u32 handle;
	u32 parent;
	union {
		struct tc_gred_qopt_offload_params set;
		struct tc_gred_qopt_offload_stats stats;
	};
};

enum tc_prio_command {
	TC_PRIO_REPLACE,
	TC_PRIO_DESTROY,
	TC_PRIO_STATS,
	TC_PRIO_GRAFT,
};

struct tc_prio_qopt_offload_params {
	int bands;
	u8 priomap[TC_PRIO_MAX + 1];
	/* In case that a prio qdisc is offloaded and now is changed to a
	 * non-offloadedable config, it needs to update the backlog & qlen
	 * values to negate the HW backlog & qlen values (and only them).
	 */
	struct gnet_stats_queue *qstats;
};

struct tc_prio_qopt_offload_graft_params {
	u8 band;
	u32 child_handle;
};

struct tc_prio_qopt_offload {
	enum tc_prio_command command;
	u32 handle;
	u32 parent;
	union {
		struct tc_prio_qopt_offload_params replace_params;
		struct tc_qopt_offload_stats stats;
		struct tc_prio_qopt_offload_graft_params graft_params;
	};
};

enum tc_root_command {
	TC_ROOT_GRAFT,
};

struct tc_root_qopt_offload {
	enum tc_root_command command;
	u32 handle;
	bool ingress;
};

#endif<|MERGE_RESOLUTION|>--- conflicted
+++ resolved
@@ -6,10 +6,6 @@
 #include <linux/workqueue.h>
 #include <net/sch_generic.h>
 #include <net/act_api.h>
-<<<<<<< HEAD
-#include <net/flow_offload.h>
-=======
->>>>>>> bb831786
 #include <net/net_namespace.h>
 
 /* TC action not accessible from user space */
