// SPDX-License-Identifier: GPL-2.0
/*
 * linux/kernel/seccomp.c
 *
 * Copyright 2004-2005  Andrea Arcangeli <andrea@cpushare.com>
 *
 * Copyright (C) 2012 Google, Inc.
 * Will Drewry <wad@chromium.org>
 *
 * This defines a simple but solid secure-computing facility.
 *
 * Mode 1 uses a fixed list of allowed system calls.
 * Mode 2 allows user-defined system call filters in the form
 *        of Berkeley Packet Filters/Linux Socket Filters.
 */

#include <linux/refcount.h>
#include <linux/audit.h>
#include <linux/compat.h>
#include <linux/coredump.h>
#include <linux/kmemleak.h>
#include <linux/nospec.h>
#include <linux/prctl.h>
#include <linux/sched.h>
#include <linux/sched/task_stack.h>
#include <linux/seccomp.h>
#include <linux/slab.h>
#include <linux/syscalls.h>
#include <linux/sysctl.h>

/* Not exposed in headers: strictly internal use only. */
#define SECCOMP_MODE_DEAD	(SECCOMP_MODE_FILTER + 1)

#ifdef CONFIG_HAVE_ARCH_SECCOMP_FILTER
#include <asm/syscall.h>
#endif

#ifdef CONFIG_SECCOMP_FILTER
#include <linux/file.h>
#include <linux/filter.h>
#include <linux/pid.h>
#include <linux/ptrace.h>
#include <linux/capability.h>
#include <linux/tracehook.h>
#include <linux/uaccess.h>
#include <linux/anon_inodes.h>

/*
 * When SECCOMP_IOCTL_NOTIF_ID_VALID was first introduced, it had the
 * wrong direction flag in the ioctl number. This is the broken one,
 * which the kernel needs to keep supporting until all userspaces stop
 * using the wrong command number.
 */
#define SECCOMP_IOCTL_NOTIF_ID_VALID_WRONG_DIR	SECCOMP_IOR(2, __u64)

enum notify_state {
	SECCOMP_NOTIFY_INIT,
	SECCOMP_NOTIFY_SENT,
	SECCOMP_NOTIFY_REPLIED,
};

struct seccomp_knotif {
	/* The struct pid of the task whose filter triggered the notification */
	struct task_struct *task;

	/* The "cookie" for this request; this is unique for this filter. */
	u64 id;

	/*
	 * The seccomp data. This pointer is valid the entire time this
	 * notification is active, since it comes from __seccomp_filter which
	 * eclipses the entire lifecycle here.
	 */
	const struct seccomp_data *data;

	/*
	 * Notification states. When SECCOMP_RET_USER_NOTIF is returned, a
	 * struct seccomp_knotif is created and starts out in INIT. Once the
	 * handler reads the notification off of an FD, it transitions to SENT.
	 * If a signal is received the state transitions back to INIT and
	 * another message is sent. When the userspace handler replies, state
	 * transitions to REPLIED.
	 */
	enum notify_state state;

	/* The return values, only valid when in SECCOMP_NOTIFY_REPLIED */
	int error;
	long val;

	/* Signals when this has entered SECCOMP_NOTIFY_REPLIED */
	struct completion ready;

	struct list_head list;
};

/**
 * struct notification - container for seccomp userspace notifications. Since
 * most seccomp filters will not have notification listeners attached and this
 * structure is fairly large, we store the notification-specific stuff in a
 * separate structure.
 *
 * @request: A semaphore that users of this notification can wait on for
 *           changes. Actual reads and writes are still controlled with
 *           filter->notify_lock.
 * @next_id: The id of the next request.
 * @notifications: A list of struct seccomp_knotif elements.
 * @wqh: A wait queue for poll.
 */
struct notification {
	struct semaphore request;
	u64 next_id;
	struct list_head notifications;
	wait_queue_head_t wqh;
};

/**
 * struct seccomp_filter - container for seccomp BPF programs
 *
 * @usage: reference count to manage the object lifetime.
 *         get/put helpers should be used when accessing an instance
 *         outside of a lifetime-guarded section.  In general, this
 *         is only needed for handling filters shared across tasks.
 * @log: true if all actions except for SECCOMP_RET_ALLOW should be logged
 * @prev: points to a previously installed, or inherited, filter
 * @prog: the BPF program to evaluate
 * @notif: the struct that holds all notification related information
 * @notify_lock: A lock for all notification-related accesses.
 *
 * seccomp_filter objects are organized in a tree linked via the @prev
 * pointer.  For any task, it appears to be a singly-linked list starting
 * with current->seccomp.filter, the most recently attached or inherited filter.
 * However, multiple filters may share a @prev node, by way of fork(), which
 * results in a unidirectional tree existing in memory.  This is similar to
 * how namespaces work.
 *
 * seccomp_filter objects should never be modified after being attached
 * to a task_struct (other than @usage).
 */
struct seccomp_filter {
	refcount_t usage;
	bool log;
	struct seccomp_filter *prev;
	struct bpf_prog *prog;
	struct notification *notif;
	struct mutex notify_lock;
};

/* Limit any path through the tree to 256KB worth of instructions. */
#define MAX_INSNS_PER_PATH ((1 << 18) / sizeof(struct sock_filter))

/*
 * Endianness is explicitly ignored and left for BPF program authors to manage
 * as per the specific architecture.
 */
static void populate_seccomp_data(struct seccomp_data *sd)
{
	struct task_struct *task = current;
	struct pt_regs *regs = task_pt_regs(task);
	unsigned long args[6];

	sd->nr = syscall_get_nr(task, regs);
	sd->arch = syscall_get_arch(task);
	syscall_get_arguments(task, regs, args);
	sd->args[0] = args[0];
	sd->args[1] = args[1];
	sd->args[2] = args[2];
	sd->args[3] = args[3];
	sd->args[4] = args[4];
	sd->args[5] = args[5];
	sd->instruction_pointer = KSTK_EIP(task);
}

/**
 *  seccomp_log_violation - log detailed information when a seccomp violation occurs
 *  @action: the action that triggered the seccomp violation, e.g. kill
 *  @sd: the seccomp data at the time of the violation, i.e. regs, arch, ip
 */

static void seccomp_log_violation(const char *action,
				  const struct seccomp_data *sd)
{
	char name[sizeof(current->comm)];
	const struct cred *cred;
	struct file *exe_file;
	struct seccomp_data sd_local;
	char *exe_path = NULL;
	const char *path = "(null)";
	const size_t epath_len = PATH_MAX + strlen(" (deleted)") + 1;

	get_task_comm(name, current);
	cred = current_cred();

	if (unlikely(sd == NULL)) {
		populate_seccomp_data(&sd_local);
		sd = &sd_local;
	}

	if (unlikely(current->mm == NULL)) {
		goto logit;
	}

	exe_path = kmalloc(epath_len, GFP_KERNEL);
	if (unlikely(exe_path == NULL)) {
		goto logit;
	}

	exe_file = get_mm_exe_file(current->mm);
	if (unlikely(exe_file == NULL)) {
		goto logit;
	}

	path = (const char *)d_path(&exe_file->f_path, exe_path, epath_len);
	if (unlikely(IS_ERR(path))) {
		path = "(null)";
	}

	fput(exe_file);

logit:
	pr_err_ratelimited("seccomp: %s: uid=%d gid=%d pid=%d comm=\"%s\" exe=\"%s\" syscall=%d "
	    "arg0=%zu arg1=%zu arg2=%zu arg3=%zu arg4=%zu arg5=%zu",
	    action,
	    from_kuid(&init_user_ns, cred->uid),
	    from_kgid(&init_user_ns, cred->gid),
	    task_pid_nr(current),
	    name,
	    path,
	    sd->nr,
	    (size_t)sd->args[0],
	    (size_t)sd->args[1],
	    (size_t)sd->args[2],
	    (size_t)sd->args[3],
	    (size_t)sd->args[4],
	    (size_t)sd->args[5]);

	kfree(exe_path);
}


/**
 *	seccomp_check_filter - verify seccomp filter code
 *	@filter: filter to verify
 *	@flen: length of filter
 *
 * Takes a previously checked filter (by bpf_check_classic) and
 * redirects all filter code that loads struct sk_buff data
 * and related data through seccomp_bpf_load.  It also
 * enforces length and alignment checking of those loads.
 *
 * Returns 0 if the rule set is legal or -EINVAL if not.
 */
static int seccomp_check_filter(struct sock_filter *filter, unsigned int flen)
{
	int pc;
	for (pc = 0; pc < flen; pc++) {
		struct sock_filter *ftest = &filter[pc];
		u16 code = ftest->code;
		u32 k = ftest->k;

		switch (code) {
		case BPF_LD | BPF_W | BPF_ABS:
			ftest->code = BPF_LDX | BPF_W | BPF_ABS;
			/* 32-bit aligned and not out of bounds. */
			if (k >= sizeof(struct seccomp_data) || k & 3)
				return -EINVAL;
			continue;
		case BPF_LD | BPF_W | BPF_LEN:
			ftest->code = BPF_LD | BPF_IMM;
			ftest->k = sizeof(struct seccomp_data);
			continue;
		case BPF_LDX | BPF_W | BPF_LEN:
			ftest->code = BPF_LDX | BPF_IMM;
			ftest->k = sizeof(struct seccomp_data);
			continue;
		/* Explicitly include allowed calls. */
		case BPF_RET | BPF_K:
		case BPF_RET | BPF_A:
		case BPF_ALU | BPF_ADD | BPF_K:
		case BPF_ALU | BPF_ADD | BPF_X:
		case BPF_ALU | BPF_SUB | BPF_K:
		case BPF_ALU | BPF_SUB | BPF_X:
		case BPF_ALU | BPF_MUL | BPF_K:
		case BPF_ALU | BPF_MUL | BPF_X:
		case BPF_ALU | BPF_DIV | BPF_K:
		case BPF_ALU | BPF_DIV | BPF_X:
		case BPF_ALU | BPF_AND | BPF_K:
		case BPF_ALU | BPF_AND | BPF_X:
		case BPF_ALU | BPF_OR | BPF_K:
		case BPF_ALU | BPF_OR | BPF_X:
		case BPF_ALU | BPF_XOR | BPF_K:
		case BPF_ALU | BPF_XOR | BPF_X:
		case BPF_ALU | BPF_LSH | BPF_K:
		case BPF_ALU | BPF_LSH | BPF_X:
		case BPF_ALU | BPF_RSH | BPF_K:
		case BPF_ALU | BPF_RSH | BPF_X:
		case BPF_ALU | BPF_NEG:
		case BPF_LD | BPF_IMM:
		case BPF_LDX | BPF_IMM:
		case BPF_MISC | BPF_TAX:
		case BPF_MISC | BPF_TXA:
		case BPF_LD | BPF_MEM:
		case BPF_LDX | BPF_MEM:
		case BPF_ST:
		case BPF_STX:
		case BPF_JMP | BPF_JA:
		case BPF_JMP | BPF_JEQ | BPF_K:
		case BPF_JMP | BPF_JEQ | BPF_X:
		case BPF_JMP | BPF_JGE | BPF_K:
		case BPF_JMP | BPF_JGE | BPF_X:
		case BPF_JMP | BPF_JGT | BPF_K:
		case BPF_JMP | BPF_JGT | BPF_X:
		case BPF_JMP | BPF_JSET | BPF_K:
		case BPF_JMP | BPF_JSET | BPF_X:
			continue;
		default:
			return -EINVAL;
		}
	}
	return 0;
}

/**
 * seccomp_run_filters - evaluates all seccomp filters against @sd
 * @sd: optional seccomp data to be passed to filters
 * @match: stores struct seccomp_filter that resulted in the return value,
 *         unless filter returned SECCOMP_RET_ALLOW, in which case it will
 *         be unchanged.
 *
 * Returns valid seccomp BPF response codes.
 */
#define ACTION_ONLY(ret) ((s32)((ret) & (SECCOMP_RET_ACTION_FULL)))
static u32 seccomp_run_filters(const struct seccomp_data *sd,
			       struct seccomp_filter **match)
{
	u32 ret = SECCOMP_RET_ALLOW;
	/* Make sure cross-thread synced filter points somewhere sane. */
	struct seccomp_filter *f =
			READ_ONCE(current->seccomp.filter);

	/* Ensure unexpected behavior doesn't result in failing open. */
	if (WARN_ON(f == NULL))
		return SECCOMP_RET_KILL_PROCESS;

	/*
	 * All filters in the list are evaluated and the lowest BPF return
	 * value always takes priority (ignoring the DATA).
	 */
	preempt_disable();
	for (; f; f = f->prev) {
		u32 cur_ret = BPF_PROG_RUN(f->prog, sd);

		if (ACTION_ONLY(cur_ret) < ACTION_ONLY(ret)) {
			ret = cur_ret;
			*match = f;
		}
	}
	preempt_enable();
	return ret;
}
#endif /* CONFIG_SECCOMP_FILTER */

static inline bool seccomp_may_assign_mode(unsigned long seccomp_mode)
{
	assert_spin_locked(&current->sighand->siglock);

	if (current->seccomp.mode && current->seccomp.mode != seccomp_mode)
		return false;

	return true;
}

void __weak arch_seccomp_spec_mitigate(struct task_struct *task) { }

static inline void seccomp_assign_mode(struct task_struct *task,
				       unsigned long seccomp_mode,
				       unsigned long flags)
{
	assert_spin_locked(&task->sighand->siglock);

	task->seccomp.mode = seccomp_mode;
	/*
	 * Make sure TIF_SECCOMP cannot be set before the mode (and
	 * filter) is set.
	 */
	smp_mb__before_atomic();
	/* Assume default seccomp processes want spec flaw mitigation. */
	if ((flags & SECCOMP_FILTER_FLAG_SPEC_ALLOW) == 0)
		arch_seccomp_spec_mitigate(task);
	set_tsk_thread_flag(task, TIF_SECCOMP);
}

#ifdef CONFIG_SECCOMP_FILTER
/* Returns 1 if the parent is an ancestor of the child. */
static int is_ancestor(struct seccomp_filter *parent,
		       struct seccomp_filter *child)
{
	/* NULL is the root ancestor. */
	if (parent == NULL)
		return 1;
	for (; child; child = child->prev)
		if (child == parent)
			return 1;
	return 0;
}

/**
 * seccomp_can_sync_threads: checks if all threads can be synchronized
 *
 * Expects sighand and cred_guard_mutex locks to be held.
 *
 * Returns 0 on success, -ve on error, or the pid of a thread which was
 * either not in the correct seccomp mode or did not have an ancestral
 * seccomp filter.
 */
static inline pid_t seccomp_can_sync_threads(void)
{
	struct task_struct *thread, *caller;

	BUG_ON(!mutex_is_locked(&current->signal->cred_guard_mutex));
	assert_spin_locked(&current->sighand->siglock);

	/* Validate all threads being eligible for synchronization. */
	caller = current;
	for_each_thread(caller, thread) {
		pid_t failed;

		/* Skip current, since it is initiating the sync. */
		if (thread == caller)
			continue;

		if (thread->seccomp.mode == SECCOMP_MODE_DISABLED ||
		    (thread->seccomp.mode == SECCOMP_MODE_FILTER &&
		     is_ancestor(thread->seccomp.filter,
				 caller->seccomp.filter)))
			continue;

		/* Return the first thread that cannot be synchronized. */
		failed = task_pid_vnr(thread);
		/* If the pid cannot be resolved, then return -ESRCH */
		if (WARN_ON(failed == 0))
			failed = -ESRCH;
		return failed;
	}

	return 0;
}

/**
 * seccomp_sync_threads: sets all threads to use current's filter
 *
 * Expects sighand and cred_guard_mutex locks to be held, and for
 * seccomp_can_sync_threads() to have returned success already
 * without dropping the locks.
 *
 */
static inline void seccomp_sync_threads(unsigned long flags)
{
	struct task_struct *thread, *caller;

	BUG_ON(!mutex_is_locked(&current->signal->cred_guard_mutex));
	assert_spin_locked(&current->sighand->siglock);

	/* Synchronize all threads. */
	caller = current;
	for_each_thread(caller, thread) {
		/* Skip current, since it needs no changes. */
		if (thread == caller)
			continue;

		/* Get a task reference for the new leaf node. */
		get_seccomp_filter(caller);
		/*
		 * Drop the task reference to the shared ancestor since
		 * current's path will hold a reference.  (This also
		 * allows a put before the assignment.)
		 */
		put_seccomp_filter(thread);
		smp_store_release(&thread->seccomp.filter,
				  caller->seccomp.filter);

		/*
		 * Don't let an unprivileged task work around
		 * the no_new_privs restriction by creating
		 * a thread that sets it up, enters seccomp,
		 * then dies.
		 */
		if (task_no_new_privs(caller))
			task_set_no_new_privs(thread);

		/*
		 * Opt the other thread into seccomp if needed.
		 * As threads are considered to be trust-realm
		 * equivalent (see ptrace_may_access), it is safe to
		 * allow one thread to transition the other.
		 */
		if (thread->seccomp.mode == SECCOMP_MODE_DISABLED)
			seccomp_assign_mode(thread, SECCOMP_MODE_FILTER,
					    flags);
	}
}

/**
 * seccomp_prepare_filter: Prepares a seccomp filter for use.
 * @fprog: BPF program to install
 *
 * Returns filter on success or an ERR_PTR on failure.
 */
static struct seccomp_filter *seccomp_prepare_filter(struct sock_fprog *fprog)
{
	struct seccomp_filter *sfilter;
	int ret;
	const bool save_orig = IS_ENABLED(CONFIG_CHECKPOINT_RESTORE);

	if (fprog->len == 0 || fprog->len > BPF_MAXINSNS)
		return ERR_PTR(-EINVAL);

	BUG_ON(INT_MAX / fprog->len < sizeof(struct sock_filter));

	/*
	 * Installing a seccomp filter requires that the task has
	 * CAP_SYS_ADMIN in its namespace or be running with no_new_privs.
	 * This avoids scenarios where unprivileged tasks can affect the
	 * behavior of privileged children.
	 */
	if (!task_no_new_privs(current) &&
			!ns_capable_noaudit(current_user_ns(), CAP_SYS_ADMIN))
		return ERR_PTR(-EACCES);

	/* Allocate a new seccomp_filter */
	sfilter = kzalloc(sizeof(*sfilter), GFP_KERNEL | __GFP_NOWARN);
	if (!sfilter)
		return ERR_PTR(-ENOMEM);

	mutex_init(&sfilter->notify_lock);
	ret = bpf_prog_create_from_user(&sfilter->prog, fprog,
					seccomp_check_filter, save_orig);
	if (ret < 0) {
		kfree(sfilter);
		return ERR_PTR(ret);
	}

	refcount_set(&sfilter->usage, 1);

	return sfilter;
}

/**
 * seccomp_prepare_user_filter - prepares a user-supplied sock_fprog
 * @user_filter: pointer to the user data containing a sock_fprog.
 *
 * Returns 0 on success and non-zero otherwise.
 */
static struct seccomp_filter *
seccomp_prepare_user_filter(const char __user *user_filter)
{
	struct sock_fprog fprog;
	struct seccomp_filter *filter = ERR_PTR(-EFAULT);

#ifdef CONFIG_COMPAT
	if (in_compat_syscall()) {
		struct compat_sock_fprog fprog32;
		if (copy_from_user(&fprog32, user_filter, sizeof(fprog32)))
			goto out;
		fprog.len = fprog32.len;
		fprog.filter = compat_ptr(fprog32.filter);
	} else /* falls through to the if below. */
#endif
	if (copy_from_user(&fprog, user_filter, sizeof(fprog)))
		goto out;
	filter = seccomp_prepare_filter(&fprog);
out:
	return filter;
}

/**
 * seccomp_attach_filter: validate and attach filter
 * @flags:  flags to change filter behavior
 * @filter: seccomp filter to add to the current process
 *
 * Caller must be holding current->sighand->siglock lock.
 *
 * Returns 0 on success, -ve on error, or
 *   - in TSYNC mode: the pid of a thread which was either not in the correct
 *     seccomp mode or did not have an ancestral seccomp filter
 *   - in NEW_LISTENER mode: the fd of the new listener
 */
static long seccomp_attach_filter(unsigned int flags,
				  struct seccomp_filter *filter)
{
	unsigned long total_insns;
	struct seccomp_filter *walker;

	assert_spin_locked(&current->sighand->siglock);

	/* Validate resulting filter length. */
	total_insns = filter->prog->len;
	for (walker = current->seccomp.filter; walker; walker = walker->prev)
		total_insns += walker->prog->len + 4;  /* 4 instr penalty */
	if (total_insns > MAX_INSNS_PER_PATH)
		return -ENOMEM;

	/* If thread sync has been requested, check that it is possible. */
	if (flags & SECCOMP_FILTER_FLAG_TSYNC) {
		int ret;

		ret = seccomp_can_sync_threads();
		if (ret)
			return ret;
	}

	/* Set log flag, if present. */
	if (flags & SECCOMP_FILTER_FLAG_LOG)
		filter->log = true;

	/*
	 * If there is an existing filter, make it the prev and don't drop its
	 * task reference.
	 */
	filter->prev = current->seccomp.filter;
	current->seccomp.filter = filter;

	/* Now that the new filter is in place, synchronize to all threads. */
	if (flags & SECCOMP_FILTER_FLAG_TSYNC)
		seccomp_sync_threads(flags);

	return 0;
}

static void __get_seccomp_filter(struct seccomp_filter *filter)
{
	refcount_inc(&filter->usage);
}

/* get_seccomp_filter - increments the reference count of the filter on @tsk */
void get_seccomp_filter(struct task_struct *tsk)
{
	struct seccomp_filter *orig = tsk->seccomp.filter;
	if (!orig)
		return;
	__get_seccomp_filter(orig);
}

static inline void seccomp_filter_free(struct seccomp_filter *filter)
{
	if (filter) {
		bpf_prog_destroy(filter->prog);
		kfree(filter);
	}
}

static void __put_seccomp_filter(struct seccomp_filter *orig)
{
	/* Clean up single-reference branches iteratively. */
	while (orig && refcount_dec_and_test(&orig->usage)) {
		struct seccomp_filter *freeme = orig;
		orig = orig->prev;
		seccomp_filter_free(freeme);
	}
}

/* put_seccomp_filter - decrements the ref count of tsk->seccomp.filter */
void put_seccomp_filter(struct task_struct *tsk)
{
	__put_seccomp_filter(tsk->seccomp.filter);
}

static void seccomp_init_siginfo(kernel_siginfo_t *info, int syscall, int reason)
{
	clear_siginfo(info);
	info->si_signo = SIGSYS;
	info->si_code = SYS_SECCOMP;
	info->si_call_addr = (void __user *)KSTK_EIP(current);
	info->si_errno = reason;
	info->si_arch = syscall_get_arch(current);
	info->si_syscall = syscall;
}

/**
 * seccomp_send_sigsys - signals the task to allow in-process syscall emulation
 * @syscall: syscall number to send to userland
 * @reason: filter-supplied reason code to send to userland (via si_errno)
 *
 * Forces a SIGSYS with a code of SYS_SECCOMP and related sigsys info.
 */
static void seccomp_send_sigsys(int syscall, int reason)
{
	struct kernel_siginfo info;
	seccomp_init_siginfo(&info, syscall, reason);
	force_sig_info(&info);
}
#endif	/* CONFIG_SECCOMP_FILTER */

/* For use with seccomp_actions_logged */
#define SECCOMP_LOG_KILL_PROCESS	(1 << 0)
#define SECCOMP_LOG_KILL_THREAD		(1 << 1)
#define SECCOMP_LOG_TRAP		(1 << 2)
#define SECCOMP_LOG_ERRNO		(1 << 3)
#define SECCOMP_LOG_TRACE		(1 << 4)
#define SECCOMP_LOG_LOG			(1 << 5)
#define SECCOMP_LOG_ALLOW		(1 << 6)
#define SECCOMP_LOG_USER_NOTIF		(1 << 7)

static u32 seccomp_actions_logged = SECCOMP_LOG_KILL_PROCESS |
				    SECCOMP_LOG_KILL_THREAD  |
				    SECCOMP_LOG_TRAP  |
				    SECCOMP_LOG_ERRNO |
				    SECCOMP_LOG_USER_NOTIF |
				    SECCOMP_LOG_TRACE |
				    SECCOMP_LOG_LOG;

static inline void seccomp_log(unsigned long syscall, long signr, u32 action,
			       bool requested)
{
	bool log = false;

	switch (action) {
	case SECCOMP_RET_ALLOW:
		break;
	case SECCOMP_RET_TRAP:
		log = requested && seccomp_actions_logged & SECCOMP_LOG_TRAP;
		break;
	case SECCOMP_RET_ERRNO:
		log = requested && seccomp_actions_logged & SECCOMP_LOG_ERRNO;
		break;
	case SECCOMP_RET_TRACE:
		log = requested && seccomp_actions_logged & SECCOMP_LOG_TRACE;
		break;
	case SECCOMP_RET_USER_NOTIF:
		log = requested && seccomp_actions_logged & SECCOMP_LOG_USER_NOTIF;
		break;
	case SECCOMP_RET_LOG:
		log = seccomp_actions_logged & SECCOMP_LOG_LOG;
		break;
	case SECCOMP_RET_KILL_THREAD:
		log = seccomp_actions_logged & SECCOMP_LOG_KILL_THREAD;
		break;
	case SECCOMP_RET_KILL_PROCESS:
	default:
		log = seccomp_actions_logged & SECCOMP_LOG_KILL_PROCESS;
	}

	/*
	 * Emit an audit message when the action is RET_KILL_*, RET_LOG, or the
	 * FILTER_FLAG_LOG bit was set. The admin has the ability to silence
	 * any action from being logged by removing the action name from the
	 * seccomp_actions_logged sysctl.
	 */
	if (!log)
		return;

	audit_seccomp(syscall, signr, action);
}

/*
 * Secure computing mode 1 allows only read/write/exit/sigreturn.
 * To be fully secure this must be combined with rlimit
 * to limit the stack allocations too.
 */
static const int mode1_syscalls[] = {
	__NR_seccomp_read, __NR_seccomp_write, __NR_seccomp_exit, __NR_seccomp_sigreturn,
	0, /* null terminated */
};

static void __secure_computing_strict(int this_syscall)
{
	const int *syscall_whitelist = mode1_syscalls;
#ifdef CONFIG_COMPAT
	if (in_compat_syscall())
		syscall_whitelist = get_compat_mode1_syscalls();
#endif
	do {
		if (*syscall_whitelist == this_syscall)
			return;
	} while (*++syscall_whitelist);

#ifdef SECCOMP_DEBUG
	dump_stack();
#endif
	current->seccomp.mode = SECCOMP_MODE_DEAD;
	seccomp_log(this_syscall, SIGKILL, SECCOMP_RET_KILL_THREAD, true);
	do_exit(SIGKILL);
}

#ifndef CONFIG_HAVE_ARCH_SECCOMP_FILTER
void secure_computing_strict(int this_syscall)
{
	int mode = current->seccomp.mode;

	if (IS_ENABLED(CONFIG_CHECKPOINT_RESTORE) &&
	    unlikely(current->ptrace & PT_SUSPEND_SECCOMP))
		return;

	if (mode == SECCOMP_MODE_DISABLED)
		return;
	else if (mode == SECCOMP_MODE_STRICT)
		__secure_computing_strict(this_syscall);
	else
		BUG();
}
#else

#ifdef CONFIG_SECCOMP_FILTER
static u64 seccomp_next_notify_id(struct seccomp_filter *filter)
{
	/*
	 * Note: overflow is ok here, the id just needs to be unique per
	 * filter.
	 */
	lockdep_assert_held(&filter->notify_lock);
	return filter->notif->next_id++;
}

static void seccomp_do_user_notification(int this_syscall,
					 struct seccomp_filter *match,
					 const struct seccomp_data *sd)
{
	int err;
	long ret = 0;
	struct seccomp_knotif n = {};

	mutex_lock(&match->notify_lock);
	err = -ENOSYS;
	if (!match->notif)
		goto out;

	n.task = current;
	n.state = SECCOMP_NOTIFY_INIT;
	n.data = sd;
	n.id = seccomp_next_notify_id(match);
	init_completion(&n.ready);
	list_add(&n.list, &match->notif->notifications);

	up(&match->notif->request);
	wake_up_poll(&match->notif->wqh, EPOLLIN | EPOLLRDNORM);
	mutex_unlock(&match->notify_lock);

	/*
	 * This is where we wait for a reply from userspace.
	 */
	err = wait_for_completion_interruptible(&n.ready);
	mutex_lock(&match->notify_lock);
	if (err == 0) {
		ret = n.val;
		err = n.error;
	}

	/*
	 * Note that it's possible the listener died in between the time when
	 * we were notified of a respons (or a signal) and when we were able to
	 * re-acquire the lock, so only delete from the list if the
	 * notification actually exists.
	 *
	 * Also note that this test is only valid because there's no way to
	 * *reattach* to a notifier right now. If one is added, we'll need to
	 * keep track of the notif itself and make sure they match here.
	 */
	if (match->notif)
		list_del(&n.list);
out:
	mutex_unlock(&match->notify_lock);
	syscall_set_return_value(current, task_pt_regs(current),
				 err, ret);
}

static int __seccomp_filter(int this_syscall, const struct seccomp_data *sd,
			    const bool recheck_after_trace)
{
	u32 filter_ret, action;
	struct seccomp_filter *match = NULL;
	int data;
	struct seccomp_data sd_local;

	/*
	 * Make sure that any changes to mode from another thread have
	 * been seen after TIF_SECCOMP was seen.
	 */
	rmb();

	if (!sd) {
		populate_seccomp_data(&sd_local);
		sd = &sd_local;
	}

	filter_ret = seccomp_run_filters(sd, &match);
	data = filter_ret & SECCOMP_RET_DATA;
	action = filter_ret & SECCOMP_RET_ACTION_FULL;

	switch (action) {
	case SECCOMP_RET_ERRNO_LOG:
		seccomp_log_violation("errno", sd);
		/* Fall through. */
	case SECCOMP_RET_ERRNO:
		/* Set low-order bits as an errno, capped at MAX_ERRNO. */
		if (data > MAX_ERRNO)
			data = MAX_ERRNO;
		syscall_set_return_value(current, task_pt_regs(current),
					 -data, 0);
		goto skip;

	case SECCOMP_RET_TRAP_LOG:
		seccomp_log_violation("trap", sd);
		/* Fall through. */
	case SECCOMP_RET_TRAP:
		/* Show the handler the original registers. */
		syscall_rollback(current, task_pt_regs(current));
		/* Let the filter pass back 16 bits of data. */
		seccomp_send_sigsys(this_syscall, data);
		goto skip;

	case SECCOMP_RET_TRACE:
		seccomp_log_violation("trace", sd);
		/* We've been put in this state by the ptracer already. */
		if (recheck_after_trace)
			return 0;

		/* ENOSYS these calls if there is no tracer attached. */
		if (!ptrace_event_enabled(current, PTRACE_EVENT_SECCOMP)) {
			syscall_set_return_value(current,
						 task_pt_regs(current),
						 -ENOSYS, 0);
			goto skip;
		}

		/* Allow the BPF to provide the event message */
		ptrace_event(PTRACE_EVENT_SECCOMP, data);
		/*
		 * The delivery of a fatal signal during event
		 * notification may silently skip tracer notification,
		 * which could leave us with a potentially unmodified
		 * syscall that the tracer would have liked to have
		 * changed. Since the process is about to die, we just
		 * force the syscall to be skipped and let the signal
		 * kill the process and correctly handle any tracer exit
		 * notifications.
		 */
		if (fatal_signal_pending(current))
			goto skip;
		/* Check if the tracer forced the syscall to be skipped. */
		this_syscall = syscall_get_nr(current, task_pt_regs(current));
		if (this_syscall < 0)
			goto skip;

		/*
		 * Recheck the syscall, since it may have changed. This
		 * intentionally uses a NULL struct seccomp_data to force
		 * a reload of all registers. This does not goto skip since
		 * a skip would have already been reported.
		 */
		if (__seccomp_filter(this_syscall, NULL, true))
			return -1;

		return 0;

	case SECCOMP_RET_USER_NOTIF:
		seccomp_do_user_notification(this_syscall, match, sd);
		goto skip;

	case SECCOMP_RET_LOG:
		seccomp_log_violation("log", sd);
		seccomp_log(this_syscall, 0, action, true);
		return 0;

	case SECCOMP_RET_ALLOW:
		/*
		 * Note that the "match" filter will always be NULL for
		 * this action since SECCOMP_RET_ALLOW is the starting
		 * state in seccomp_run_filters().
		 */
		return 0;

	case SECCOMP_RET_KILL_THREAD:
	case SECCOMP_RET_KILL_PROCESS:
	default:
<<<<<<< HEAD
		seccomp_log_violation("kill", sd);
=======
		current->seccomp.mode = SECCOMP_MODE_DEAD;
>>>>>>> 8e24ff11
		seccomp_log(this_syscall, SIGSYS, action, true);
		/* Dump core only if this is the last remaining thread. */
		if (action == SECCOMP_RET_KILL_PROCESS ||
		    get_nr_threads(current) == 1) {
			kernel_siginfo_t info;

			/* Show the original registers in the dump. */
			syscall_rollback(current, task_pt_regs(current));
			/* Trigger a manual coredump since do_exit skips it. */
			seccomp_init_siginfo(&info, this_syscall, data);
			do_coredump(&info);
		}
		if (action == SECCOMP_RET_KILL_PROCESS)
			do_group_exit(SIGSYS);
		else
			do_exit(SIGSYS);
	}

	unreachable();

skip:
	seccomp_log(this_syscall, 0, action, match ? match->log : false);
	return -1;
}
#else
static int __seccomp_filter(int this_syscall, const struct seccomp_data *sd,
			    const bool recheck_after_trace)
{
	BUG();

	return -1;
}
#endif

int __secure_computing(const struct seccomp_data *sd)
{
	int mode = current->seccomp.mode;
	int this_syscall;

	if (IS_ENABLED(CONFIG_CHECKPOINT_RESTORE) &&
	    unlikely(current->ptrace & PT_SUSPEND_SECCOMP))
		return 0;

	this_syscall = sd ? sd->nr :
		syscall_get_nr(current, task_pt_regs(current));

	switch (mode) {
	case SECCOMP_MODE_STRICT:
		__secure_computing_strict(this_syscall);  /* may call do_exit */
		return 0;
	case SECCOMP_MODE_FILTER:
		return __seccomp_filter(this_syscall, sd, false);
	/* Surviving SECCOMP_RET_KILL_* must be proactively impossible. */
	case SECCOMP_MODE_DEAD:
		WARN_ON_ONCE(1);
		do_exit(SIGKILL);
		return -1;
	default:
		BUG();
	}
}
#endif /* CONFIG_HAVE_ARCH_SECCOMP_FILTER */

long prctl_get_seccomp(void)
{
	return current->seccomp.mode;
}

/**
 * seccomp_set_mode_strict: internal function for setting strict seccomp
 *
 * Once current->seccomp.mode is non-zero, it may not be changed.
 *
 * Returns 0 on success or -EINVAL on failure.
 */
static long seccomp_set_mode_strict(void)
{
	const unsigned long seccomp_mode = SECCOMP_MODE_STRICT;
	long ret = -EINVAL;

	spin_lock_irq(&current->sighand->siglock);

	if (!seccomp_may_assign_mode(seccomp_mode))
		goto out;

#ifdef TIF_NOTSC
	disable_TSC();
#endif
	seccomp_assign_mode(current, seccomp_mode, 0);
	ret = 0;

out:
	spin_unlock_irq(&current->sighand->siglock);

	return ret;
}

#ifdef CONFIG_SECCOMP_FILTER
static int seccomp_notify_release(struct inode *inode, struct file *file)
{
	struct seccomp_filter *filter = file->private_data;
	struct seccomp_knotif *knotif;

	if (!filter)
		return 0;

	mutex_lock(&filter->notify_lock);

	/*
	 * If this file is being closed because e.g. the task who owned it
	 * died, let's wake everyone up who was waiting on us.
	 */
	list_for_each_entry(knotif, &filter->notif->notifications, list) {
		if (knotif->state == SECCOMP_NOTIFY_REPLIED)
			continue;

		knotif->state = SECCOMP_NOTIFY_REPLIED;
		knotif->error = -ENOSYS;
		knotif->val = 0;

		complete(&knotif->ready);
	}

	kfree(filter->notif);
	filter->notif = NULL;
	mutex_unlock(&filter->notify_lock);
	__put_seccomp_filter(filter);
	return 0;
}

static long seccomp_notify_recv(struct seccomp_filter *filter,
				void __user *buf)
{
	struct seccomp_knotif *knotif = NULL, *cur;
	struct seccomp_notif unotif;
	ssize_t ret;

	/* Verify that we're not given garbage to keep struct extensible. */
	ret = check_zeroed_user(buf, sizeof(unotif));
	if (ret < 0)
		return ret;
	if (!ret)
		return -EINVAL;

	memset(&unotif, 0, sizeof(unotif));

	ret = down_interruptible(&filter->notif->request);
	if (ret < 0)
		return ret;

	mutex_lock(&filter->notify_lock);
	list_for_each_entry(cur, &filter->notif->notifications, list) {
		if (cur->state == SECCOMP_NOTIFY_INIT) {
			knotif = cur;
			break;
		}
	}

	/*
	 * If we didn't find a notification, it could be that the task was
	 * interrupted by a fatal signal between the time we were woken and
	 * when we were able to acquire the rw lock.
	 */
	if (!knotif) {
		ret = -ENOENT;
		goto out;
	}

	unotif.id = knotif->id;
	unotif.pid = task_pid_vnr(knotif->task);
	unotif.data = *(knotif->data);

	knotif->state = SECCOMP_NOTIFY_SENT;
	wake_up_poll(&filter->notif->wqh, EPOLLOUT | EPOLLWRNORM);
	ret = 0;
out:
	mutex_unlock(&filter->notify_lock);

	if (ret == 0 && copy_to_user(buf, &unotif, sizeof(unotif))) {
		ret = -EFAULT;

		/*
		 * Userspace screwed up. To make sure that we keep this
		 * notification alive, let's reset it back to INIT. It
		 * may have died when we released the lock, so we need to make
		 * sure it's still around.
		 */
		knotif = NULL;
		mutex_lock(&filter->notify_lock);
		list_for_each_entry(cur, &filter->notif->notifications, list) {
			if (cur->id == unotif.id) {
				knotif = cur;
				break;
			}
		}

		if (knotif) {
			knotif->state = SECCOMP_NOTIFY_INIT;
			up(&filter->notif->request);
		}
		mutex_unlock(&filter->notify_lock);
	}

	return ret;
}

static long seccomp_notify_send(struct seccomp_filter *filter,
				void __user *buf)
{
	struct seccomp_notif_resp resp = {};
	struct seccomp_knotif *knotif = NULL, *cur;
	long ret;

	if (copy_from_user(&resp, buf, sizeof(resp)))
		return -EFAULT;

	if (resp.flags)
		return -EINVAL;

	ret = mutex_lock_interruptible(&filter->notify_lock);
	if (ret < 0)
		return ret;

	list_for_each_entry(cur, &filter->notif->notifications, list) {
		if (cur->id == resp.id) {
			knotif = cur;
			break;
		}
	}

	if (!knotif) {
		ret = -ENOENT;
		goto out;
	}

	/* Allow exactly one reply. */
	if (knotif->state != SECCOMP_NOTIFY_SENT) {
		ret = -EINPROGRESS;
		goto out;
	}

	ret = 0;
	knotif->state = SECCOMP_NOTIFY_REPLIED;
	knotif->error = resp.error;
	knotif->val = resp.val;
	complete(&knotif->ready);
out:
	mutex_unlock(&filter->notify_lock);
	return ret;
}

static long seccomp_notify_id_valid(struct seccomp_filter *filter,
				    void __user *buf)
{
	struct seccomp_knotif *knotif = NULL;
	u64 id;
	long ret;

	if (copy_from_user(&id, buf, sizeof(id)))
		return -EFAULT;

	ret = mutex_lock_interruptible(&filter->notify_lock);
	if (ret < 0)
		return ret;

	ret = -ENOENT;
	list_for_each_entry(knotif, &filter->notif->notifications, list) {
		if (knotif->id == id) {
			if (knotif->state == SECCOMP_NOTIFY_SENT)
				ret = 0;
			goto out;
		}
	}

out:
	mutex_unlock(&filter->notify_lock);
	return ret;
}

static long seccomp_notify_ioctl(struct file *file, unsigned int cmd,
				 unsigned long arg)
{
	struct seccomp_filter *filter = file->private_data;
	void __user *buf = (void __user *)arg;

	switch (cmd) {
	case SECCOMP_IOCTL_NOTIF_RECV:
		return seccomp_notify_recv(filter, buf);
	case SECCOMP_IOCTL_NOTIF_SEND:
		return seccomp_notify_send(filter, buf);
	case SECCOMP_IOCTL_NOTIF_ID_VALID_WRONG_DIR:
	case SECCOMP_IOCTL_NOTIF_ID_VALID:
		return seccomp_notify_id_valid(filter, buf);
	default:
		return -EINVAL;
	}
}

static __poll_t seccomp_notify_poll(struct file *file,
				    struct poll_table_struct *poll_tab)
{
	struct seccomp_filter *filter = file->private_data;
	__poll_t ret = 0;
	struct seccomp_knotif *cur;

	poll_wait(file, &filter->notif->wqh, poll_tab);

	if (mutex_lock_interruptible(&filter->notify_lock) < 0)
		return EPOLLERR;

	list_for_each_entry(cur, &filter->notif->notifications, list) {
		if (cur->state == SECCOMP_NOTIFY_INIT)
			ret |= EPOLLIN | EPOLLRDNORM;
		if (cur->state == SECCOMP_NOTIFY_SENT)
			ret |= EPOLLOUT | EPOLLWRNORM;
		if ((ret & EPOLLIN) && (ret & EPOLLOUT))
			break;
	}

	mutex_unlock(&filter->notify_lock);

	return ret;
}

static const struct file_operations seccomp_notify_ops = {
	.poll = seccomp_notify_poll,
	.release = seccomp_notify_release,
	.unlocked_ioctl = seccomp_notify_ioctl,
	.compat_ioctl = seccomp_notify_ioctl,
};

static struct file *init_listener(struct seccomp_filter *filter)
{
	struct file *ret;

	ret = ERR_PTR(-ENOMEM);
	filter->notif = kzalloc(sizeof(*(filter->notif)), GFP_KERNEL);
	if (!filter->notif)
		goto out;

	sema_init(&filter->notif->request, 0);
	filter->notif->next_id = get_random_u64();
	INIT_LIST_HEAD(&filter->notif->notifications);
	init_waitqueue_head(&filter->notif->wqh);

	ret = anon_inode_getfile("seccomp notify", &seccomp_notify_ops,
				 filter, O_RDWR);
	if (IS_ERR(ret))
		goto out_notif;

	/* The file has a reference to it now */
	__get_seccomp_filter(filter);

out_notif:
	if (IS_ERR(ret))
		kfree(filter->notif);
out:
	return ret;
}

/*
 * Does @new_child have a listener while an ancestor also has a listener?
 * If so, we'll want to reject this filter.
 * This only has to be tested for the current process, even in the TSYNC case,
 * because TSYNC installs @child with the same parent on all threads.
 * Note that @new_child is not hooked up to its parent at this point yet, so
 * we use current->seccomp.filter.
 */
static bool has_duplicate_listener(struct seccomp_filter *new_child)
{
	struct seccomp_filter *cur;

	/* must be protected against concurrent TSYNC */
	lockdep_assert_held(&current->sighand->siglock);

	if (!new_child->notif)
		return false;
	for (cur = current->seccomp.filter; cur; cur = cur->prev) {
		if (cur->notif)
			return true;
	}

	return false;
}

/**
 * seccomp_set_mode_filter: internal function for setting seccomp filter
 * @flags:  flags to change filter behavior
 * @filter: struct sock_fprog containing filter
 *
 * This function may be called repeatedly to install additional filters.
 * Every filter successfully installed will be evaluated (in reverse order)
 * for each system call the task makes.
 *
 * Once current->seccomp.mode is non-zero, it may not be changed.
 *
 * Returns 0 on success or -EINVAL on failure.
 */
static long seccomp_set_mode_filter(unsigned int flags,
				    const char __user *filter)
{
	const unsigned long seccomp_mode = SECCOMP_MODE_FILTER;
	struct seccomp_filter *prepared = NULL;
	long ret = -EINVAL;
	int listener = -1;
	struct file *listener_f = NULL;

	/* Validate flags. */
	if (flags & ~SECCOMP_FILTER_FLAG_MASK)
		return -EINVAL;

	/*
	 * In the successful case, NEW_LISTENER returns the new listener fd.
	 * But in the failure case, TSYNC returns the thread that died. If you
	 * combine these two flags, there's no way to tell whether something
	 * succeeded or failed. So, let's disallow this combination.
	 */
	if ((flags & SECCOMP_FILTER_FLAG_TSYNC) &&
	    (flags & SECCOMP_FILTER_FLAG_NEW_LISTENER))
		return -EINVAL;

	/* Prepare the new filter before holding any locks. */
	prepared = seccomp_prepare_user_filter(filter);
	if (IS_ERR(prepared))
		return PTR_ERR(prepared);

	if (flags & SECCOMP_FILTER_FLAG_NEW_LISTENER) {
		listener = get_unused_fd_flags(O_CLOEXEC);
		if (listener < 0) {
			ret = listener;
			goto out_free;
		}

		listener_f = init_listener(prepared);
		if (IS_ERR(listener_f)) {
			put_unused_fd(listener);
			ret = PTR_ERR(listener_f);
			goto out_free;
		}
	}

	/*
	 * Make sure we cannot change seccomp or nnp state via TSYNC
	 * while another thread is in the middle of calling exec.
	 */
	if (flags & SECCOMP_FILTER_FLAG_TSYNC &&
	    mutex_lock_killable(&current->signal->cred_guard_mutex))
		goto out_put_fd;

	spin_lock_irq(&current->sighand->siglock);

	if (!seccomp_may_assign_mode(seccomp_mode))
		goto out;

	if (has_duplicate_listener(prepared)) {
		ret = -EBUSY;
		goto out;
	}

	ret = seccomp_attach_filter(flags, prepared);
	if (ret)
		goto out;
	/* Do not free the successfully attached filter. */
	prepared = NULL;

	seccomp_assign_mode(current, seccomp_mode, flags);
out:
	spin_unlock_irq(&current->sighand->siglock);
	if (flags & SECCOMP_FILTER_FLAG_TSYNC)
		mutex_unlock(&current->signal->cred_guard_mutex);
out_put_fd:
	if (flags & SECCOMP_FILTER_FLAG_NEW_LISTENER) {
		if (ret) {
			listener_f->private_data = NULL;
			fput(listener_f);
			put_unused_fd(listener);
		} else {
			fd_install(listener, listener_f);
			ret = listener;
		}
	}
out_free:
	seccomp_filter_free(prepared);
	return ret;
}
#else
static inline long seccomp_set_mode_filter(unsigned int flags,
					   const char __user *filter)
{
	return -EINVAL;
}
#endif

static long seccomp_get_action_avail(const char __user *uaction)
{
	u32 action;

	if (copy_from_user(&action, uaction, sizeof(action)))
		return -EFAULT;

	switch (action) {
	case SECCOMP_RET_KILL_PROCESS:
	case SECCOMP_RET_KILL_THREAD:
	case SECCOMP_RET_TRAP:
	case SECCOMP_RET_ERRNO:
	case SECCOMP_RET_USER_NOTIF:
	case SECCOMP_RET_TRACE:
	case SECCOMP_RET_LOG:
	case SECCOMP_RET_ALLOW:
		break;
	default:
		return -EOPNOTSUPP;
	}

	return 0;
}

static long seccomp_get_notif_sizes(void __user *usizes)
{
	struct seccomp_notif_sizes sizes = {
		.seccomp_notif = sizeof(struct seccomp_notif),
		.seccomp_notif_resp = sizeof(struct seccomp_notif_resp),
		.seccomp_data = sizeof(struct seccomp_data),
	};

	if (copy_to_user(usizes, &sizes, sizeof(sizes)))
		return -EFAULT;

	return 0;
}

/* Common entry point for both prctl and syscall. */
static long do_seccomp(unsigned int op, unsigned int flags,
		       void __user *uargs)
{
	switch (op) {
	case SECCOMP_SET_MODE_STRICT:
		if (flags != 0 || uargs != NULL)
			return -EINVAL;
		return seccomp_set_mode_strict();
	case SECCOMP_SET_MODE_FILTER:
		return seccomp_set_mode_filter(flags, uargs);
	case SECCOMP_GET_ACTION_AVAIL:
		if (flags != 0)
			return -EINVAL;

		return seccomp_get_action_avail(uargs);
	case SECCOMP_GET_NOTIF_SIZES:
		if (flags != 0)
			return -EINVAL;

		return seccomp_get_notif_sizes(uargs);
	default:
		return -EINVAL;
	}
}

SYSCALL_DEFINE3(seccomp, unsigned int, op, unsigned int, flags,
			 void __user *, uargs)
{
	return do_seccomp(op, flags, uargs);
}

/**
 * prctl_set_seccomp: configures current->seccomp.mode
 * @seccomp_mode: requested mode to use
 * @filter: optional struct sock_fprog for use with SECCOMP_MODE_FILTER
 *
 * Returns 0 on success or -EINVAL on failure.
 */
long prctl_set_seccomp(unsigned long seccomp_mode, void __user *filter)
{
	unsigned int op;
	void __user *uargs;

	switch (seccomp_mode) {
	case SECCOMP_MODE_STRICT:
		op = SECCOMP_SET_MODE_STRICT;
		/*
		 * Setting strict mode through prctl always ignored filter,
		 * so make sure it is always NULL here to pass the internal
		 * check in do_seccomp().
		 */
		uargs = NULL;
		break;
	case SECCOMP_MODE_FILTER:
		op = SECCOMP_SET_MODE_FILTER;
		uargs = filter;
		break;
	default:
		return -EINVAL;
	}

	/* prctl interface doesn't have flags, so they are always zero. */
	return do_seccomp(op, 0, uargs);
}

#if defined(CONFIG_SECCOMP_FILTER) && defined(CONFIG_CHECKPOINT_RESTORE)
static struct seccomp_filter *get_nth_filter(struct task_struct *task,
					     unsigned long filter_off)
{
	struct seccomp_filter *orig, *filter;
	unsigned long count;

	/*
	 * Note: this is only correct because the caller should be the (ptrace)
	 * tracer of the task, otherwise lock_task_sighand is needed.
	 */
	spin_lock_irq(&task->sighand->siglock);

	if (task->seccomp.mode != SECCOMP_MODE_FILTER) {
		spin_unlock_irq(&task->sighand->siglock);
		return ERR_PTR(-EINVAL);
	}

	orig = task->seccomp.filter;
	__get_seccomp_filter(orig);
	spin_unlock_irq(&task->sighand->siglock);

	count = 0;
	for (filter = orig; filter; filter = filter->prev)
		count++;

	if (filter_off >= count) {
		filter = ERR_PTR(-ENOENT);
		goto out;
	}

	count -= filter_off;
	for (filter = orig; filter && count > 1; filter = filter->prev)
		count--;

	if (WARN_ON(count != 1 || !filter)) {
		filter = ERR_PTR(-ENOENT);
		goto out;
	}

	__get_seccomp_filter(filter);

out:
	__put_seccomp_filter(orig);
	return filter;
}

long seccomp_get_filter(struct task_struct *task, unsigned long filter_off,
			void __user *data)
{
	struct seccomp_filter *filter;
	struct sock_fprog_kern *fprog;
	long ret;

	if (!capable(CAP_SYS_ADMIN) ||
	    current->seccomp.mode != SECCOMP_MODE_DISABLED) {
		return -EACCES;
	}

	filter = get_nth_filter(task, filter_off);
	if (IS_ERR(filter))
		return PTR_ERR(filter);

	fprog = filter->prog->orig_prog;
	if (!fprog) {
		/* This must be a new non-cBPF filter, since we save
		 * every cBPF filter's orig_prog above when
		 * CONFIG_CHECKPOINT_RESTORE is enabled.
		 */
		ret = -EMEDIUMTYPE;
		goto out;
	}

	ret = fprog->len;
	if (!data)
		goto out;

	if (copy_to_user(data, fprog->filter, bpf_classic_proglen(fprog)))
		ret = -EFAULT;

out:
	__put_seccomp_filter(filter);
	return ret;
}

long seccomp_get_metadata(struct task_struct *task,
			  unsigned long size, void __user *data)
{
	long ret;
	struct seccomp_filter *filter;
	struct seccomp_metadata kmd = {};

	if (!capable(CAP_SYS_ADMIN) ||
	    current->seccomp.mode != SECCOMP_MODE_DISABLED) {
		return -EACCES;
	}

	size = min_t(unsigned long, size, sizeof(kmd));

	if (size < sizeof(kmd.filter_off))
		return -EINVAL;

	if (copy_from_user(&kmd.filter_off, data, sizeof(kmd.filter_off)))
		return -EFAULT;

	filter = get_nth_filter(task, kmd.filter_off);
	if (IS_ERR(filter))
		return PTR_ERR(filter);

	if (filter->log)
		kmd.flags |= SECCOMP_FILTER_FLAG_LOG;

	ret = size;
	if (copy_to_user(data, &kmd, size))
		ret = -EFAULT;

	__put_seccomp_filter(filter);
	return ret;
}
#endif

#ifdef CONFIG_SYSCTL

/* Human readable action names for friendly sysctl interaction */
#define SECCOMP_RET_KILL_PROCESS_NAME	"kill_process"
#define SECCOMP_RET_KILL_THREAD_NAME	"kill_thread"
#define SECCOMP_RET_TRAP_NAME		"trap"
#define SECCOMP_RET_ERRNO_NAME		"errno"
#define SECCOMP_RET_USER_NOTIF_NAME	"user_notif"
#define SECCOMP_RET_TRACE_NAME		"trace"
#define SECCOMP_RET_LOG_NAME		"log"
#define SECCOMP_RET_ALLOW_NAME		"allow"

static const char seccomp_actions_avail[] =
				SECCOMP_RET_KILL_PROCESS_NAME	" "
				SECCOMP_RET_KILL_THREAD_NAME	" "
				SECCOMP_RET_TRAP_NAME		" "
				SECCOMP_RET_ERRNO_NAME		" "
				SECCOMP_RET_USER_NOTIF_NAME     " "
				SECCOMP_RET_TRACE_NAME		" "
				SECCOMP_RET_LOG_NAME		" "
				SECCOMP_RET_ALLOW_NAME;

struct seccomp_log_name {
	u32		log;
	const char	*name;
};

static const struct seccomp_log_name seccomp_log_names[] = {
	{ SECCOMP_LOG_KILL_PROCESS, SECCOMP_RET_KILL_PROCESS_NAME },
	{ SECCOMP_LOG_KILL_THREAD, SECCOMP_RET_KILL_THREAD_NAME },
	{ SECCOMP_LOG_TRAP, SECCOMP_RET_TRAP_NAME },
	{ SECCOMP_LOG_ERRNO, SECCOMP_RET_ERRNO_NAME },
	{ SECCOMP_LOG_USER_NOTIF, SECCOMP_RET_USER_NOTIF_NAME },
	{ SECCOMP_LOG_TRACE, SECCOMP_RET_TRACE_NAME },
	{ SECCOMP_LOG_LOG, SECCOMP_RET_LOG_NAME },
	{ SECCOMP_LOG_ALLOW, SECCOMP_RET_ALLOW_NAME },
	{ }
};

static bool seccomp_names_from_actions_logged(char *names, size_t size,
					      u32 actions_logged,
					      const char *sep)
{
	const struct seccomp_log_name *cur;
	bool append_sep = false;

	for (cur = seccomp_log_names; cur->name && size; cur++) {
		ssize_t ret;

		if (!(actions_logged & cur->log))
			continue;

		if (append_sep) {
			ret = strscpy(names, sep, size);
			if (ret < 0)
				return false;

			names += ret;
			size -= ret;
		} else
			append_sep = true;

		ret = strscpy(names, cur->name, size);
		if (ret < 0)
			return false;

		names += ret;
		size -= ret;
	}

	return true;
}

static bool seccomp_action_logged_from_name(u32 *action_logged,
					    const char *name)
{
	const struct seccomp_log_name *cur;

	for (cur = seccomp_log_names; cur->name; cur++) {
		if (!strcmp(cur->name, name)) {
			*action_logged = cur->log;
			return true;
		}
	}

	return false;
}

static bool seccomp_actions_logged_from_names(u32 *actions_logged, char *names)
{
	char *name;

	*actions_logged = 0;
	while ((name = strsep(&names, " ")) && *name) {
		u32 action_logged = 0;

		if (!seccomp_action_logged_from_name(&action_logged, name))
			return false;

		*actions_logged |= action_logged;
	}

	return true;
}

static int read_actions_logged(struct ctl_table *ro_table, void __user *buffer,
			       size_t *lenp, loff_t *ppos)
{
	char names[sizeof(seccomp_actions_avail)];
	struct ctl_table table;

	memset(names, 0, sizeof(names));

	if (!seccomp_names_from_actions_logged(names, sizeof(names),
					       seccomp_actions_logged, " "))
		return -EINVAL;

	table = *ro_table;
	table.data = names;
	table.maxlen = sizeof(names);
	return proc_dostring(&table, 0, buffer, lenp, ppos);
}

static int write_actions_logged(struct ctl_table *ro_table, void __user *buffer,
				size_t *lenp, loff_t *ppos, u32 *actions_logged)
{
	char names[sizeof(seccomp_actions_avail)];
	struct ctl_table table;
	int ret;

	if (!capable(CAP_SYS_ADMIN))
		return -EPERM;

	memset(names, 0, sizeof(names));

	table = *ro_table;
	table.data = names;
	table.maxlen = sizeof(names);
	ret = proc_dostring(&table, 1, buffer, lenp, ppos);
	if (ret)
		return ret;

	if (!seccomp_actions_logged_from_names(actions_logged, table.data))
		return -EINVAL;

	if (*actions_logged & SECCOMP_LOG_ALLOW)
		return -EINVAL;

	seccomp_actions_logged = *actions_logged;
	return 0;
}

static void audit_actions_logged(u32 actions_logged, u32 old_actions_logged,
				 int ret)
{
	char names[sizeof(seccomp_actions_avail)];
	char old_names[sizeof(seccomp_actions_avail)];
	const char *new = names;
	const char *old = old_names;

	if (!audit_enabled)
		return;

	memset(names, 0, sizeof(names));
	memset(old_names, 0, sizeof(old_names));

	if (ret)
		new = "?";
	else if (!actions_logged)
		new = "(none)";
	else if (!seccomp_names_from_actions_logged(names, sizeof(names),
						    actions_logged, ","))
		new = "?";

	if (!old_actions_logged)
		old = "(none)";
	else if (!seccomp_names_from_actions_logged(old_names,
						    sizeof(old_names),
						    old_actions_logged, ","))
		old = "?";

	return audit_seccomp_actions_logged(new, old, !ret);
}

static int seccomp_actions_logged_handler(struct ctl_table *ro_table, int write,
					  void __user *buffer, size_t *lenp,
					  loff_t *ppos)
{
	int ret;

	if (write) {
		u32 actions_logged = 0;
		u32 old_actions_logged = seccomp_actions_logged;

		ret = write_actions_logged(ro_table, buffer, lenp, ppos,
					   &actions_logged);
		audit_actions_logged(actions_logged, old_actions_logged, ret);
	} else
		ret = read_actions_logged(ro_table, buffer, lenp, ppos);

	return ret;
}

static struct ctl_path seccomp_sysctl_path[] = {
	{ .procname = "kernel", },
	{ .procname = "seccomp", },
	{ }
};

static struct ctl_table seccomp_sysctl_table[] = {
	{
		.procname	= "actions_avail",
		.data		= (void *) &seccomp_actions_avail,
		.maxlen		= sizeof(seccomp_actions_avail),
		.mode		= 0444,
		.proc_handler	= proc_dostring,
	},
	{
		.procname	= "actions_logged",
		.mode		= 0644,
		.proc_handler	= seccomp_actions_logged_handler,
	},
	{ }
};

static int __init seccomp_sysctl_init(void)
{
	struct ctl_table_header *hdr;

	hdr = register_sysctl_paths(seccomp_sysctl_path, seccomp_sysctl_table);
	if (!hdr)
		pr_warn("seccomp: sysctl registration failed\n");
	else
		kmemleak_not_leak(hdr);

	return 0;
}

device_initcall(seccomp_sysctl_init)

#endif /* CONFIG_SYSCTL */<|MERGE_RESOLUTION|>--- conflicted
+++ resolved
@@ -971,11 +971,7 @@
 	case SECCOMP_RET_KILL_THREAD:
 	case SECCOMP_RET_KILL_PROCESS:
 	default:
-<<<<<<< HEAD
-		seccomp_log_violation("kill", sd);
-=======
 		current->seccomp.mode = SECCOMP_MODE_DEAD;
->>>>>>> 8e24ff11
 		seccomp_log(this_syscall, SIGSYS, action, true);
 		/* Dump core only if this is the last remaining thread. */
 		if (action == SECCOMP_RET_KILL_PROCESS ||
