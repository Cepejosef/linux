--- conflicted
+++ resolved
@@ -2553,13 +2553,9 @@
 	if (iommu_prot & IOMMU_WRITE)
 		prot |= IOMMU_PROT_IW;
 
-<<<<<<< HEAD
-	ret = iommu_map_page(domain, iova, paddr, page_size, prot, GFP_KERNEL);
-=======
 	mutex_lock(&domain->api_lock);
 	ret = iommu_map_page(domain, iova, paddr, page_size, prot, gfp);
 	mutex_unlock(&domain->api_lock);
->>>>>>> 2d21f73b
 
 	domain_flush_np_cache(domain, iova, page_size);
 
