/*
 * Copyright 2011 Red Hat, Inc.
 * Copyright © 2014 The Chromium OS Authors
 *
 * Permission is hereby granted, free of charge, to any person obtaining a
 * copy of this software and associated documentation files (the "Software")
 * to deal in the software without restriction, including without limitation
 * on the rights to use, copy, modify, merge, publish, distribute, sub
 * license, and/or sell copies of the Software, and to permit persons to whom
 * them Software is furnished to do so, subject to the following conditions:
 *
 * The above copyright notice and this permission notice (including the next
 * paragraph) shall be included in all copies or substantial portions of the
 * Software.
 *
 * THE SOFTWARE IS PROVIDED "AS IS", WITHOUT WARRANTY OF ANY KIND, EXPRESS OR
 * IMPLIED, INCLUDING BUT NOT LIMITED TO THE WARRANTIES OF MERCHANTIBILITY,
 * FITNESS FOR A PARTICULAR PURPOSE AND NON-INFRINGEMENT.  IN NO EVENT SHALL
 * THE AUTHORS BE LIABLE FOR ANY CLAIM, DAMAGES, OR OTHER LIABILITY, WHETHER
 * IN AN ACTION OF CONTRACT, TORT, OR OTHERWISE, ARISING FROM, OUT OF OR IN
 * CONNECTION WITH THE SOFTWARE OR THE USE OR OTHER DEALINGS IN THE SOFTWARE.
 *
 * Authors:
 *	Adam Jackson <ajax@redhat.com>
 *	Ben Widawsky <ben@bwidawsk.net>
 */

/**
 * This is vgem, a (non-hardware-backed) GEM service.  This is used by Mesa's
 * software renderer and the X server for efficient buffer sharing.
 */

#include <linux/module.h>
#include <linux/ramfs.h>
#include <linux/shmem_fs.h>
#include <linux/dma-buf.h>
#include "vgem_drv.h"

#define DRIVER_NAME	"vgem"
#define DRIVER_DESC	"Virtual GEM provider"
#define DRIVER_DATE	"20120112"
#define DRIVER_MAJOR	1
#define DRIVER_MINOR	0

static struct vgem_device {
	struct drm_device drm;
	struct platform_device *platform;
} *vgem_device;

static void vgem_gem_free_object(struct drm_gem_object *obj)
{
	struct drm_vgem_gem_object *vgem_obj = to_vgem_bo(obj);

	kvfree(vgem_obj->pages);
<<<<<<< HEAD
=======
	mutex_destroy(&vgem_obj->pages_lock);
>>>>>>> bb176f67

	if (obj->import_attach)
		drm_prime_gem_destroy(obj, vgem_obj->table);

	drm_gem_object_release(obj);
	kfree(vgem_obj);
}

static int vgem_gem_fault(struct vm_fault *vmf)
{
	struct vm_area_struct *vma = vmf->vma;
	struct drm_vgem_gem_object *obj = vma->vm_private_data;
	/* We don't use vmf->pgoff since that has the fake offset */
	unsigned long vaddr = vmf->address;
	int ret;
	loff_t num_pages;
	pgoff_t page_offset;
	page_offset = (vaddr - vma->vm_start) >> PAGE_SHIFT;

	num_pages = DIV_ROUND_UP(obj->base.size, PAGE_SIZE);

	if (page_offset > num_pages)
		return VM_FAULT_SIGBUS;

<<<<<<< HEAD
=======
	ret = -ENOENT;
	mutex_lock(&obj->pages_lock);
>>>>>>> bb176f67
	if (obj->pages) {
		get_page(obj->pages[page_offset]);
		vmf->page = obj->pages[page_offset];
		ret = 0;
<<<<<<< HEAD
	} else {
		struct page *page;

		page = shmem_read_mapping_page(
					file_inode(obj->base.filp)->i_mapping,
					page_offset);
		if (!IS_ERR(page)) {
			vmf->page = page;
			ret = 0;
		} else switch (PTR_ERR(page)) {
			case -ENOSPC:
			case -ENOMEM:
				ret = VM_FAULT_OOM;
				break;
			case -EBUSY:
				ret = VM_FAULT_RETRY;
				break;
			case -EFAULT:
			case -EINVAL:
				ret = VM_FAULT_SIGBUS;
				break;
			default:
				WARN_ON(PTR_ERR(page));
				ret = VM_FAULT_SIGBUS;
				break;
		}

	}
=======
	}
	mutex_unlock(&obj->pages_lock);
	if (ret) {
		struct page *page;

		page = shmem_read_mapping_page(
					file_inode(obj->base.filp)->i_mapping,
					page_offset);
		if (!IS_ERR(page)) {
			vmf->page = page;
			ret = 0;
		} else switch (PTR_ERR(page)) {
			case -ENOSPC:
			case -ENOMEM:
				ret = VM_FAULT_OOM;
				break;
			case -EBUSY:
				ret = VM_FAULT_RETRY;
				break;
			case -EFAULT:
			case -EINVAL:
				ret = VM_FAULT_SIGBUS;
				break;
			default:
				WARN_ON(PTR_ERR(page));
				ret = VM_FAULT_SIGBUS;
				break;
		}

	}
>>>>>>> bb176f67
	return ret;
}

static const struct vm_operations_struct vgem_gem_vm_ops = {
	.fault = vgem_gem_fault,
	.open = drm_gem_vm_open,
	.close = drm_gem_vm_close,
};

static int vgem_open(struct drm_device *dev, struct drm_file *file)
{
	struct vgem_file *vfile;
	int ret;

	vfile = kzalloc(sizeof(*vfile), GFP_KERNEL);
	if (!vfile)
		return -ENOMEM;

	file->driver_priv = vfile;

	ret = vgem_fence_open(vfile);
	if (ret) {
		kfree(vfile);
		return ret;
	}

	return 0;
}

static void vgem_postclose(struct drm_device *dev, struct drm_file *file)
{
	struct vgem_file *vfile = file->driver_priv;

	vgem_fence_close(vfile);
	kfree(vfile);
}

static struct drm_vgem_gem_object *__vgem_gem_create(struct drm_device *dev,
						unsigned long size)
{
	struct drm_vgem_gem_object *obj;
	int ret;

	obj = kzalloc(sizeof(*obj), GFP_KERNEL);
	if (!obj)
		return ERR_PTR(-ENOMEM);

	ret = drm_gem_object_init(dev, &obj->base, roundup(size, PAGE_SIZE));
	if (ret) {
		kfree(obj);
		return ERR_PTR(ret);
	}

<<<<<<< HEAD
=======
	mutex_init(&obj->pages_lock);

>>>>>>> bb176f67
	return obj;
}

static void __vgem_gem_destroy(struct drm_vgem_gem_object *obj)
{
	drm_gem_object_release(&obj->base);
	kfree(obj);
}

static struct drm_gem_object *vgem_gem_create(struct drm_device *dev,
					      struct drm_file *file,
					      unsigned int *handle,
					      unsigned long size)
{
	struct drm_vgem_gem_object *obj;
	int ret;

	obj = __vgem_gem_create(dev, size);
	if (IS_ERR(obj))
		return ERR_CAST(obj);

	ret = drm_gem_handle_create(file, &obj->base, handle);
	drm_gem_object_put_unlocked(&obj->base);
	if (ret)
		goto err;

	return &obj->base;

err:
	__vgem_gem_destroy(obj);
	return ERR_PTR(ret);
}

static int vgem_gem_dumb_create(struct drm_file *file, struct drm_device *dev,
				struct drm_mode_create_dumb *args)
{
	struct drm_gem_object *gem_object;
	u64 pitch, size;

	pitch = args->width * DIV_ROUND_UP(args->bpp, 8);
	size = args->height * pitch;
	if (size == 0)
		return -EINVAL;

	gem_object = vgem_gem_create(dev, file, &args->handle, size);
	if (IS_ERR(gem_object))
		return PTR_ERR(gem_object);

	args->size = gem_object->size;
	args->pitch = pitch;

	DRM_DEBUG_DRIVER("Created object of size %lld\n", size);

	return 0;
}

static int vgem_gem_dumb_map(struct drm_file *file, struct drm_device *dev,
			     uint32_t handle, uint64_t *offset)
{
	struct drm_gem_object *obj;
	int ret;

	obj = drm_gem_object_lookup(file, handle);
	if (!obj)
		return -ENOENT;

	if (!obj->filp) {
		ret = -EINVAL;
		goto unref;
	}

	ret = drm_gem_create_mmap_offset(obj);
	if (ret)
		goto unref;

	*offset = drm_vma_node_offset_addr(&obj->vma_node);
unref:
	drm_gem_object_put_unlocked(obj);

	return ret;
}

static struct drm_ioctl_desc vgem_ioctls[] = {
	DRM_IOCTL_DEF_DRV(VGEM_FENCE_ATTACH, vgem_fence_attach_ioctl, DRM_AUTH|DRM_RENDER_ALLOW),
	DRM_IOCTL_DEF_DRV(VGEM_FENCE_SIGNAL, vgem_fence_signal_ioctl, DRM_AUTH|DRM_RENDER_ALLOW),
};

static int vgem_mmap(struct file *filp, struct vm_area_struct *vma)
{
	unsigned long flags = vma->vm_flags;
	int ret;

	ret = drm_gem_mmap(filp, vma);
	if (ret)
		return ret;

	/* Keep the WC mmaping set by drm_gem_mmap() but our pages
	 * are ordinary and not special.
	 */
	vma->vm_flags = flags | VM_DONTEXPAND | VM_DONTDUMP;
	return 0;
}

static const struct file_operations vgem_driver_fops = {
	.owner		= THIS_MODULE,
	.open		= drm_open,
	.mmap		= vgem_mmap,
	.poll		= drm_poll,
	.read		= drm_read,
	.unlocked_ioctl = drm_ioctl,
	.compat_ioctl	= drm_compat_ioctl,
	.release	= drm_release,
};

static struct page **vgem_pin_pages(struct drm_vgem_gem_object *bo)
{
	mutex_lock(&bo->pages_lock);
	if (bo->pages_pin_count++ == 0) {
		struct page **pages;

		pages = drm_gem_get_pages(&bo->base);
		if (IS_ERR(pages)) {
			bo->pages_pin_count--;
			mutex_unlock(&bo->pages_lock);
			return pages;
		}

		bo->pages = pages;
	}
	mutex_unlock(&bo->pages_lock);

	return bo->pages;
}

static void vgem_unpin_pages(struct drm_vgem_gem_object *bo)
{
	mutex_lock(&bo->pages_lock);
	if (--bo->pages_pin_count == 0) {
		drm_gem_put_pages(&bo->base, bo->pages, true, true);
		bo->pages = NULL;
	}
	mutex_unlock(&bo->pages_lock);
}

static int vgem_prime_pin(struct drm_gem_object *obj)
{
	struct drm_vgem_gem_object *bo = to_vgem_bo(obj);
	long n_pages = obj->size >> PAGE_SHIFT;
	struct page **pages;

	pages = vgem_pin_pages(bo);
	if (IS_ERR(pages))
		return PTR_ERR(pages);

	/* Flush the object from the CPU cache so that importers can rely
	 * on coherent indirect access via the exported dma-address.
	 */
	drm_clflush_pages(pages, n_pages);

	return 0;
}

static void vgem_prime_unpin(struct drm_gem_object *obj)
{
	struct drm_vgem_gem_object *bo = to_vgem_bo(obj);

	vgem_unpin_pages(bo);
}

static struct sg_table *vgem_prime_get_sg_table(struct drm_gem_object *obj)
{
	struct drm_vgem_gem_object *bo = to_vgem_bo(obj);

	return drm_prime_pages_to_sg(bo->pages, bo->base.size >> PAGE_SHIFT);
}

static struct drm_gem_object* vgem_prime_import(struct drm_device *dev,
						struct dma_buf *dma_buf)
{
	struct vgem_device *vgem = container_of(dev, typeof(*vgem), drm);

	return drm_gem_prime_import_dev(dev, dma_buf, &vgem->platform->dev);
}

static struct drm_gem_object *vgem_prime_import_sg_table(struct drm_device *dev,
			struct dma_buf_attachment *attach, struct sg_table *sg)
{
	struct drm_vgem_gem_object *obj;
	int npages;

	obj = __vgem_gem_create(dev, attach->dmabuf->size);
	if (IS_ERR(obj))
		return ERR_CAST(obj);

	npages = PAGE_ALIGN(attach->dmabuf->size) / PAGE_SIZE;

	obj->table = sg;
	obj->pages = kvmalloc_array(npages, sizeof(struct page *), GFP_KERNEL);
	if (!obj->pages) {
		__vgem_gem_destroy(obj);
		return ERR_PTR(-ENOMEM);
	}

	obj->pages_pin_count++; /* perma-pinned */
	drm_prime_sg_to_page_addr_arrays(obj->table, obj->pages, NULL,
					npages);
	return &obj->base;
}

static struct drm_gem_object* vgem_prime_import(struct drm_device *dev,
						struct dma_buf *dma_buf)
{
	struct vgem_device *vgem = container_of(dev, typeof(*vgem), drm);

	return drm_gem_prime_import_dev(dev, dma_buf, &vgem->platform->dev);
}

static struct drm_gem_object *vgem_prime_import_sg_table(struct drm_device *dev,
			struct dma_buf_attachment *attach, struct sg_table *sg)
{
	struct drm_vgem_gem_object *obj;
	int npages;

	obj = __vgem_gem_create(dev, attach->dmabuf->size);
	if (IS_ERR(obj))
		return ERR_CAST(obj);

	npages = PAGE_ALIGN(attach->dmabuf->size) / PAGE_SIZE;

	obj->table = sg;
	obj->pages = kvmalloc_array(npages, sizeof(struct page *), GFP_KERNEL);
	if (!obj->pages) {
		__vgem_gem_destroy(obj);
		return ERR_PTR(-ENOMEM);
	}
	drm_prime_sg_to_page_addr_arrays(obj->table, obj->pages, NULL,
					npages);
	return &obj->base;
}

static void *vgem_prime_vmap(struct drm_gem_object *obj)
{
	struct drm_vgem_gem_object *bo = to_vgem_bo(obj);
	long n_pages = obj->size >> PAGE_SHIFT;
	struct page **pages;

	pages = vgem_pin_pages(bo);
	if (IS_ERR(pages))
		return NULL;

	return vmap(pages, n_pages, 0, pgprot_writecombine(PAGE_KERNEL));
}

static void vgem_prime_vunmap(struct drm_gem_object *obj, void *vaddr)
{
	struct drm_vgem_gem_object *bo = to_vgem_bo(obj);

	vunmap(vaddr);
	vgem_unpin_pages(bo);
}

static int vgem_prime_mmap(struct drm_gem_object *obj,
			   struct vm_area_struct *vma)
{
	int ret;

	if (obj->size < vma->vm_end - vma->vm_start)
		return -EINVAL;

	if (!obj->filp)
		return -ENODEV;

	ret = call_mmap(obj->filp, vma);
	if (ret)
		return ret;

	fput(vma->vm_file);
	vma->vm_file = get_file(obj->filp);
	vma->vm_flags |= VM_DONTEXPAND | VM_DONTDUMP;
	vma->vm_page_prot = pgprot_writecombine(vm_get_page_prot(vma->vm_flags));

	return 0;
}

static void vgem_release(struct drm_device *dev)
{
	struct vgem_device *vgem = container_of(dev, typeof(*vgem), drm);

	platform_device_unregister(vgem->platform);
	drm_dev_fini(&vgem->drm);

	kfree(vgem);
}

static struct drm_driver vgem_driver = {
	.driver_features		= DRIVER_GEM | DRIVER_PRIME,
	.release			= vgem_release,
	.open				= vgem_open,
	.postclose			= vgem_postclose,
	.gem_free_object_unlocked	= vgem_gem_free_object,
	.gem_vm_ops			= &vgem_gem_vm_ops,
	.ioctls				= vgem_ioctls,
	.num_ioctls 			= ARRAY_SIZE(vgem_ioctls),
	.fops				= &vgem_driver_fops,

	.dumb_create			= vgem_gem_dumb_create,
	.dumb_map_offset		= vgem_gem_dumb_map,

	.prime_handle_to_fd = drm_gem_prime_handle_to_fd,
	.prime_fd_to_handle = drm_gem_prime_fd_to_handle,
	.gem_prime_pin = vgem_prime_pin,
<<<<<<< HEAD
=======
	.gem_prime_unpin = vgem_prime_unpin,
>>>>>>> bb176f67
	.gem_prime_import = vgem_prime_import,
	.gem_prime_export = drm_gem_prime_export,
	.gem_prime_import_sg_table = vgem_prime_import_sg_table,
	.gem_prime_get_sg_table = vgem_prime_get_sg_table,
	.gem_prime_vmap = vgem_prime_vmap,
	.gem_prime_vunmap = vgem_prime_vunmap,
	.gem_prime_mmap = vgem_prime_mmap,

	.name	= DRIVER_NAME,
	.desc	= DRIVER_DESC,
	.date	= DRIVER_DATE,
	.major	= DRIVER_MAJOR,
	.minor	= DRIVER_MINOR,
};

static int __init vgem_init(void)
{
	int ret;

	vgem_device = kzalloc(sizeof(*vgem_device), GFP_KERNEL);
	if (!vgem_device)
		return -ENOMEM;

	ret = drm_dev_init(&vgem_device->drm, &vgem_driver, NULL);
	if (ret)
		goto out_free;

	vgem_device->platform =
		platform_device_register_simple("vgem", -1, NULL, 0);
	if (IS_ERR(vgem_device->platform)) {
		ret = PTR_ERR(vgem_device->platform);
		goto out_fini;
	}

	dma_coerce_mask_and_coherent(&vgem_device->platform->dev,
				     DMA_BIT_MASK(64));

	/* Final step: expose the device/driver to userspace */
	ret  = drm_dev_register(&vgem_device->drm, 0);
	if (ret)
		goto out_unregister;

	return 0;

out_unregister:
	platform_device_unregister(vgem_device->platform);
out_fini:
	drm_dev_fini(&vgem_device->drm);
out_free:
	kfree(vgem_device);
	return ret;
}

static void __exit vgem_exit(void)
{
	drm_dev_unregister(&vgem_device->drm);
	drm_dev_unref(&vgem_device->drm);
}

module_init(vgem_init);
module_exit(vgem_exit);

MODULE_AUTHOR("Red Hat, Inc.");
MODULE_AUTHOR("Intel Corporation");
MODULE_DESCRIPTION(DRIVER_DESC);
MODULE_LICENSE("GPL and additional rights");<|MERGE_RESOLUTION|>--- conflicted
+++ resolved
@@ -52,10 +52,7 @@
 	struct drm_vgem_gem_object *vgem_obj = to_vgem_bo(obj);
 
 	kvfree(vgem_obj->pages);
-<<<<<<< HEAD
-=======
 	mutex_destroy(&vgem_obj->pages_lock);
->>>>>>> bb176f67
 
 	if (obj->import_attach)
 		drm_prime_gem_destroy(obj, vgem_obj->table);
@@ -80,17 +77,15 @@
 	if (page_offset > num_pages)
 		return VM_FAULT_SIGBUS;
 
-<<<<<<< HEAD
-=======
 	ret = -ENOENT;
 	mutex_lock(&obj->pages_lock);
->>>>>>> bb176f67
 	if (obj->pages) {
 		get_page(obj->pages[page_offset]);
 		vmf->page = obj->pages[page_offset];
 		ret = 0;
-<<<<<<< HEAD
-	} else {
+	}
+	mutex_unlock(&obj->pages_lock);
+	if (ret) {
 		struct page *page;
 
 		page = shmem_read_mapping_page(
@@ -118,38 +113,6 @@
 		}
 
 	}
-=======
-	}
-	mutex_unlock(&obj->pages_lock);
-	if (ret) {
-		struct page *page;
-
-		page = shmem_read_mapping_page(
-					file_inode(obj->base.filp)->i_mapping,
-					page_offset);
-		if (!IS_ERR(page)) {
-			vmf->page = page;
-			ret = 0;
-		} else switch (PTR_ERR(page)) {
-			case -ENOSPC:
-			case -ENOMEM:
-				ret = VM_FAULT_OOM;
-				break;
-			case -EBUSY:
-				ret = VM_FAULT_RETRY;
-				break;
-			case -EFAULT:
-			case -EINVAL:
-				ret = VM_FAULT_SIGBUS;
-				break;
-			default:
-				WARN_ON(PTR_ERR(page));
-				ret = VM_FAULT_SIGBUS;
-				break;
-		}
-
-	}
->>>>>>> bb176f67
 	return ret;
 }
 
@@ -203,11 +166,8 @@
 		return ERR_PTR(ret);
 	}
 
-<<<<<<< HEAD
-=======
 	mutex_init(&obj->pages_lock);
 
->>>>>>> bb176f67
 	return obj;
 }
 
@@ -417,37 +377,6 @@
 	return &obj->base;
 }
 
-static struct drm_gem_object* vgem_prime_import(struct drm_device *dev,
-						struct dma_buf *dma_buf)
-{
-	struct vgem_device *vgem = container_of(dev, typeof(*vgem), drm);
-
-	return drm_gem_prime_import_dev(dev, dma_buf, &vgem->platform->dev);
-}
-
-static struct drm_gem_object *vgem_prime_import_sg_table(struct drm_device *dev,
-			struct dma_buf_attachment *attach, struct sg_table *sg)
-{
-	struct drm_vgem_gem_object *obj;
-	int npages;
-
-	obj = __vgem_gem_create(dev, attach->dmabuf->size);
-	if (IS_ERR(obj))
-		return ERR_CAST(obj);
-
-	npages = PAGE_ALIGN(attach->dmabuf->size) / PAGE_SIZE;
-
-	obj->table = sg;
-	obj->pages = kvmalloc_array(npages, sizeof(struct page *), GFP_KERNEL);
-	if (!obj->pages) {
-		__vgem_gem_destroy(obj);
-		return ERR_PTR(-ENOMEM);
-	}
-	drm_prime_sg_to_page_addr_arrays(obj->table, obj->pages, NULL,
-					npages);
-	return &obj->base;
-}
-
 static void *vgem_prime_vmap(struct drm_gem_object *obj)
 {
 	struct drm_vgem_gem_object *bo = to_vgem_bo(obj);
@@ -519,10 +448,7 @@
 	.prime_handle_to_fd = drm_gem_prime_handle_to_fd,
 	.prime_fd_to_handle = drm_gem_prime_fd_to_handle,
 	.gem_prime_pin = vgem_prime_pin,
-<<<<<<< HEAD
-=======
 	.gem_prime_unpin = vgem_prime_unpin,
->>>>>>> bb176f67
 	.gem_prime_import = vgem_prime_import,
 	.gem_prime_export = drm_gem_prime_export,
 	.gem_prime_import_sg_table = vgem_prime_import_sg_table,
