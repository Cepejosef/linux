/******************************************************************************
 *
 * This file is provided under a dual BSD/GPLv2 license.  When using or
 * redistributing this file, you may do so under either license.
 *
 * GPL LICENSE SUMMARY
 *
 * Copyright(c) 2008 - 2014 Intel Corporation. All rights reserved.
 * Copyright(c) 2013 - 2015 Intel Mobile Communications GmbH
 * Copyright(c) 2015 - 2017 Intel Deutschland GmbH
 * Copyright(c) 2018 - 2019 Intel Corporation
 *
 * This program is free software; you can redistribute it and/or modify
 * it under the terms of version 2 of the GNU General Public License as
 * published by the Free Software Foundation.
 *
 * This program is distributed in the hope that it will be useful, but
 * WITHOUT ANY WARRANTY; without even the implied warranty of
 * MERCHANTABILITY or FITNESS FOR A PARTICULAR PURPOSE.  See the GNU
 * General Public License for more details.
 *
 * The full GNU General Public License is included in this distribution
 * in the file called COPYING.
 *
 * Contact Information:
 *  Intel Linux Wireless <linuxwifi@intel.com>
 * Intel Corporation, 5200 N.E. Elam Young Parkway, Hillsboro, OR 97124-6497
 *
 * BSD LICENSE
 *
 * Copyright(c) 2005 - 2014 Intel Corporation. All rights reserved.
 * Copyright(c) 2013 - 2015 Intel Mobile Communications GmbH
 * Copyright(c) 2015 - 2017 Intel Deutschland GmbH
 * Copyright(c) 2018 - 2019 Intel Corporation
 * All rights reserved.
 *
 * Redistribution and use in source and binary forms, with or without
 * modification, are permitted provided that the following conditions
 * are met:
 *
 *  * Redistributions of source code must retain the above copyright
 *    notice, this list of conditions and the following disclaimer.
 *  * Redistributions in binary form must reproduce the above copyright
 *    notice, this list of conditions and the following disclaimer in
 *    the documentation and/or other materials provided with the
 *    distribution.
 *  * Neither the name Intel Corporation nor the names of its
 *    contributors may be used to endorse or promote products derived
 *    from this software without specific prior written permission.
 *
 * THIS SOFTWARE IS PROVIDED BY THE COPYRIGHT HOLDERS AND CONTRIBUTORS
 * "AS IS" AND ANY EXPRESS OR IMPLIED WARRANTIES, INCLUDING, BUT NOT
 * LIMITED TO, THE IMPLIED WARRANTIES OF MERCHANTABILITY AND FITNESS FOR
 * A PARTICULAR PURPOSE ARE DISCLAIMED. IN NO EVENT SHALL THE COPYRIGHT
 * OWNER OR CONTRIBUTORS BE LIABLE FOR ANY DIRECT, INDIRECT, INCIDENTAL,
 * SPECIAL, EXEMPLARY, OR CONSEQUENTIAL DAMAGES (INCLUDING, BUT NOT
 * LIMITED TO, PROCUREMENT OF SUBSTITUTE GOODS OR SERVICES; LOSS OF USE,
 * DATA, OR PROFITS; OR BUSINESS INTERRUPTION) HOWEVER CAUSED AND ON ANY
 * THEORY OF LIABILITY, WHETHER IN CONTRACT, STRICT LIABILITY, OR TORT
 * (INCLUDING NEGLIGENCE OR OTHERWISE) ARISING IN ANY WAY OUT OF THE USE
 * OF THIS SOFTWARE, EVEN IF ADVISED OF THE POSSIBILITY OF SUCH DAMAGE.
 *
 *****************************************************************************/
#include <linux/devcoredump.h>
#include "iwl-drv.h"
#include "runtime.h"
#include "dbg.h"
#include "debugfs.h"
#include "iwl-io.h"
#include "iwl-prph.h"
#include "iwl-csr.h"

/**
 * struct iwl_fw_dump_ptrs - set of pointers needed for the fw-error-dump
 *
 * @fwrt_ptr: pointer to the buffer coming from fwrt
 * @trans_ptr: pointer to struct %iwl_trans_dump_data which contains the
 *	transport's data.
 * @trans_len: length of the valid data in trans_ptr
 * @fwrt_len: length of the valid data in fwrt_ptr
 */
struct iwl_fw_dump_ptrs {
	struct iwl_trans_dump_data *trans_ptr;
	void *fwrt_ptr;
	u32 fwrt_len;
};

#define RADIO_REG_MAX_READ 0x2ad
static void iwl_read_radio_regs(struct iwl_fw_runtime *fwrt,
				struct iwl_fw_error_dump_data **dump_data)
{
	u8 *pos = (void *)(*dump_data)->data;
	unsigned long flags;
	int i;

	IWL_DEBUG_INFO(fwrt, "WRT radio registers dump\n");

	if (!iwl_trans_grab_nic_access(fwrt->trans, &flags))
		return;

	(*dump_data)->type = cpu_to_le32(IWL_FW_ERROR_DUMP_RADIO_REG);
	(*dump_data)->len = cpu_to_le32(RADIO_REG_MAX_READ);

	for (i = 0; i < RADIO_REG_MAX_READ; i++) {
		u32 rd_cmd = RADIO_RSP_RD_CMD;

		rd_cmd |= i << RADIO_RSP_ADDR_POS;
		iwl_write_prph_no_grab(fwrt->trans, RSP_RADIO_CMD, rd_cmd);
		*pos = (u8)iwl_read_prph_no_grab(fwrt->trans, RSP_RADIO_RDDAT);

		pos++;
	}

	*dump_data = iwl_fw_error_next_data(*dump_data);

	iwl_trans_release_nic_access(fwrt->trans, &flags);
}

static void iwl_fwrt_dump_rxf(struct iwl_fw_runtime *fwrt,
			      struct iwl_fw_error_dump_data **dump_data,
			      int size, u32 offset, int fifo_num)
{
	struct iwl_fw_error_dump_fifo *fifo_hdr;
	u32 *fifo_data;
	u32 fifo_len;
	int i;

	fifo_hdr = (void *)(*dump_data)->data;
	fifo_data = (void *)fifo_hdr->data;
	fifo_len = size;

	/* No need to try to read the data if the length is 0 */
	if (fifo_len == 0)
		return;

	/* Add a TLV for the RXF */
	(*dump_data)->type = cpu_to_le32(IWL_FW_ERROR_DUMP_RXF);
	(*dump_data)->len = cpu_to_le32(fifo_len + sizeof(*fifo_hdr));

	fifo_hdr->fifo_num = cpu_to_le32(fifo_num);
	fifo_hdr->available_bytes =
		cpu_to_le32(iwl_trans_read_prph(fwrt->trans,
						RXF_RD_D_SPACE + offset));
	fifo_hdr->wr_ptr =
		cpu_to_le32(iwl_trans_read_prph(fwrt->trans,
						RXF_RD_WR_PTR + offset));
	fifo_hdr->rd_ptr =
		cpu_to_le32(iwl_trans_read_prph(fwrt->trans,
						RXF_RD_RD_PTR + offset));
	fifo_hdr->fence_ptr =
		cpu_to_le32(iwl_trans_read_prph(fwrt->trans,
						RXF_RD_FENCE_PTR + offset));
	fifo_hdr->fence_mode =
		cpu_to_le32(iwl_trans_read_prph(fwrt->trans,
						RXF_SET_FENCE_MODE + offset));

	/* Lock fence */
	iwl_trans_write_prph(fwrt->trans, RXF_SET_FENCE_MODE + offset, 0x1);
	/* Set fence pointer to the same place like WR pointer */
	iwl_trans_write_prph(fwrt->trans, RXF_LD_WR2FENCE + offset, 0x1);
	/* Set fence offset */
	iwl_trans_write_prph(fwrt->trans,
			     RXF_LD_FENCE_OFFSET_ADDR + offset, 0x0);

	/* Read FIFO */
	fifo_len /= sizeof(u32); /* Size in DWORDS */
	for (i = 0; i < fifo_len; i++)
		fifo_data[i] = iwl_trans_read_prph(fwrt->trans,
						 RXF_FIFO_RD_FENCE_INC +
						 offset);
	*dump_data = iwl_fw_error_next_data(*dump_data);
}

static void iwl_fwrt_dump_txf(struct iwl_fw_runtime *fwrt,
			      struct iwl_fw_error_dump_data **dump_data,
			      int size, u32 offset, int fifo_num)
{
	struct iwl_fw_error_dump_fifo *fifo_hdr;
	u32 *fifo_data;
	u32 fifo_len;
	int i;

	fifo_hdr = (void *)(*dump_data)->data;
	fifo_data = (void *)fifo_hdr->data;
	fifo_len = size;

	/* No need to try to read the data if the length is 0 */
	if (fifo_len == 0)
		return;

	/* Add a TLV for the FIFO */
	(*dump_data)->type = cpu_to_le32(IWL_FW_ERROR_DUMP_TXF);
	(*dump_data)->len = cpu_to_le32(fifo_len + sizeof(*fifo_hdr));

	fifo_hdr->fifo_num = cpu_to_le32(fifo_num);
	fifo_hdr->available_bytes =
		cpu_to_le32(iwl_trans_read_prph(fwrt->trans,
						TXF_FIFO_ITEM_CNT + offset));
	fifo_hdr->wr_ptr =
		cpu_to_le32(iwl_trans_read_prph(fwrt->trans,
						TXF_WR_PTR + offset));
	fifo_hdr->rd_ptr =
		cpu_to_le32(iwl_trans_read_prph(fwrt->trans,
						TXF_RD_PTR + offset));
	fifo_hdr->fence_ptr =
		cpu_to_le32(iwl_trans_read_prph(fwrt->trans,
						TXF_FENCE_PTR + offset));
	fifo_hdr->fence_mode =
		cpu_to_le32(iwl_trans_read_prph(fwrt->trans,
						TXF_LOCK_FENCE + offset));

	/* Set the TXF_READ_MODIFY_ADDR to TXF_WR_PTR */
	iwl_trans_write_prph(fwrt->trans, TXF_READ_MODIFY_ADDR + offset,
			     TXF_WR_PTR + offset);

	/* Dummy-read to advance the read pointer to the head */
	iwl_trans_read_prph(fwrt->trans, TXF_READ_MODIFY_DATA + offset);

	/* Read FIFO */
	fifo_len /= sizeof(u32); /* Size in DWORDS */
	for (i = 0; i < fifo_len; i++)
		fifo_data[i] = iwl_trans_read_prph(fwrt->trans,
						  TXF_READ_MODIFY_DATA +
						  offset);
	*dump_data = iwl_fw_error_next_data(*dump_data);
}

static void iwl_fw_dump_rxf(struct iwl_fw_runtime *fwrt,
			    struct iwl_fw_error_dump_data **dump_data)
{
	struct iwl_fwrt_shared_mem_cfg *cfg = &fwrt->smem_cfg;
	unsigned long flags;

	IWL_DEBUG_INFO(fwrt, "WRT RX FIFO dump\n");

	if (!iwl_trans_grab_nic_access(fwrt->trans, &flags))
		return;

	if (iwl_fw_dbg_type_on(fwrt, IWL_FW_ERROR_DUMP_RXF)) {
		/* Pull RXF1 */
		iwl_fwrt_dump_rxf(fwrt, dump_data,
				  cfg->lmac[0].rxfifo1_size, 0, 0);
		/* Pull RXF2 */
		iwl_fwrt_dump_rxf(fwrt, dump_data, cfg->rxfifo2_size,
				  RXF_DIFF_FROM_PREV +
				  fwrt->trans->cfg->umac_prph_offset, 1);
		/* Pull LMAC2 RXF1 */
		if (fwrt->smem_cfg.num_lmacs > 1)
			iwl_fwrt_dump_rxf(fwrt, dump_data,
					  cfg->lmac[1].rxfifo1_size,
					  LMAC2_PRPH_OFFSET, 2);
	}

	iwl_trans_release_nic_access(fwrt->trans, &flags);
}

static void iwl_fw_dump_txf(struct iwl_fw_runtime *fwrt,
			    struct iwl_fw_error_dump_data **dump_data)
{
	struct iwl_fw_error_dump_fifo *fifo_hdr;
	struct iwl_fwrt_shared_mem_cfg *cfg = &fwrt->smem_cfg;
	u32 *fifo_data;
	u32 fifo_len;
	unsigned long flags;
	int i, j;

	IWL_DEBUG_INFO(fwrt, "WRT TX FIFO dump\n");

	if (!iwl_trans_grab_nic_access(fwrt->trans, &flags))
		return;

	if (iwl_fw_dbg_type_on(fwrt, IWL_FW_ERROR_DUMP_TXF)) {
		/* Pull TXF data from LMAC1 */
		for (i = 0; i < fwrt->smem_cfg.num_txfifo_entries; i++) {
			/* Mark the number of TXF we're pulling now */
			iwl_trans_write_prph(fwrt->trans, TXF_LARC_NUM, i);
			iwl_fwrt_dump_txf(fwrt, dump_data,
					  cfg->lmac[0].txfifo_size[i], 0, i);
		}

		/* Pull TXF data from LMAC2 */
		if (fwrt->smem_cfg.num_lmacs > 1) {
			for (i = 0; i < fwrt->smem_cfg.num_txfifo_entries;
			     i++) {
				/* Mark the number of TXF we're pulling now */
				iwl_trans_write_prph(fwrt->trans,
						     TXF_LARC_NUM +
						     LMAC2_PRPH_OFFSET, i);
				iwl_fwrt_dump_txf(fwrt, dump_data,
						  cfg->lmac[1].txfifo_size[i],
						  LMAC2_PRPH_OFFSET,
						  i + cfg->num_txfifo_entries);
			}
		}
	}

	if (iwl_fw_dbg_type_on(fwrt, IWL_FW_ERROR_DUMP_INTERNAL_TXF) &&
	    fw_has_capa(&fwrt->fw->ucode_capa,
			IWL_UCODE_TLV_CAPA_EXTEND_SHARED_MEM_CFG)) {
		/* Pull UMAC internal TXF data from all TXFs */
		for (i = 0;
		     i < ARRAY_SIZE(fwrt->smem_cfg.internal_txfifo_size);
		     i++) {
			fifo_hdr = (void *)(*dump_data)->data;
			fifo_data = (void *)fifo_hdr->data;
			fifo_len = fwrt->smem_cfg.internal_txfifo_size[i];

			/* No need to try to read the data if the length is 0 */
			if (fifo_len == 0)
				continue;

			/* Add a TLV for the internal FIFOs */
			(*dump_data)->type =
				cpu_to_le32(IWL_FW_ERROR_DUMP_INTERNAL_TXF);
			(*dump_data)->len =
				cpu_to_le32(fifo_len + sizeof(*fifo_hdr));

			fifo_hdr->fifo_num = cpu_to_le32(i);

			/* Mark the number of TXF we're pulling now */
			iwl_trans_write_prph(fwrt->trans, TXF_CPU2_NUM, i +
				fwrt->smem_cfg.num_txfifo_entries);

			fifo_hdr->available_bytes =
				cpu_to_le32(iwl_trans_read_prph(fwrt->trans,
								TXF_CPU2_FIFO_ITEM_CNT));
			fifo_hdr->wr_ptr =
				cpu_to_le32(iwl_trans_read_prph(fwrt->trans,
								TXF_CPU2_WR_PTR));
			fifo_hdr->rd_ptr =
				cpu_to_le32(iwl_trans_read_prph(fwrt->trans,
								TXF_CPU2_RD_PTR));
			fifo_hdr->fence_ptr =
				cpu_to_le32(iwl_trans_read_prph(fwrt->trans,
								TXF_CPU2_FENCE_PTR));
			fifo_hdr->fence_mode =
				cpu_to_le32(iwl_trans_read_prph(fwrt->trans,
								TXF_CPU2_LOCK_FENCE));

			/* Set TXF_CPU2_READ_MODIFY_ADDR to TXF_CPU2_WR_PTR */
			iwl_trans_write_prph(fwrt->trans,
					     TXF_CPU2_READ_MODIFY_ADDR,
					     TXF_CPU2_WR_PTR);

			/* Dummy-read to advance the read pointer to head */
			iwl_trans_read_prph(fwrt->trans,
					    TXF_CPU2_READ_MODIFY_DATA);

			/* Read FIFO */
			fifo_len /= sizeof(u32); /* Size in DWORDS */
			for (j = 0; j < fifo_len; j++)
				fifo_data[j] =
					iwl_trans_read_prph(fwrt->trans,
							    TXF_CPU2_READ_MODIFY_DATA);
			*dump_data = iwl_fw_error_next_data(*dump_data);
		}
	}

	iwl_trans_release_nic_access(fwrt->trans, &flags);
}

#define IWL8260_ICCM_OFFSET		0x44000 /* Only for B-step */
#define IWL8260_ICCM_LEN		0xC000 /* Only for B-step */

struct iwl_prph_range {
	u32 start, end;
};

static const struct iwl_prph_range iwl_prph_dump_addr_comm[] = {
	{ .start = 0x00a00000, .end = 0x00a00000 },
	{ .start = 0x00a0000c, .end = 0x00a00024 },
	{ .start = 0x00a0002c, .end = 0x00a0003c },
	{ .start = 0x00a00410, .end = 0x00a00418 },
	{ .start = 0x00a00420, .end = 0x00a00420 },
	{ .start = 0x00a00428, .end = 0x00a00428 },
	{ .start = 0x00a00430, .end = 0x00a0043c },
	{ .start = 0x00a00444, .end = 0x00a00444 },
	{ .start = 0x00a004c0, .end = 0x00a004cc },
	{ .start = 0x00a004d8, .end = 0x00a004d8 },
	{ .start = 0x00a004e0, .end = 0x00a004f0 },
	{ .start = 0x00a00840, .end = 0x00a00840 },
	{ .start = 0x00a00850, .end = 0x00a00858 },
	{ .start = 0x00a01004, .end = 0x00a01008 },
	{ .start = 0x00a01010, .end = 0x00a01010 },
	{ .start = 0x00a01018, .end = 0x00a01018 },
	{ .start = 0x00a01024, .end = 0x00a01024 },
	{ .start = 0x00a0102c, .end = 0x00a01034 },
	{ .start = 0x00a0103c, .end = 0x00a01040 },
	{ .start = 0x00a01048, .end = 0x00a01094 },
	{ .start = 0x00a01c00, .end = 0x00a01c20 },
	{ .start = 0x00a01c58, .end = 0x00a01c58 },
	{ .start = 0x00a01c7c, .end = 0x00a01c7c },
	{ .start = 0x00a01c28, .end = 0x00a01c54 },
	{ .start = 0x00a01c5c, .end = 0x00a01c5c },
	{ .start = 0x00a01c60, .end = 0x00a01cdc },
	{ .start = 0x00a01ce0, .end = 0x00a01d0c },
	{ .start = 0x00a01d18, .end = 0x00a01d20 },
	{ .start = 0x00a01d2c, .end = 0x00a01d30 },
	{ .start = 0x00a01d40, .end = 0x00a01d5c },
	{ .start = 0x00a01d80, .end = 0x00a01d80 },
	{ .start = 0x00a01d98, .end = 0x00a01d9c },
	{ .start = 0x00a01da8, .end = 0x00a01da8 },
	{ .start = 0x00a01db8, .end = 0x00a01df4 },
	{ .start = 0x00a01dc0, .end = 0x00a01dfc },
	{ .start = 0x00a01e00, .end = 0x00a01e2c },
	{ .start = 0x00a01e40, .end = 0x00a01e60 },
	{ .start = 0x00a01e68, .end = 0x00a01e6c },
	{ .start = 0x00a01e74, .end = 0x00a01e74 },
	{ .start = 0x00a01e84, .end = 0x00a01e90 },
	{ .start = 0x00a01e9c, .end = 0x00a01ec4 },
	{ .start = 0x00a01ed0, .end = 0x00a01ee0 },
	{ .start = 0x00a01f00, .end = 0x00a01f1c },
	{ .start = 0x00a01f44, .end = 0x00a01ffc },
	{ .start = 0x00a02000, .end = 0x00a02048 },
	{ .start = 0x00a02068, .end = 0x00a020f0 },
	{ .start = 0x00a02100, .end = 0x00a02118 },
	{ .start = 0x00a02140, .end = 0x00a0214c },
	{ .start = 0x00a02168, .end = 0x00a0218c },
	{ .start = 0x00a021c0, .end = 0x00a021c0 },
	{ .start = 0x00a02400, .end = 0x00a02410 },
	{ .start = 0x00a02418, .end = 0x00a02420 },
	{ .start = 0x00a02428, .end = 0x00a0242c },
	{ .start = 0x00a02434, .end = 0x00a02434 },
	{ .start = 0x00a02440, .end = 0x00a02460 },
	{ .start = 0x00a02468, .end = 0x00a024b0 },
	{ .start = 0x00a024c8, .end = 0x00a024cc },
	{ .start = 0x00a02500, .end = 0x00a02504 },
	{ .start = 0x00a0250c, .end = 0x00a02510 },
	{ .start = 0x00a02540, .end = 0x00a02554 },
	{ .start = 0x00a02580, .end = 0x00a025f4 },
	{ .start = 0x00a02600, .end = 0x00a0260c },
	{ .start = 0x00a02648, .end = 0x00a02650 },
	{ .start = 0x00a02680, .end = 0x00a02680 },
	{ .start = 0x00a026c0, .end = 0x00a026d0 },
	{ .start = 0x00a02700, .end = 0x00a0270c },
	{ .start = 0x00a02804, .end = 0x00a02804 },
	{ .start = 0x00a02818, .end = 0x00a0281c },
	{ .start = 0x00a02c00, .end = 0x00a02db4 },
	{ .start = 0x00a02df4, .end = 0x00a02fb0 },
	{ .start = 0x00a03000, .end = 0x00a03014 },
	{ .start = 0x00a0301c, .end = 0x00a0302c },
	{ .start = 0x00a03034, .end = 0x00a03038 },
	{ .start = 0x00a03040, .end = 0x00a03048 },
	{ .start = 0x00a03060, .end = 0x00a03068 },
	{ .start = 0x00a03070, .end = 0x00a03074 },
	{ .start = 0x00a0307c, .end = 0x00a0307c },
	{ .start = 0x00a03080, .end = 0x00a03084 },
	{ .start = 0x00a0308c, .end = 0x00a03090 },
	{ .start = 0x00a03098, .end = 0x00a03098 },
	{ .start = 0x00a030a0, .end = 0x00a030a0 },
	{ .start = 0x00a030a8, .end = 0x00a030b4 },
	{ .start = 0x00a030bc, .end = 0x00a030bc },
	{ .start = 0x00a030c0, .end = 0x00a0312c },
	{ .start = 0x00a03c00, .end = 0x00a03c5c },
	{ .start = 0x00a04400, .end = 0x00a04454 },
	{ .start = 0x00a04460, .end = 0x00a04474 },
	{ .start = 0x00a044c0, .end = 0x00a044ec },
	{ .start = 0x00a04500, .end = 0x00a04504 },
	{ .start = 0x00a04510, .end = 0x00a04538 },
	{ .start = 0x00a04540, .end = 0x00a04548 },
	{ .start = 0x00a04560, .end = 0x00a0457c },
	{ .start = 0x00a04590, .end = 0x00a04598 },
	{ .start = 0x00a045c0, .end = 0x00a045f4 },
};

static const struct iwl_prph_range iwl_prph_dump_addr_9000[] = {
	{ .start = 0x00a05c00, .end = 0x00a05c18 },
	{ .start = 0x00a05400, .end = 0x00a056e8 },
	{ .start = 0x00a08000, .end = 0x00a098bc },
	{ .start = 0x00a02400, .end = 0x00a02758 },
};

static const struct iwl_prph_range iwl_prph_dump_addr_22000[] = {
	{ .start = 0x00a00000, .end = 0x00a00000 },
	{ .start = 0x00a0000c, .end = 0x00a00024 },
	{ .start = 0x00a0002c, .end = 0x00a00034 },
	{ .start = 0x00a0003c, .end = 0x00a0003c },
	{ .start = 0x00a00410, .end = 0x00a00418 },
	{ .start = 0x00a00420, .end = 0x00a00420 },
	{ .start = 0x00a00428, .end = 0x00a00428 },
	{ .start = 0x00a00430, .end = 0x00a0043c },
	{ .start = 0x00a00444, .end = 0x00a00444 },
	{ .start = 0x00a00840, .end = 0x00a00840 },
	{ .start = 0x00a00850, .end = 0x00a00858 },
	{ .start = 0x00a01004, .end = 0x00a01008 },
	{ .start = 0x00a01010, .end = 0x00a01010 },
	{ .start = 0x00a01018, .end = 0x00a01018 },
	{ .start = 0x00a01024, .end = 0x00a01024 },
	{ .start = 0x00a0102c, .end = 0x00a01034 },
	{ .start = 0x00a0103c, .end = 0x00a01040 },
	{ .start = 0x00a01048, .end = 0x00a01050 },
	{ .start = 0x00a01058, .end = 0x00a01058 },
	{ .start = 0x00a01060, .end = 0x00a01070 },
	{ .start = 0x00a0108c, .end = 0x00a0108c },
	{ .start = 0x00a01c20, .end = 0x00a01c28 },
	{ .start = 0x00a01d10, .end = 0x00a01d10 },
	{ .start = 0x00a01e28, .end = 0x00a01e2c },
	{ .start = 0x00a01e60, .end = 0x00a01e60 },
	{ .start = 0x00a01e80, .end = 0x00a01e80 },
	{ .start = 0x00a01ea0, .end = 0x00a01ea0 },
	{ .start = 0x00a02000, .end = 0x00a0201c },
	{ .start = 0x00a02024, .end = 0x00a02024 },
	{ .start = 0x00a02040, .end = 0x00a02048 },
	{ .start = 0x00a020c0, .end = 0x00a020e0 },
	{ .start = 0x00a02400, .end = 0x00a02404 },
	{ .start = 0x00a0240c, .end = 0x00a02414 },
	{ .start = 0x00a0241c, .end = 0x00a0243c },
	{ .start = 0x00a02448, .end = 0x00a024bc },
	{ .start = 0x00a024c4, .end = 0x00a024cc },
	{ .start = 0x00a02508, .end = 0x00a02508 },
	{ .start = 0x00a02510, .end = 0x00a02514 },
	{ .start = 0x00a0251c, .end = 0x00a0251c },
	{ .start = 0x00a0252c, .end = 0x00a0255c },
	{ .start = 0x00a02564, .end = 0x00a025a0 },
	{ .start = 0x00a025a8, .end = 0x00a025b4 },
	{ .start = 0x00a025c0, .end = 0x00a025c0 },
	{ .start = 0x00a025e8, .end = 0x00a025f4 },
	{ .start = 0x00a02c08, .end = 0x00a02c18 },
	{ .start = 0x00a02c2c, .end = 0x00a02c38 },
	{ .start = 0x00a02c68, .end = 0x00a02c78 },
	{ .start = 0x00a03000, .end = 0x00a03000 },
	{ .start = 0x00a03010, .end = 0x00a03014 },
	{ .start = 0x00a0301c, .end = 0x00a0302c },
	{ .start = 0x00a03034, .end = 0x00a03038 },
	{ .start = 0x00a03040, .end = 0x00a03044 },
	{ .start = 0x00a03060, .end = 0x00a03068 },
	{ .start = 0x00a03070, .end = 0x00a03070 },
	{ .start = 0x00a0307c, .end = 0x00a03084 },
	{ .start = 0x00a0308c, .end = 0x00a03090 },
	{ .start = 0x00a03098, .end = 0x00a03098 },
	{ .start = 0x00a030a0, .end = 0x00a030a0 },
	{ .start = 0x00a030a8, .end = 0x00a030b4 },
	{ .start = 0x00a030bc, .end = 0x00a030c0 },
	{ .start = 0x00a030c8, .end = 0x00a030f4 },
	{ .start = 0x00a03100, .end = 0x00a0312c },
	{ .start = 0x00a03c00, .end = 0x00a03c5c },
	{ .start = 0x00a04400, .end = 0x00a04454 },
	{ .start = 0x00a04460, .end = 0x00a04474 },
	{ .start = 0x00a044c0, .end = 0x00a044ec },
	{ .start = 0x00a04500, .end = 0x00a04504 },
	{ .start = 0x00a04510, .end = 0x00a04538 },
	{ .start = 0x00a04540, .end = 0x00a04548 },
	{ .start = 0x00a04560, .end = 0x00a04560 },
	{ .start = 0x00a04570, .end = 0x00a0457c },
	{ .start = 0x00a04590, .end = 0x00a04590 },
	{ .start = 0x00a04598, .end = 0x00a04598 },
	{ .start = 0x00a045c0, .end = 0x00a045f4 },
	{ .start = 0x00a05c18, .end = 0x00a05c1c },
	{ .start = 0x00a0c000, .end = 0x00a0c018 },
	{ .start = 0x00a0c020, .end = 0x00a0c028 },
	{ .start = 0x00a0c038, .end = 0x00a0c094 },
	{ .start = 0x00a0c0c0, .end = 0x00a0c104 },
	{ .start = 0x00a0c10c, .end = 0x00a0c118 },
	{ .start = 0x00a0c150, .end = 0x00a0c174 },
	{ .start = 0x00a0c17c, .end = 0x00a0c188 },
	{ .start = 0x00a0c190, .end = 0x00a0c198 },
	{ .start = 0x00a0c1a0, .end = 0x00a0c1a8 },
	{ .start = 0x00a0c1b0, .end = 0x00a0c1b8 },
};

static const struct iwl_prph_range iwl_prph_dump_addr_ax210[] = {
	{ .start = 0x00d03c00, .end = 0x00d03c64 },
	{ .start = 0x00d05c18, .end = 0x00d05c1c },
	{ .start = 0x00d0c000, .end = 0x00d0c174 },
};

static void iwl_read_prph_block(struct iwl_trans *trans, u32 start,
				u32 len_bytes, __le32 *data)
{
	u32 i;

	for (i = 0; i < len_bytes; i += 4)
		*data++ = cpu_to_le32(iwl_read_prph_no_grab(trans, start + i));
}

static void iwl_dump_prph(struct iwl_fw_runtime *fwrt,
			  const struct iwl_prph_range *iwl_prph_dump_addr,
			  u32 range_len, void *ptr)
{
	struct iwl_fw_error_dump_prph *prph;
	struct iwl_trans *trans = fwrt->trans;
	struct iwl_fw_error_dump_data **data =
		(struct iwl_fw_error_dump_data **)ptr;
	unsigned long flags;
	u32 i;

	if (!data)
		return;

	IWL_DEBUG_INFO(trans, "WRT PRPH dump\n");

	if (!iwl_trans_grab_nic_access(trans, &flags))
		return;

	for (i = 0; i < range_len; i++) {
		/* The range includes both boundaries */
		int num_bytes_in_chunk = iwl_prph_dump_addr[i].end -
			 iwl_prph_dump_addr[i].start + 4;

		(*data)->type = cpu_to_le32(IWL_FW_ERROR_DUMP_PRPH);
		(*data)->len = cpu_to_le32(sizeof(*prph) +
					num_bytes_in_chunk);
		prph = (void *)(*data)->data;
		prph->prph_start = cpu_to_le32(iwl_prph_dump_addr[i].start);

		iwl_read_prph_block(trans, iwl_prph_dump_addr[i].start,
				    /* our range is inclusive, hence + 4 */
				    iwl_prph_dump_addr[i].end -
				    iwl_prph_dump_addr[i].start + 4,
				    (void *)prph->data);

		*data = iwl_fw_error_next_data(*data);
	}

	iwl_trans_release_nic_access(trans, &flags);
}

/*
 * alloc_sgtable - allocates scallerlist table in the given size,
 * fills it with pages and returns it
 * @size: the size (in bytes) of the table
*/
static struct scatterlist *alloc_sgtable(int size)
{
	int alloc_size, nents, i;
	struct page *new_page;
	struct scatterlist *iter;
	struct scatterlist *table;

	nents = DIV_ROUND_UP(size, PAGE_SIZE);
	table = kcalloc(nents, sizeof(*table), GFP_KERNEL);
	if (!table)
		return NULL;
	sg_init_table(table, nents);
	iter = table;
	for_each_sg(table, iter, sg_nents(table), i) {
		new_page = alloc_page(GFP_KERNEL);
		if (!new_page) {
			/* release all previous allocated pages in the table */
			iter = table;
			for_each_sg(table, iter, sg_nents(table), i) {
				new_page = sg_page(iter);
				if (new_page)
					__free_page(new_page);
			}
			return NULL;
		}
		alloc_size = min_t(int, size, PAGE_SIZE);
		size -= PAGE_SIZE;
		sg_set_page(iter, new_page, alloc_size, 0);
	}
	return table;
}

static void iwl_fw_get_prph_len(struct iwl_fw_runtime *fwrt,
				const struct iwl_prph_range *iwl_prph_dump_addr,
				u32 range_len, void *ptr)
{
	u32 *prph_len = (u32 *)ptr;
	int i, num_bytes_in_chunk;

	if (!prph_len)
		return;

	for (i = 0; i < range_len; i++) {
		/* The range includes both boundaries */
		num_bytes_in_chunk =
			iwl_prph_dump_addr[i].end -
			iwl_prph_dump_addr[i].start + 4;

		*prph_len += sizeof(struct iwl_fw_error_dump_data) +
			sizeof(struct iwl_fw_error_dump_prph) +
			num_bytes_in_chunk;
	}
}

static void iwl_fw_prph_handler(struct iwl_fw_runtime *fwrt, void *ptr,
				void (*handler)(struct iwl_fw_runtime *,
						const struct iwl_prph_range *,
						u32, void *))
{
	u32 range_len;

	if (fwrt->trans->cfg->device_family >= IWL_DEVICE_FAMILY_AX210) {
		range_len = ARRAY_SIZE(iwl_prph_dump_addr_ax210);
		handler(fwrt, iwl_prph_dump_addr_ax210, range_len, ptr);
	} else if (fwrt->trans->cfg->device_family >= IWL_DEVICE_FAMILY_22000) {
		range_len = ARRAY_SIZE(iwl_prph_dump_addr_22000);
		handler(fwrt, iwl_prph_dump_addr_22000, range_len, ptr);
	} else {
		range_len = ARRAY_SIZE(iwl_prph_dump_addr_comm);
		handler(fwrt, iwl_prph_dump_addr_comm, range_len, ptr);

		if (fwrt->trans->cfg->mq_rx_supported) {
			range_len = ARRAY_SIZE(iwl_prph_dump_addr_9000);
			handler(fwrt, iwl_prph_dump_addr_9000, range_len, ptr);
		}
	}
}

static void iwl_fw_dump_mem(struct iwl_fw_runtime *fwrt,
			    struct iwl_fw_error_dump_data **dump_data,
			    u32 len, u32 ofs, u32 type)
{
	struct iwl_fw_error_dump_mem *dump_mem;

	if (!len)
		return;

	(*dump_data)->type = cpu_to_le32(IWL_FW_ERROR_DUMP_MEM);
	(*dump_data)->len = cpu_to_le32(len + sizeof(*dump_mem));
	dump_mem = (void *)(*dump_data)->data;
	dump_mem->type = cpu_to_le32(type);
	dump_mem->offset = cpu_to_le32(ofs);
	iwl_trans_read_mem_bytes(fwrt->trans, ofs, dump_mem->data, len);
	*dump_data = iwl_fw_error_next_data(*dump_data);

	IWL_DEBUG_INFO(fwrt, "WRT memory dump. Type=%u\n", dump_mem->type);
}

#define ADD_LEN(len, item_len, const_len) \
	do {size_t item = item_len; len += (!!item) * const_len + item; } \
	while (0)

static int iwl_fw_rxf_len(struct iwl_fw_runtime *fwrt,
			  struct iwl_fwrt_shared_mem_cfg *mem_cfg)
{
	size_t hdr_len = sizeof(struct iwl_fw_error_dump_data) +
			 sizeof(struct iwl_fw_error_dump_fifo);
	u32 fifo_len = 0;
	int i;

	if (!iwl_fw_dbg_type_on(fwrt, IWL_FW_ERROR_DUMP_RXF))
		return 0;

	/* Count RXF2 size */
	ADD_LEN(fifo_len, mem_cfg->rxfifo2_size, hdr_len);

	/* Count RXF1 sizes */
	if (WARN_ON(mem_cfg->num_lmacs > MAX_NUM_LMAC))
		mem_cfg->num_lmacs = MAX_NUM_LMAC;

	for (i = 0; i < mem_cfg->num_lmacs; i++)
		ADD_LEN(fifo_len, mem_cfg->lmac[i].rxfifo1_size, hdr_len);

	return fifo_len;
}

static int iwl_fw_txf_len(struct iwl_fw_runtime *fwrt,
			  struct iwl_fwrt_shared_mem_cfg *mem_cfg)
{
	size_t hdr_len = sizeof(struct iwl_fw_error_dump_data) +
			 sizeof(struct iwl_fw_error_dump_fifo);
	u32 fifo_len = 0;
	int i;

	if (!iwl_fw_dbg_type_on(fwrt, IWL_FW_ERROR_DUMP_TXF))
		goto dump_internal_txf;

	/* Count TXF sizes */
	if (WARN_ON(mem_cfg->num_lmacs > MAX_NUM_LMAC))
		mem_cfg->num_lmacs = MAX_NUM_LMAC;

	for (i = 0; i < mem_cfg->num_lmacs; i++) {
		int j;

		for (j = 0; j < mem_cfg->num_txfifo_entries; j++)
			ADD_LEN(fifo_len, mem_cfg->lmac[i].txfifo_size[j],
				hdr_len);
	}

dump_internal_txf:
	if (!(iwl_fw_dbg_type_on(fwrt, IWL_FW_ERROR_DUMP_INTERNAL_TXF) &&
	      fw_has_capa(&fwrt->fw->ucode_capa,
			  IWL_UCODE_TLV_CAPA_EXTEND_SHARED_MEM_CFG)))
		goto out;

	for (i = 0; i < ARRAY_SIZE(mem_cfg->internal_txfifo_size); i++)
		ADD_LEN(fifo_len, mem_cfg->internal_txfifo_size[i], hdr_len);

out:
	return fifo_len;
}

static void iwl_dump_paging(struct iwl_fw_runtime *fwrt,
			    struct iwl_fw_error_dump_data **data)
{
	int i;

	IWL_DEBUG_INFO(fwrt, "WRT paging dump\n");
	for (i = 1; i < fwrt->num_of_paging_blk + 1; i++) {
		struct iwl_fw_error_dump_paging *paging;
		struct page *pages =
			fwrt->fw_paging_db[i].fw_paging_block;
		dma_addr_t addr = fwrt->fw_paging_db[i].fw_paging_phys;

		(*data)->type = cpu_to_le32(IWL_FW_ERROR_DUMP_PAGING);
		(*data)->len = cpu_to_le32(sizeof(*paging) +
					     PAGING_BLOCK_SIZE);
		paging =  (void *)(*data)->data;
		paging->index = cpu_to_le32(i);
		dma_sync_single_for_cpu(fwrt->trans->dev, addr,
					PAGING_BLOCK_SIZE,
					DMA_BIDIRECTIONAL);
		memcpy(paging->data, page_address(pages),
		       PAGING_BLOCK_SIZE);
		dma_sync_single_for_device(fwrt->trans->dev, addr,
					   PAGING_BLOCK_SIZE,
					   DMA_BIDIRECTIONAL);
		(*data) = iwl_fw_error_next_data(*data);
	}
}

static struct iwl_fw_error_dump_file *
iwl_fw_error_dump_file(struct iwl_fw_runtime *fwrt,
		       struct iwl_fw_dump_ptrs *fw_error_dump)
{
	struct iwl_fw_error_dump_file *dump_file;
	struct iwl_fw_error_dump_data *dump_data;
	struct iwl_fw_error_dump_info *dump_info;
	struct iwl_fw_error_dump_smem_cfg *dump_smem_cfg;
	struct iwl_fw_error_dump_trigger_desc *dump_trig;
	u32 sram_len, sram_ofs;
	const struct iwl_fw_dbg_mem_seg_tlv *fw_mem = fwrt->fw->dbg.mem_tlv;
	struct iwl_fwrt_shared_mem_cfg *mem_cfg = &fwrt->smem_cfg;
	u32 file_len, fifo_len = 0, prph_len = 0, radio_len = 0;
	u32 smem_len = fwrt->fw->dbg.n_mem_tlv ? 0 : fwrt->trans->cfg->smem_len;
	u32 sram2_len = fwrt->fw->dbg.n_mem_tlv ?
				0 : fwrt->trans->cfg->dccm2_len;
	int i;

	/* SRAM - include stack CCM if driver knows the values for it */
	if (!fwrt->trans->cfg->dccm_offset || !fwrt->trans->cfg->dccm_len) {
		const struct fw_img *img;

		if (fwrt->cur_fw_img >= IWL_UCODE_TYPE_MAX)
			return NULL;
		img = &fwrt->fw->img[fwrt->cur_fw_img];
		sram_ofs = img->sec[IWL_UCODE_SECTION_DATA].offset;
		sram_len = img->sec[IWL_UCODE_SECTION_DATA].len;
	} else {
		sram_ofs = fwrt->trans->cfg->dccm_offset;
		sram_len = fwrt->trans->cfg->dccm_len;
	}

	/* reading RXF/TXF sizes */
	if (test_bit(STATUS_FW_ERROR, &fwrt->trans->status)) {
		fifo_len = iwl_fw_rxf_len(fwrt, mem_cfg);
		fifo_len += iwl_fw_txf_len(fwrt, mem_cfg);

		/* Make room for PRPH registers */
		if (iwl_fw_dbg_type_on(fwrt, IWL_FW_ERROR_DUMP_PRPH))
			iwl_fw_prph_handler(fwrt, &prph_len,
					    iwl_fw_get_prph_len);

		if (fwrt->trans->cfg->device_family == IWL_DEVICE_FAMILY_7000 &&
		    iwl_fw_dbg_type_on(fwrt, IWL_FW_ERROR_DUMP_RADIO_REG))
			radio_len = sizeof(*dump_data) + RADIO_REG_MAX_READ;
	}

	file_len = sizeof(*dump_file) + fifo_len + prph_len + radio_len;

	if (iwl_fw_dbg_type_on(fwrt, IWL_FW_ERROR_DUMP_DEV_FW_INFO))
		file_len += sizeof(*dump_data) + sizeof(*dump_info);
	if (iwl_fw_dbg_type_on(fwrt, IWL_FW_ERROR_DUMP_MEM_CFG))
		file_len += sizeof(*dump_data) + sizeof(*dump_smem_cfg);

	if (iwl_fw_dbg_type_on(fwrt, IWL_FW_ERROR_DUMP_MEM)) {
		size_t hdr_len = sizeof(*dump_data) +
				 sizeof(struct iwl_fw_error_dump_mem);

		/* Dump SRAM only if no mem_tlvs */
		if (!fwrt->fw->dbg.n_mem_tlv)
			ADD_LEN(file_len, sram_len, hdr_len);

		/* Make room for all mem types that exist */
		ADD_LEN(file_len, smem_len, hdr_len);
		ADD_LEN(file_len, sram2_len, hdr_len);

		for (i = 0; i < fwrt->fw->dbg.n_mem_tlv; i++)
			ADD_LEN(file_len, le32_to_cpu(fw_mem[i].len), hdr_len);
	}

	/* Make room for fw's virtual image pages, if it exists */
	if (iwl_fw_dbg_is_paging_enabled(fwrt))
		file_len += fwrt->num_of_paging_blk *
			(sizeof(*dump_data) +
			 sizeof(struct iwl_fw_error_dump_paging) +
			 PAGING_BLOCK_SIZE);

	if (iwl_fw_dbg_is_d3_debug_enabled(fwrt) && fwrt->dump.d3_debug_data) {
		file_len += sizeof(*dump_data) +
			fwrt->trans->cfg->d3_debug_data_length * 2;
	}

	/* If we only want a monitor dump, reset the file length */
	if (fwrt->dump.monitor_only) {
		file_len = sizeof(*dump_file) + sizeof(*dump_data) * 2 +
			   sizeof(*dump_info) + sizeof(*dump_smem_cfg);
	}

	if (iwl_fw_dbg_type_on(fwrt, IWL_FW_ERROR_DUMP_ERROR_INFO) &&
	    fwrt->dump.desc)
		file_len += sizeof(*dump_data) + sizeof(*dump_trig) +
			    fwrt->dump.desc->len;

	dump_file = vzalloc(file_len);
	if (!dump_file)
		return NULL;

	fw_error_dump->fwrt_ptr = dump_file;

	dump_file->barker = cpu_to_le32(IWL_FW_ERROR_DUMP_BARKER);
	dump_data = (void *)dump_file->data;

	if (iwl_fw_dbg_type_on(fwrt, IWL_FW_ERROR_DUMP_DEV_FW_INFO)) {
		dump_data->type = cpu_to_le32(IWL_FW_ERROR_DUMP_DEV_FW_INFO);
		dump_data->len = cpu_to_le32(sizeof(*dump_info));
		dump_info = (void *)dump_data->data;
		dump_info->hw_type =
			cpu_to_le32(CSR_HW_REV_TYPE(fwrt->trans->hw_rev));
		dump_info->hw_step =
			cpu_to_le32(CSR_HW_REV_STEP(fwrt->trans->hw_rev));
		memcpy(dump_info->fw_human_readable, fwrt->fw->human_readable,
		       sizeof(dump_info->fw_human_readable));
		strncpy(dump_info->dev_human_readable, fwrt->trans->cfg->name,
			sizeof(dump_info->dev_human_readable) - 1);
		strncpy(dump_info->bus_human_readable, fwrt->dev->bus->name,
			sizeof(dump_info->bus_human_readable) - 1);
		dump_info->num_of_lmacs = fwrt->smem_cfg.num_lmacs;
		dump_info->lmac_err_id[0] =
			cpu_to_le32(fwrt->dump.lmac_err_id[0]);
		if (fwrt->smem_cfg.num_lmacs > 1)
			dump_info->lmac_err_id[1] =
				cpu_to_le32(fwrt->dump.lmac_err_id[1]);
		dump_info->umac_err_id = cpu_to_le32(fwrt->dump.umac_err_id);

		dump_data = iwl_fw_error_next_data(dump_data);
	}

	if (iwl_fw_dbg_type_on(fwrt, IWL_FW_ERROR_DUMP_MEM_CFG)) {
		/* Dump shared memory configuration */
		dump_data->type = cpu_to_le32(IWL_FW_ERROR_DUMP_MEM_CFG);
		dump_data->len = cpu_to_le32(sizeof(*dump_smem_cfg));
		dump_smem_cfg = (void *)dump_data->data;
		dump_smem_cfg->num_lmacs = cpu_to_le32(mem_cfg->num_lmacs);
		dump_smem_cfg->num_txfifo_entries =
			cpu_to_le32(mem_cfg->num_txfifo_entries);
		for (i = 0; i < MAX_NUM_LMAC; i++) {
			int j;
			u32 *txf_size = mem_cfg->lmac[i].txfifo_size;

			for (j = 0; j < TX_FIFO_MAX_NUM; j++)
				dump_smem_cfg->lmac[i].txfifo_size[j] =
					cpu_to_le32(txf_size[j]);
			dump_smem_cfg->lmac[i].rxfifo1_size =
				cpu_to_le32(mem_cfg->lmac[i].rxfifo1_size);
		}
		dump_smem_cfg->rxfifo2_size =
			cpu_to_le32(mem_cfg->rxfifo2_size);
		dump_smem_cfg->internal_txfifo_addr =
			cpu_to_le32(mem_cfg->internal_txfifo_addr);
		for (i = 0; i < TX_FIFO_INTERNAL_MAX_NUM; i++) {
			dump_smem_cfg->internal_txfifo_size[i] =
				cpu_to_le32(mem_cfg->internal_txfifo_size[i]);
		}

		dump_data = iwl_fw_error_next_data(dump_data);
	}

	/* We only dump the FIFOs if the FW is in error state */
	if (fifo_len) {
		iwl_fw_dump_rxf(fwrt, &dump_data);
		iwl_fw_dump_txf(fwrt, &dump_data);
	}

	if (radio_len)
		iwl_read_radio_regs(fwrt, &dump_data);

	if (iwl_fw_dbg_type_on(fwrt, IWL_FW_ERROR_DUMP_ERROR_INFO) &&
	    fwrt->dump.desc) {
		dump_data->type = cpu_to_le32(IWL_FW_ERROR_DUMP_ERROR_INFO);
		dump_data->len = cpu_to_le32(sizeof(*dump_trig) +
					     fwrt->dump.desc->len);
		dump_trig = (void *)dump_data->data;
		memcpy(dump_trig, &fwrt->dump.desc->trig_desc,
		       sizeof(*dump_trig) + fwrt->dump.desc->len);

		dump_data = iwl_fw_error_next_data(dump_data);
	}

	/* In case we only want monitor dump, skip to dump trasport data */
	if (fwrt->dump.monitor_only)
		goto out;

	if (iwl_fw_dbg_type_on(fwrt, IWL_FW_ERROR_DUMP_MEM)) {
		const struct iwl_fw_dbg_mem_seg_tlv *fw_dbg_mem =
			fwrt->fw->dbg.mem_tlv;

		if (!fwrt->fw->dbg.n_mem_tlv)
			iwl_fw_dump_mem(fwrt, &dump_data, sram_len, sram_ofs,
					IWL_FW_ERROR_DUMP_MEM_SRAM);

		for (i = 0; i < fwrt->fw->dbg.n_mem_tlv; i++) {
			u32 len = le32_to_cpu(fw_dbg_mem[i].len);
			u32 ofs = le32_to_cpu(fw_dbg_mem[i].ofs);

			iwl_fw_dump_mem(fwrt, &dump_data, len, ofs,
					le32_to_cpu(fw_dbg_mem[i].data_type));
		}

		iwl_fw_dump_mem(fwrt, &dump_data, smem_len,
				fwrt->trans->cfg->smem_offset,
				IWL_FW_ERROR_DUMP_MEM_SMEM);

		iwl_fw_dump_mem(fwrt, &dump_data, sram2_len,
				fwrt->trans->cfg->dccm2_offset,
				IWL_FW_ERROR_DUMP_MEM_SRAM);
	}

	if (iwl_fw_dbg_is_d3_debug_enabled(fwrt) && fwrt->dump.d3_debug_data) {
		u32 addr = fwrt->trans->cfg->d3_debug_data_base_addr;
		size_t data_size = fwrt->trans->cfg->d3_debug_data_length;

		dump_data->type = cpu_to_le32(IWL_FW_ERROR_DUMP_D3_DEBUG_DATA);
		dump_data->len = cpu_to_le32(data_size * 2);

		memcpy(dump_data->data, fwrt->dump.d3_debug_data, data_size);

		kfree(fwrt->dump.d3_debug_data);
		fwrt->dump.d3_debug_data = NULL;

		iwl_trans_read_mem_bytes(fwrt->trans, addr,
					 dump_data->data + data_size,
					 data_size);

		dump_data = iwl_fw_error_next_data(dump_data);
	}

	/* Dump fw's virtual image */
	if (iwl_fw_dbg_is_paging_enabled(fwrt))
		iwl_dump_paging(fwrt, &dump_data);

	if (prph_len)
		iwl_fw_prph_handler(fwrt, &dump_data, iwl_dump_prph);

out:
	dump_file->file_len = cpu_to_le32(file_len);
	return dump_file;
}

static int iwl_dump_ini_prph_iter(struct iwl_fw_runtime *fwrt,
				  struct iwl_fw_ini_region_cfg *reg,
				  void *range_ptr, int idx)
{
	struct iwl_fw_ini_error_dump_range *range = range_ptr;
	__le32 *val = range->data;
	u32 prph_val;
	u32 addr = le32_to_cpu(reg->start_addr[idx]) + le32_to_cpu(reg->offset);
	int i;

	range->internal_base_addr = cpu_to_le32(addr);
	range->range_data_size = reg->internal.range_data_size;
	for (i = 0; i < le32_to_cpu(reg->internal.range_data_size); i += 4) {
		prph_val = iwl_read_prph(fwrt->trans, addr + i);
		if (prph_val == 0x5a5a5a5a)
			return -EBUSY;
		*val++ = cpu_to_le32(prph_val);
	}

	return sizeof(*range) + le32_to_cpu(range->range_data_size);
}

static int iwl_dump_ini_csr_iter(struct iwl_fw_runtime *fwrt,
				 struct iwl_fw_ini_region_cfg *reg,
				 void *range_ptr, int idx)
{
	struct iwl_fw_ini_error_dump_range *range = range_ptr;
	__le32 *val = range->data;
	u32 addr = le32_to_cpu(reg->start_addr[idx]) + le32_to_cpu(reg->offset);
	int i;

	range->internal_base_addr = cpu_to_le32(addr);
	range->range_data_size = reg->internal.range_data_size;
	for (i = 0; i < le32_to_cpu(reg->internal.range_data_size); i += 4)
		*val++ = cpu_to_le32(iwl_trans_read32(fwrt->trans, addr + i));

	return sizeof(*range) + le32_to_cpu(range->range_data_size);
}

static int iwl_dump_ini_dev_mem_iter(struct iwl_fw_runtime *fwrt,
				     struct iwl_fw_ini_region_cfg *reg,
				     void *range_ptr, int idx)
{
	struct iwl_fw_ini_error_dump_range *range = range_ptr;
	u32 addr = le32_to_cpu(reg->start_addr[idx]) + le32_to_cpu(reg->offset);

	range->internal_base_addr = cpu_to_le32(addr);
	range->range_data_size = reg->internal.range_data_size;
	iwl_trans_read_mem_bytes(fwrt->trans, addr, range->data,
				 le32_to_cpu(reg->internal.range_data_size));

	return sizeof(*range) + le32_to_cpu(range->range_data_size);
}

static int
iwl_dump_ini_paging_gen2_iter(struct iwl_fw_runtime *fwrt,
			      struct iwl_fw_ini_region_cfg *reg,
			      void *range_ptr, int idx)
{
	struct iwl_fw_ini_error_dump_range *range = range_ptr;
	u32 page_size = fwrt->trans->init_dram.paging[idx].size;

	range->page_num = cpu_to_le32(idx);
	range->range_data_size = cpu_to_le32(page_size);
	memcpy(range->data, fwrt->trans->init_dram.paging[idx].block,
	       page_size);

	return sizeof(*range) + le32_to_cpu(range->range_data_size);
}

static int iwl_dump_ini_paging_iter(struct iwl_fw_runtime *fwrt,
				    struct iwl_fw_ini_region_cfg *reg,
				    void *range_ptr, int idx)
{
	/* increase idx by 1 since the pages are from 1 to
	 * fwrt->num_of_paging_blk + 1
	 */
	struct page *page = fwrt->fw_paging_db[++idx].fw_paging_block;
	struct iwl_fw_ini_error_dump_range *range = range_ptr;
	dma_addr_t addr = fwrt->fw_paging_db[idx].fw_paging_phys;
	u32 page_size = fwrt->fw_paging_db[idx].fw_paging_size;

	range->page_num = cpu_to_le32(idx);
	range->range_data_size = cpu_to_le32(page_size);
	dma_sync_single_for_cpu(fwrt->trans->dev, addr,	page_size,
				DMA_BIDIRECTIONAL);
	memcpy(range->data, page_address(page), page_size);
	dma_sync_single_for_device(fwrt->trans->dev, addr, page_size,
				   DMA_BIDIRECTIONAL);

	return sizeof(*range) + le32_to_cpu(range->range_data_size);
}

static int
iwl_dump_ini_mon_dram_iter(struct iwl_fw_runtime *fwrt,
			   struct iwl_fw_ini_region_cfg *reg, void *range_ptr,
			   int idx)
{
	struct iwl_fw_ini_error_dump_range *range = range_ptr;
	u32 start_addr = iwl_read_umac_prph(fwrt->trans,
					    MON_BUFF_BASE_ADDR_VER2);

	if (start_addr == 0x5a5a5a5a)
		return -EBUSY;

	range->dram_base_addr = cpu_to_le64(start_addr);
	range->range_data_size = cpu_to_le32(fwrt->trans->dbg.fw_mon[idx].size);

	memcpy(range->data, fwrt->trans->dbg.fw_mon[idx].block,
	       fwrt->trans->dbg.fw_mon[idx].size);

	return sizeof(*range) + le32_to_cpu(range->range_data_size);
}

struct iwl_ini_txf_iter_data {
	int fifo;
	int lmac;
	u32 fifo_size;
	bool internal_txf;
	bool init;
};

static bool iwl_ini_txf_iter(struct iwl_fw_runtime *fwrt,
			     struct iwl_fw_ini_region_cfg *reg)
{
	struct iwl_ini_txf_iter_data *iter = fwrt->dump.fifo_iter;
	struct iwl_fwrt_shared_mem_cfg *cfg = &fwrt->smem_cfg;
	int txf_num = cfg->num_txfifo_entries;
	int int_txf_num = ARRAY_SIZE(cfg->internal_txfifo_size);
	u32 lmac_bitmap = le32_to_cpu(reg->fifos.fid1);

	if (!iter)
		return false;

	if (iter->init) {
		if (le32_to_cpu(reg->offset) &&
		    WARN_ONCE(cfg->num_lmacs == 1,
			      "Invalid lmac offset: 0x%x\n",
			      le32_to_cpu(reg->offset)))
			return false;

		iter->init = false;
		iter->internal_txf = false;
		iter->fifo_size = 0;
		iter->fifo = -1;
		if (le32_to_cpu(reg->offset))
			iter->lmac = 1;
		else
			iter->lmac = 0;
	}

	if (!iter->internal_txf)
		for (iter->fifo++; iter->fifo < txf_num; iter->fifo++) {
			iter->fifo_size =
				cfg->lmac[iter->lmac].txfifo_size[iter->fifo];
			if (iter->fifo_size && (lmac_bitmap & BIT(iter->fifo)))
				return true;
		}

	iter->internal_txf = true;

	if (!fw_has_capa(&fwrt->fw->ucode_capa,
			 IWL_UCODE_TLV_CAPA_EXTEND_SHARED_MEM_CFG))
		return false;

	for (iter->fifo++; iter->fifo < int_txf_num + txf_num; iter->fifo++) {
		iter->fifo_size =
			cfg->internal_txfifo_size[iter->fifo - txf_num];
		if (iter->fifo_size && (lmac_bitmap & BIT(iter->fifo)))
			return true;
	}

	return false;
}

static int iwl_dump_ini_txf_iter(struct iwl_fw_runtime *fwrt,
				 struct iwl_fw_ini_region_cfg *reg,
				 void *range_ptr, int idx)
{
	struct iwl_fw_ini_error_dump_range *range = range_ptr;
	struct iwl_ini_txf_iter_data *iter;
	struct iwl_fw_ini_error_dump_register *reg_dump = (void *)range->data;
	u32 offs = le32_to_cpu(reg->offset), addr;
	u32 registers_size =
		le32_to_cpu(reg->fifos.num_of_registers) * sizeof(*reg_dump);
	__le32 *data;
	unsigned long flags;
	int i;

	if (!iwl_ini_txf_iter(fwrt, reg))
		return -EIO;

	if (!iwl_trans_grab_nic_access(fwrt->trans, &flags))
		return -EBUSY;

	iter = fwrt->dump.fifo_iter;

	range->fifo_hdr.fifo_num = cpu_to_le32(iter->fifo);
	range->fifo_hdr.num_of_registers = reg->fifos.num_of_registers;
	range->range_data_size = cpu_to_le32(iter->fifo_size + registers_size);

	iwl_write_prph_no_grab(fwrt->trans, TXF_LARC_NUM + offs, iter->fifo);

	/*
	 * read txf registers. for each register, write to the dump the
	 * register address and its value
	 */
	for (i = 0; i < le32_to_cpu(reg->fifos.num_of_registers); i++) {
		addr = le32_to_cpu(reg->start_addr[i]) + offs;

		reg_dump->addr = cpu_to_le32(addr);
		reg_dump->data = cpu_to_le32(iwl_read_prph_no_grab(fwrt->trans,
								   addr));

		reg_dump++;
	}

	if (reg->fifos.header_only) {
		range->range_data_size = cpu_to_le32(registers_size);
		goto out;
	}

	/* Set the TXF_READ_MODIFY_ADDR to TXF_WR_PTR */
	iwl_write_prph_no_grab(fwrt->trans, TXF_READ_MODIFY_ADDR + offs,
			       TXF_WR_PTR + offs);

	/* Dummy-read to advance the read pointer to the head */
	iwl_read_prph_no_grab(fwrt->trans, TXF_READ_MODIFY_DATA + offs);

	/* Read FIFO */
	addr = TXF_READ_MODIFY_DATA + offs;
	data = (void *)reg_dump;
	for (i = 0; i < iter->fifo_size; i += sizeof(*data))
		*data++ = cpu_to_le32(iwl_read_prph_no_grab(fwrt->trans, addr));

out:
	iwl_trans_release_nic_access(fwrt->trans, &flags);

	return sizeof(*range) + le32_to_cpu(range->range_data_size);
}

struct iwl_ini_rxf_data {
	u32 fifo_num;
	u32 size;
	u32 offset;
};

static void iwl_ini_get_rxf_data(struct iwl_fw_runtime *fwrt,
				 struct iwl_fw_ini_region_cfg *reg,
				 struct iwl_ini_rxf_data *data)
{
	u32 fid1 = le32_to_cpu(reg->fifos.fid1);
	u32 fid2 = le32_to_cpu(reg->fifos.fid2);
	u32 fifo_idx;

	if (!data)
		return;

	memset(data, 0, sizeof(*data));

	if (WARN_ON_ONCE((fid1 && fid2) || (!fid1 && !fid2)))
		return;

	fifo_idx = ffs(fid1) - 1;
	if (fid1 && !WARN_ON_ONCE((~BIT(fifo_idx) & fid1) ||
				  fifo_idx >= MAX_NUM_LMAC)) {
		data->size = fwrt->smem_cfg.lmac[fifo_idx].rxfifo1_size;
		data->fifo_num = fifo_idx;
		return;
	}

	fifo_idx = ffs(fid2) - 1;
	if (fid2 && !WARN_ON_ONCE(fifo_idx != 0)) {
		data->size = fwrt->smem_cfg.rxfifo2_size;
		data->offset = RXF_DIFF_FROM_PREV;
		/* use bit 31 to distinguish between umac and lmac rxf while
		 * parsing the dump
		 */
		data->fifo_num = fifo_idx | IWL_RXF_UMAC_BIT;
		return;
	}
}

static int iwl_dump_ini_rxf_iter(struct iwl_fw_runtime *fwrt,
				 struct iwl_fw_ini_region_cfg *reg,
				 void *range_ptr, int idx)
{
	struct iwl_fw_ini_error_dump_range *range = range_ptr;
	struct iwl_ini_rxf_data rxf_data;
	struct iwl_fw_ini_error_dump_register *reg_dump = (void *)range->data;
	u32 offs = le32_to_cpu(reg->offset), addr;
	u32 registers_size =
		le32_to_cpu(reg->fifos.num_of_registers) * sizeof(*reg_dump);
	__le32 *data;
	unsigned long flags;
	int i;

	iwl_ini_get_rxf_data(fwrt, reg, &rxf_data);
	if (!rxf_data.size)
		return -EIO;

	if (!iwl_trans_grab_nic_access(fwrt->trans, &flags))
		return -EBUSY;

	range->fifo_hdr.fifo_num = cpu_to_le32(rxf_data.fifo_num);
	range->fifo_hdr.num_of_registers = reg->fifos.num_of_registers;
	range->range_data_size = cpu_to_le32(rxf_data.size + registers_size);

	/*
	 * read rxf registers. for each register, write to the dump the
	 * register address and its value
	 */
	for (i = 0; i < le32_to_cpu(reg->fifos.num_of_registers); i++) {
		addr = le32_to_cpu(reg->start_addr[i]) + offs;

		reg_dump->addr = cpu_to_le32(addr);
		reg_dump->data = cpu_to_le32(iwl_read_prph_no_grab(fwrt->trans,
								   addr));

		reg_dump++;
	}

	if (reg->fifos.header_only) {
		range->range_data_size = cpu_to_le32(registers_size);
		goto out;
	}

	/*
	 * region register have absolute value so apply rxf offset after
	 * reading the registers
	 */
	offs += rxf_data.offset;

	/* Lock fence */
	iwl_write_prph_no_grab(fwrt->trans, RXF_SET_FENCE_MODE + offs, 0x1);
	/* Set fence pointer to the same place like WR pointer */
	iwl_write_prph_no_grab(fwrt->trans, RXF_LD_WR2FENCE + offs, 0x1);
	/* Set fence offset */
	iwl_write_prph_no_grab(fwrt->trans, RXF_LD_FENCE_OFFSET_ADDR + offs,
			       0x0);

	/* Read FIFO */
	addr =  RXF_FIFO_RD_FENCE_INC + offs;
	data = (void *)reg_dump;
	for (i = 0; i < rxf_data.size; i += sizeof(*data))
		*data++ = cpu_to_le32(iwl_read_prph_no_grab(fwrt->trans, addr));

out:
	iwl_trans_release_nic_access(fwrt->trans, &flags);

	return sizeof(*range) + le32_to_cpu(range->range_data_size);
}

static void *iwl_dump_ini_mem_fill_header(struct iwl_fw_runtime *fwrt,
					  struct iwl_fw_ini_region_cfg *reg,
					  void *data)
{
	struct iwl_fw_ini_error_dump *dump = data;

	dump->header.version = cpu_to_le32(IWL_INI_DUMP_VER);

	return dump->ranges;
}

static void
*iwl_dump_ini_mon_fill_header(struct iwl_fw_runtime *fwrt,
			      struct iwl_fw_ini_region_cfg *reg,
			      struct iwl_fw_ini_monitor_dump *data,
			      u32 write_ptr_addr, u32 write_ptr_msk,
			      u32 cycle_cnt_addr, u32 cycle_cnt_msk)
{
	u32 write_ptr, cycle_cnt;
	unsigned long flags;

	if (!iwl_trans_grab_nic_access(fwrt->trans, &flags)) {
		IWL_ERR(fwrt, "Failed to get monitor header\n");
		return NULL;
	}

	write_ptr = iwl_read_prph_no_grab(fwrt->trans, write_ptr_addr);
	cycle_cnt = iwl_read_prph_no_grab(fwrt->trans, cycle_cnt_addr);

	iwl_trans_release_nic_access(fwrt->trans, &flags);

	data->header.version = cpu_to_le32(IWL_INI_DUMP_VER);
	data->write_ptr = cpu_to_le32(write_ptr & write_ptr_msk);
	data->cycle_cnt = cpu_to_le32(cycle_cnt & cycle_cnt_msk);

	return data->ranges;
}

static void
*iwl_dump_ini_mon_dram_fill_header(struct iwl_fw_runtime *fwrt,
				   struct iwl_fw_ini_region_cfg *reg,
				   void *data)
{
	struct iwl_fw_ini_monitor_dump *mon_dump = (void *)data;
	u32 write_ptr_addr, write_ptr_msk, cycle_cnt_addr, cycle_cnt_msk;

	switch (fwrt->trans->cfg->device_family) {
	case IWL_DEVICE_FAMILY_9000:
	case IWL_DEVICE_FAMILY_22000:
		write_ptr_addr = MON_BUFF_WRPTR_VER2;
		write_ptr_msk = -1;
		cycle_cnt_addr = MON_BUFF_CYCLE_CNT_VER2;
		cycle_cnt_msk = -1;
		break;
	default:
		IWL_ERR(fwrt, "Unsupported device family %d\n",
			fwrt->trans->cfg->device_family);
		return NULL;
	}

	return iwl_dump_ini_mon_fill_header(fwrt, reg, mon_dump, write_ptr_addr,
					    write_ptr_msk, cycle_cnt_addr,
					    cycle_cnt_msk);
}

static void
*iwl_dump_ini_mon_smem_fill_header(struct iwl_fw_runtime *fwrt,
				   struct iwl_fw_ini_region_cfg *reg,
				   void *data)
{
	struct iwl_fw_ini_monitor_dump *mon_dump = (void *)data;
	const struct iwl_cfg *cfg = fwrt->trans->cfg;

	if (fwrt->trans->cfg->device_family != IWL_DEVICE_FAMILY_9000 &&
	    fwrt->trans->cfg->device_family != IWL_DEVICE_FAMILY_22000) {
		IWL_ERR(fwrt, "Unsupported device family %d\n",
			fwrt->trans->cfg->device_family);
		return NULL;
	}

	return iwl_dump_ini_mon_fill_header(fwrt, reg, mon_dump,
					    cfg->fw_mon_smem_write_ptr_addr,
					    cfg->fw_mon_smem_write_ptr_msk,
					    cfg->fw_mon_smem_cycle_cnt_ptr_addr,
					    cfg->fw_mon_smem_cycle_cnt_ptr_msk);

}

static u32 iwl_dump_ini_mem_ranges(struct iwl_fw_runtime *fwrt,
				   struct iwl_fw_ini_region_cfg *reg)
{
	return le32_to_cpu(reg->internal.num_of_ranges);
}

static u32 iwl_dump_ini_paging_gen2_ranges(struct iwl_fw_runtime *fwrt,
					   struct iwl_fw_ini_region_cfg *reg)
{
	return fwrt->trans->init_dram.paging_cnt;
}

static u32 iwl_dump_ini_paging_ranges(struct iwl_fw_runtime *fwrt,
				      struct iwl_fw_ini_region_cfg *reg)
{
	return fwrt->num_of_paging_blk;
}

static u32 iwl_dump_ini_mon_dram_ranges(struct iwl_fw_runtime *fwrt,
					struct iwl_fw_ini_region_cfg *reg)
{
	return 1;
}

static u32 iwl_dump_ini_txf_ranges(struct iwl_fw_runtime *fwrt,
				   struct iwl_fw_ini_region_cfg *reg)
{
	struct iwl_ini_txf_iter_data iter = { .init = true };
	void *fifo_iter = fwrt->dump.fifo_iter;
	u32 num_of_fifos = 0;

	fwrt->dump.fifo_iter = &iter;
	while (iwl_ini_txf_iter(fwrt, reg))
		num_of_fifos++;

	fwrt->dump.fifo_iter = fifo_iter;

	return num_of_fifos;
}

static u32 iwl_dump_ini_rxf_ranges(struct iwl_fw_runtime *fwrt,
				   struct iwl_fw_ini_region_cfg *reg)
{
	/* Each Rx fifo needs a different offset and therefore, it's
	 * region can contain only one fifo, i.e. 1 memory range.
	 */
	return 1;
}

static u32 iwl_dump_ini_mem_get_size(struct iwl_fw_runtime *fwrt,
				     struct iwl_fw_ini_region_cfg *reg)
{
	return sizeof(struct iwl_fw_ini_error_dump) +
		iwl_dump_ini_mem_ranges(fwrt, reg) *
		(sizeof(struct iwl_fw_ini_error_dump_range) +
		 le32_to_cpu(reg->internal.range_data_size));
}

static u32 iwl_dump_ini_paging_gen2_get_size(struct iwl_fw_runtime *fwrt,
					     struct iwl_fw_ini_region_cfg *reg)
{
	int i;
	u32 range_header_len = sizeof(struct iwl_fw_ini_error_dump_range);
	u32 size = sizeof(struct iwl_fw_ini_error_dump);

	for (i = 0; i < iwl_dump_ini_paging_gen2_ranges(fwrt, reg); i++)
		size += range_header_len +
			fwrt->trans->init_dram.paging[i].size;

	return size;
}

static u32 iwl_dump_ini_paging_get_size(struct iwl_fw_runtime *fwrt,
					struct iwl_fw_ini_region_cfg *reg)
{
	int i;
	u32 range_header_len = sizeof(struct iwl_fw_ini_error_dump_range);
	u32 size = sizeof(struct iwl_fw_ini_error_dump);

	for (i = 1; i <= iwl_dump_ini_paging_ranges(fwrt, reg); i++)
		size += range_header_len + fwrt->fw_paging_db[i].fw_paging_size;

	return size;
}

static u32 iwl_dump_ini_mon_dram_get_size(struct iwl_fw_runtime *fwrt,
					  struct iwl_fw_ini_region_cfg *reg)
{
	u32 size = sizeof(struct iwl_fw_ini_monitor_dump) +
		sizeof(struct iwl_fw_ini_error_dump_range);

	if (fwrt->trans->dbg.num_blocks)
		size += fwrt->trans->dbg.fw_mon[0].size;

	return size;
}

static u32 iwl_dump_ini_mon_smem_get_size(struct iwl_fw_runtime *fwrt,
					  struct iwl_fw_ini_region_cfg *reg)
{
	return sizeof(struct iwl_fw_ini_monitor_dump) +
		iwl_dump_ini_mem_ranges(fwrt, reg) *
		(sizeof(struct iwl_fw_ini_error_dump_range) +
		 le32_to_cpu(reg->internal.range_data_size));
}

static u32 iwl_dump_ini_txf_get_size(struct iwl_fw_runtime *fwrt,
				     struct iwl_fw_ini_region_cfg *reg)
{
	struct iwl_ini_txf_iter_data iter = { .init = true };
	void *fifo_iter = fwrt->dump.fifo_iter;
	u32 size = 0;
	u32 fifo_hdr = sizeof(struct iwl_fw_ini_error_dump_range) +
		le32_to_cpu(reg->fifos.num_of_registers) *
		sizeof(struct iwl_fw_ini_error_dump_register);

	fwrt->dump.fifo_iter = &iter;
	while (iwl_ini_txf_iter(fwrt, reg)) {
		size += fifo_hdr;
		if (!reg->fifos.header_only)
			size += iter.fifo_size;
	}

	if (size)
		size += sizeof(struct iwl_fw_ini_error_dump);

	fwrt->dump.fifo_iter = fifo_iter;

	return size;
}

static u32 iwl_dump_ini_rxf_get_size(struct iwl_fw_runtime *fwrt,
				     struct iwl_fw_ini_region_cfg *reg)
{
	struct iwl_ini_rxf_data rx_data;
	u32 size = sizeof(struct iwl_fw_ini_error_dump) +
		sizeof(struct iwl_fw_ini_error_dump_range) +
		le32_to_cpu(reg->fifos.num_of_registers) *
		sizeof(struct iwl_fw_ini_error_dump_register);

	if (reg->fifos.header_only)
		return size;

	iwl_ini_get_rxf_data(fwrt, reg, &rx_data);
	size += rx_data.size;

	return size;
}

/**
 * struct iwl_dump_ini_mem_ops - ini memory dump operations
 * @get_num_of_ranges: returns the number of memory ranges in the region.
 * @get_size: returns the total size of the region.
 * @fill_mem_hdr: fills region type specific headers and returns pointer to
 *	the first range or NULL if failed to fill headers.
 * @fill_range: copies a given memory range into the dump.
 *	Returns the size of the range or negative error value otherwise.
 */
struct iwl_dump_ini_mem_ops {
	u32 (*get_num_of_ranges)(struct iwl_fw_runtime *fwrt,
				 struct iwl_fw_ini_region_cfg *reg);
	u32 (*get_size)(struct iwl_fw_runtime *fwrt,
			struct iwl_fw_ini_region_cfg *reg);
	void *(*fill_mem_hdr)(struct iwl_fw_runtime *fwrt,
			      struct iwl_fw_ini_region_cfg *reg, void *data);
	int (*fill_range)(struct iwl_fw_runtime *fwrt,
			  struct iwl_fw_ini_region_cfg *reg, void *range,
			  int idx);
};

/**
 * iwl_dump_ini_mem - copy a memory region into the dump
 * @fwrt: fw runtime struct.
 * @data: dump memory data.
 * @reg: region to copy to the dump.
 * @ops: memory dump operations.
 */
static void
iwl_dump_ini_mem(struct iwl_fw_runtime *fwrt,
		 struct iwl_fw_error_dump_data **data,
		 struct iwl_fw_ini_region_cfg *reg,
		 struct iwl_dump_ini_mem_ops *ops)
{
	struct iwl_fw_ini_error_dump_header *header = (void *)(*data)->data;
	u32 num_of_ranges, i, type = le32_to_cpu(reg->region_type), size;
	void *range;

	if (WARN_ON(!ops || !ops->get_num_of_ranges || !ops->get_size ||
		    !ops->fill_mem_hdr || !ops->fill_range))
		return;

	size = ops->get_size(fwrt, reg);
	if (!size)
		return;

	IWL_DEBUG_FW(fwrt, "WRT: collecting region: id=%d, type=%d\n",
		     le32_to_cpu(reg->region_id), type);

	num_of_ranges = ops->get_num_of_ranges(fwrt, reg);

	(*data)->type = cpu_to_le32(type);
	(*data)->len = cpu_to_le32(size);

	header->region_id = reg->region_id;
	header->num_of_ranges = cpu_to_le32(num_of_ranges);
	header->name_len = cpu_to_le32(min_t(int, IWL_FW_INI_MAX_NAME,
					     le32_to_cpu(reg->name_len)));
	memcpy(header->name, reg->name, le32_to_cpu(header->name_len));

	range = ops->fill_mem_hdr(fwrt, reg, header);
	if (!range) {
		IWL_ERR(fwrt,
			"WRT: failed to fill region header: id=%d, type=%d\n",
			le32_to_cpu(reg->region_id), type);
		memset(*data, 0, size);
		return;
	}

	for (i = 0; i < num_of_ranges; i++) {
		int range_size = ops->fill_range(fwrt, reg, range, i);

		if (range_size < 0) {
			IWL_ERR(fwrt,
				"WRT: failed to dump region: id=%d, type=%d\n",
				le32_to_cpu(reg->region_id), type);
			memset(*data, 0, size);
			return;
		}
		range = range + range_size;
	}
	*data = iwl_fw_error_next_data(*data);
}

static void iwl_dump_ini_info(struct iwl_fw_runtime *fwrt,
			      struct iwl_fw_ini_trigger *trigger,
			      struct iwl_fw_error_dump_data **data)
{
	struct iwl_fw_ini_dump_info *dump = (void *)(*data)->data;
	u32 reg_ids_size = le32_to_cpu(trigger->num_regions) * sizeof(__le32);

	(*data)->type = cpu_to_le32(IWL_INI_DUMP_INFO_TYPE);
	(*data)->len = cpu_to_le32(sizeof(*dump) + reg_ids_size);

	dump->version = cpu_to_le32(IWL_INI_DUMP_VER);
	dump->trigger_id = trigger->trigger_id;
	dump->is_external_cfg =
		cpu_to_le32(fwrt->trans->dbg.external_ini_loaded);

	dump->ver_type = cpu_to_le32(fwrt->dump.fw_ver.type);
	dump->ver_subtype = cpu_to_le32(fwrt->dump.fw_ver.subtype);

	dump->hw_step = cpu_to_le32(CSR_HW_REV_STEP(fwrt->trans->hw_rev));
	dump->hw_type = cpu_to_le32(CSR_HW_REV_TYPE(fwrt->trans->hw_rev));

	dump->rf_id_flavor =
		cpu_to_le32(CSR_HW_RFID_FLAVOR(fwrt->trans->hw_rf_id));
	dump->rf_id_dash = cpu_to_le32(CSR_HW_RFID_DASH(fwrt->trans->hw_rf_id));
	dump->rf_id_step = cpu_to_le32(CSR_HW_RFID_STEP(fwrt->trans->hw_rf_id));
	dump->rf_id_type = cpu_to_le32(CSR_HW_RFID_TYPE(fwrt->trans->hw_rf_id));

	dump->lmac_major = cpu_to_le32(fwrt->dump.fw_ver.lmac_major);
	dump->lmac_minor = cpu_to_le32(fwrt->dump.fw_ver.lmac_minor);
	dump->umac_major = cpu_to_le32(fwrt->dump.fw_ver.umac_major);
	dump->umac_minor = cpu_to_le32(fwrt->dump.fw_ver.umac_minor);

	dump->build_tag_len = cpu_to_le32(sizeof(dump->build_tag));
	memcpy(dump->build_tag, fwrt->fw->human_readable,
	       sizeof(dump->build_tag));

	dump->img_name_len = cpu_to_le32(sizeof(dump->img_name));
	memcpy(dump->img_name, fwrt->dump.img_name, sizeof(dump->img_name));

	dump->internal_dbg_cfg_name_len =
		cpu_to_le32(sizeof(dump->internal_dbg_cfg_name));
	memcpy(dump->internal_dbg_cfg_name, fwrt->dump.internal_dbg_cfg_name,
	       sizeof(dump->internal_dbg_cfg_name));

	dump->external_dbg_cfg_name_len =
		cpu_to_le32(sizeof(dump->external_dbg_cfg_name));

	/* dump info size is allocated in iwl_fw_ini_get_trigger_len.
	 * The driver allocates (sizeof(*dump) + reg_ids_size) so it is safe to
	 * use reg_ids_size
	 */
	memcpy(dump->external_dbg_cfg_name, fwrt->dump.external_dbg_cfg_name,
	       sizeof(dump->external_dbg_cfg_name));

	dump->regions_num = trigger->num_regions;
	memcpy(dump->region_ids, trigger->data, reg_ids_size);

	*data = iwl_fw_error_next_data(*data);
}

static int iwl_fw_ini_get_trigger_len(struct iwl_fw_runtime *fwrt,
				      struct iwl_fw_ini_trigger *trigger)
{
	int i, ret_size = 0, hdr_len = sizeof(struct iwl_fw_error_dump_data);
	u32 size;

	if (!trigger || !trigger->num_regions)
		return 0;

	for (i = 0; i < le32_to_cpu(trigger->num_regions); i++) {
		u32 reg_id = le32_to_cpu(trigger->data[i]);
		struct iwl_fw_ini_region_cfg *reg;

		if (WARN_ON(reg_id >= ARRAY_SIZE(fwrt->dump.active_regs)))
			continue;

		reg = fwrt->dump.active_regs[reg_id];
		if (!reg) {
			IWL_WARN(fwrt,
				 "WRT: unassigned region id %d, skipping\n",
				 reg_id);
			continue;
		}

		/* currently the driver supports always on domain only */
		if (le32_to_cpu(reg->domain) != IWL_FW_INI_DBG_DOMAIN_ALWAYS_ON)
			continue;

		switch (le32_to_cpu(reg->region_type)) {
		case IWL_FW_INI_REGION_DEVICE_MEMORY:
		case IWL_FW_INI_REGION_PERIPHERY_MAC:
		case IWL_FW_INI_REGION_PERIPHERY_PHY:
		case IWL_FW_INI_REGION_PERIPHERY_AUX:
		case IWL_FW_INI_REGION_CSR:
		case IWL_FW_INI_REGION_LMAC_ERROR_TABLE:
		case IWL_FW_INI_REGION_UMAC_ERROR_TABLE:
			size = iwl_dump_ini_mem_get_size(fwrt, reg);
			if (size)
				ret_size += hdr_len + size;
			break;
		case IWL_FW_INI_REGION_TXF:
			size = iwl_dump_ini_txf_get_size(fwrt, reg);
			if (size)
				ret_size += hdr_len + size;
			break;
		case IWL_FW_INI_REGION_RXF:
			size = iwl_dump_ini_rxf_get_size(fwrt, reg);
			if (size)
				ret_size += hdr_len + size;
			break;
		case IWL_FW_INI_REGION_PAGING:
			if (iwl_fw_dbg_is_paging_enabled(fwrt))
				size = iwl_dump_ini_paging_get_size(fwrt, reg);
			else
				size = iwl_dump_ini_paging_gen2_get_size(fwrt,
									 reg);
			if (size)
				ret_size += hdr_len + size;
			break;
		case IWL_FW_INI_REGION_DRAM_BUFFER:
			if (!fwrt->trans->dbg.num_blocks)
				break;
			size = iwl_dump_ini_mon_dram_get_size(fwrt, reg);
			if (size)
				ret_size += hdr_len + size;
			break;
		case IWL_FW_INI_REGION_INTERNAL_BUFFER:
			size = iwl_dump_ini_mon_smem_get_size(fwrt, reg);
			if (size)
				ret_size += hdr_len + size;
			break;
		case IWL_FW_INI_REGION_DRAM_IMR:
			/* Undefined yet */
		default:
			break;
		}
	}

	/* add dump info size */
	if (ret_size)
		ret_size += hdr_len + sizeof(struct iwl_fw_ini_dump_info) +
			(le32_to_cpu(trigger->num_regions) * sizeof(__le32));

	return ret_size;
}

static void iwl_fw_ini_dump_trigger(struct iwl_fw_runtime *fwrt,
				    struct iwl_fw_ini_trigger *trigger,
				    struct iwl_fw_error_dump_data **data)
{
	int i, num = le32_to_cpu(trigger->num_regions);

	iwl_dump_ini_info(fwrt, trigger, data);

	for (i = 0; i < num; i++) {
		u32 reg_id = le32_to_cpu(trigger->data[i]);
		struct iwl_fw_ini_region_cfg *reg;
		struct iwl_dump_ini_mem_ops ops;

		if (reg_id >= ARRAY_SIZE(fwrt->dump.active_regs))
			continue;

		reg = fwrt->dump.active_regs[reg_id];
		/* Don't warn, get_trigger_len already warned */
		if (!reg)
			continue;

		/* currently the driver supports always on domain only */
		if (le32_to_cpu(reg->domain) != IWL_FW_INI_DBG_DOMAIN_ALWAYS_ON)
			continue;

		switch (le32_to_cpu(reg->region_type)) {
		case IWL_FW_INI_REGION_DEVICE_MEMORY:
		case IWL_FW_INI_REGION_LMAC_ERROR_TABLE:
		case IWL_FW_INI_REGION_UMAC_ERROR_TABLE:
			ops.get_num_of_ranges = iwl_dump_ini_mem_ranges;
			ops.get_size = iwl_dump_ini_mem_get_size;
			ops.fill_mem_hdr = iwl_dump_ini_mem_fill_header;
			ops.fill_range = iwl_dump_ini_dev_mem_iter;
			iwl_dump_ini_mem(fwrt, data, reg, &ops);
			break;
		case IWL_FW_INI_REGION_PERIPHERY_MAC:
		case IWL_FW_INI_REGION_PERIPHERY_PHY:
		case IWL_FW_INI_REGION_PERIPHERY_AUX:
			ops.get_num_of_ranges =	iwl_dump_ini_mem_ranges;
			ops.get_size = iwl_dump_ini_mem_get_size;
			ops.fill_mem_hdr = iwl_dump_ini_mem_fill_header;
			ops.fill_range = iwl_dump_ini_prph_iter;
			iwl_dump_ini_mem(fwrt, data, reg, &ops);
			break;
		case IWL_FW_INI_REGION_DRAM_BUFFER:
			ops.get_num_of_ranges = iwl_dump_ini_mon_dram_ranges;
			ops.get_size = iwl_dump_ini_mon_dram_get_size;
			ops.fill_mem_hdr = iwl_dump_ini_mon_dram_fill_header;
			ops.fill_range = iwl_dump_ini_mon_dram_iter;
			iwl_dump_ini_mem(fwrt, data, reg, &ops);
			break;
		case IWL_FW_INI_REGION_INTERNAL_BUFFER:
			ops.get_num_of_ranges = iwl_dump_ini_mem_ranges;
			ops.get_size = iwl_dump_ini_mon_smem_get_size;
			ops.fill_mem_hdr = iwl_dump_ini_mon_smem_fill_header;
			ops.fill_range = iwl_dump_ini_dev_mem_iter;
			iwl_dump_ini_mem(fwrt, data, reg, &ops);
			break;
		case IWL_FW_INI_REGION_PAGING:
			ops.fill_mem_hdr = iwl_dump_ini_mem_fill_header;
			if (iwl_fw_dbg_is_paging_enabled(fwrt)) {
				ops.get_num_of_ranges =
					iwl_dump_ini_paging_ranges;
				ops.get_size = iwl_dump_ini_paging_get_size;
				ops.fill_range = iwl_dump_ini_paging_iter;
			} else {
				ops.get_num_of_ranges =
					iwl_dump_ini_paging_gen2_ranges;
				ops.get_size =
					iwl_dump_ini_paging_gen2_get_size;
				ops.fill_range = iwl_dump_ini_paging_gen2_iter;
			}

			iwl_dump_ini_mem(fwrt, data, reg, &ops);
			break;
		case IWL_FW_INI_REGION_TXF: {
			struct iwl_ini_txf_iter_data iter = { .init = true };
			void *fifo_iter = fwrt->dump.fifo_iter;

			fwrt->dump.fifo_iter = &iter;
			ops.get_num_of_ranges = iwl_dump_ini_txf_ranges;
			ops.get_size = iwl_dump_ini_txf_get_size;
			ops.fill_mem_hdr = iwl_dump_ini_mem_fill_header;
			ops.fill_range = iwl_dump_ini_txf_iter;
			iwl_dump_ini_mem(fwrt, data, reg, &ops);
			fwrt->dump.fifo_iter = fifo_iter;
			break;
		}
		case IWL_FW_INI_REGION_RXF:
			ops.get_num_of_ranges = iwl_dump_ini_rxf_ranges;
			ops.get_size = iwl_dump_ini_rxf_get_size;
			ops.fill_mem_hdr = iwl_dump_ini_mem_fill_header;
			ops.fill_range = iwl_dump_ini_rxf_iter;
			iwl_dump_ini_mem(fwrt, data, reg, &ops);
			break;
		case IWL_FW_INI_REGION_CSR:
			ops.get_num_of_ranges =	iwl_dump_ini_mem_ranges;
			ops.get_size = iwl_dump_ini_mem_get_size;
			ops.fill_mem_hdr = iwl_dump_ini_mem_fill_header;
			ops.fill_range = iwl_dump_ini_csr_iter;
			iwl_dump_ini_mem(fwrt, data, reg, &ops);
			break;
		case IWL_FW_INI_REGION_DRAM_IMR:
			/* This is undefined yet */
		default:
			break;
		}
	}
}

static struct iwl_fw_error_dump_file *
iwl_fw_error_ini_dump_file(struct iwl_fw_runtime *fwrt,
			   enum iwl_fw_ini_trigger_id trig_id)
{
	int size;
	struct iwl_fw_error_dump_data *dump_data;
	struct iwl_fw_error_dump_file *dump_file;
	struct iwl_fw_ini_trigger *trigger;

	if (!iwl_fw_ini_trigger_on(fwrt, trig_id))
		return NULL;

	trigger = fwrt->dump.active_trigs[trig_id].trig;

	size = iwl_fw_ini_get_trigger_len(fwrt, trigger);
	if (!size)
		return NULL;

	size += sizeof(*dump_file);

	dump_file = vzalloc(size);
	if (!dump_file)
		return NULL;

	dump_file->barker = cpu_to_le32(IWL_FW_INI_ERROR_DUMP_BARKER);
	dump_data = (void *)dump_file->data;
	dump_file->file_len = cpu_to_le32(size);

	iwl_fw_ini_dump_trigger(fwrt, trigger, &dump_data);

	return dump_file;
}

static void iwl_fw_error_dump(struct iwl_fw_runtime *fwrt)
{
	struct iwl_fw_dump_ptrs fw_error_dump = {};
	struct iwl_fw_error_dump_file *dump_file;
	struct scatterlist *sg_dump_data;
	u32 file_len;
	u32 dump_mask = fwrt->fw->dbg.dump_mask;

	dump_file = iwl_fw_error_dump_file(fwrt, &fw_error_dump);
	if (!dump_file)
		goto out;

	if (fwrt->dump.monitor_only)
		dump_mask &= IWL_FW_ERROR_DUMP_FW_MONITOR;

	fw_error_dump.trans_ptr = iwl_trans_dump_data(fwrt->trans, dump_mask);
	file_len = le32_to_cpu(dump_file->file_len);
	fw_error_dump.fwrt_len = file_len;

	if (fw_error_dump.trans_ptr) {
		file_len += fw_error_dump.trans_ptr->len;
		dump_file->file_len = cpu_to_le32(file_len);
	}

	sg_dump_data = alloc_sgtable(file_len);
	if (sg_dump_data) {
		sg_pcopy_from_buffer(sg_dump_data,
				     sg_nents(sg_dump_data),
				     fw_error_dump.fwrt_ptr,
				     fw_error_dump.fwrt_len, 0);
		if (fw_error_dump.trans_ptr)
			sg_pcopy_from_buffer(sg_dump_data,
					     sg_nents(sg_dump_data),
					     fw_error_dump.trans_ptr->data,
					     fw_error_dump.trans_ptr->len,
					     fw_error_dump.fwrt_len);
		dev_coredumpsg(fwrt->trans->dev, sg_dump_data, file_len,
			       GFP_KERNEL);
	}
	vfree(fw_error_dump.fwrt_ptr);
	vfree(fw_error_dump.trans_ptr);

out:
	iwl_fw_free_dump_desc(fwrt);
}

static void iwl_fw_error_ini_dump(struct iwl_fw_runtime *fwrt, u8 wk_idx)
{
	enum iwl_fw_ini_trigger_id trig_id = fwrt->dump.wks[wk_idx].ini_trig_id;
	struct iwl_fw_error_dump_file *dump_file;
	struct scatterlist *sg_dump_data;
	u32 file_len;

	dump_file = iwl_fw_error_ini_dump_file(fwrt, trig_id);
	if (!dump_file)
		goto out;

	file_len = le32_to_cpu(dump_file->file_len);

	sg_dump_data = alloc_sgtable(file_len);
	if (sg_dump_data) {
		sg_pcopy_from_buffer(sg_dump_data, sg_nents(sg_dump_data),
				     dump_file, file_len, 0);
		dev_coredumpsg(fwrt->trans->dev, sg_dump_data, file_len,
			       GFP_KERNEL);
	}
	vfree(dump_file);
out:
	fwrt->dump.wks[wk_idx].ini_trig_id = IWL_FW_TRIGGER_ID_INVALID;
}

const struct iwl_fw_dump_desc iwl_dump_desc_assert = {
	.trig_desc = {
		.type = cpu_to_le32(FW_DBG_TRIGGER_FW_ASSERT),
	},
};
IWL_EXPORT_SYMBOL(iwl_dump_desc_assert);

int iwl_fw_dbg_collect_desc(struct iwl_fw_runtime *fwrt,
			    const struct iwl_fw_dump_desc *desc,
			    bool monitor_only,
			    unsigned int delay)
{
	u32 trig_type = le32_to_cpu(desc->trig_desc.type);
	int ret;

	if (fwrt->trans->dbg.ini_valid) {
		ret = iwl_fw_dbg_ini_collect(fwrt, trig_type);
		if (!ret)
			iwl_fw_free_dump_desc(fwrt);

		return ret;
	}

	/* use wks[0] since dump flow prior to ini does not need to support
	 * consecutive triggers collection
	 */
	if (test_and_set_bit(fwrt->dump.wks[0].idx, &fwrt->dump.active_wks))
		return -EBUSY;

	if (WARN_ON(fwrt->dump.desc))
		iwl_fw_free_dump_desc(fwrt);

	IWL_WARN(fwrt, "Collecting data: trigger %d fired.\n",
		 le32_to_cpu(desc->trig_desc.type));

	fwrt->dump.desc = desc;
	fwrt->dump.monitor_only = monitor_only;

	schedule_delayed_work(&fwrt->dump.wks[0].wk, usecs_to_jiffies(delay));

	return 0;
}
IWL_EXPORT_SYMBOL(iwl_fw_dbg_collect_desc);

int iwl_fw_dbg_error_collect(struct iwl_fw_runtime *fwrt,
			     enum iwl_fw_dbg_trigger trig_type)
{
	int ret;
	struct iwl_fw_dump_desc *iwl_dump_error_desc;

	if (!test_bit(STATUS_DEVICE_ENABLED, &fwrt->trans->status))
		return -EIO;

	iwl_dump_error_desc = kmalloc(sizeof(*iwl_dump_error_desc), GFP_KERNEL);
	if (!iwl_dump_error_desc)
		return -ENOMEM;

	iwl_dump_error_desc->trig_desc.type = cpu_to_le32(trig_type);
	iwl_dump_error_desc->len = 0;

	ret = iwl_fw_dbg_collect_desc(fwrt, iwl_dump_error_desc, false, 0);
	if (ret)
		kfree(iwl_dump_error_desc);
	else
		iwl_trans_sync_nmi(fwrt->trans);

	return ret;
}
IWL_EXPORT_SYMBOL(iwl_fw_dbg_error_collect);

int iwl_fw_dbg_collect(struct iwl_fw_runtime *fwrt,
		       enum iwl_fw_dbg_trigger trig,
		       const char *str, size_t len,
		       struct iwl_fw_dbg_trigger_tlv *trigger)
{
	struct iwl_fw_dump_desc *desc;
	unsigned int delay = 0;
	bool monitor_only = false;

	if (trigger) {
		u16 occurrences = le16_to_cpu(trigger->occurrences) - 1;

		if (!le16_to_cpu(trigger->occurrences))
			return 0;

		if (trigger->flags & IWL_FW_DBG_FORCE_RESTART) {
			IWL_WARN(fwrt, "Force restart: trigger %d fired.\n",
				 trig);
			iwl_force_nmi(fwrt->trans);
			return 0;
		}

		trigger->occurrences = cpu_to_le16(occurrences);
		monitor_only = trigger->mode & IWL_FW_DBG_TRIGGER_MONITOR_ONLY;

		/* convert msec to usec */
		delay = le32_to_cpu(trigger->stop_delay) * USEC_PER_MSEC;
	}

	desc = kzalloc(sizeof(*desc) + len, GFP_ATOMIC);
	if (!desc)
		return -ENOMEM;


	desc->len = len;
	desc->trig_desc.type = cpu_to_le32(trig);
	memcpy(desc->trig_desc.data, str, len);

	return iwl_fw_dbg_collect_desc(fwrt, desc, monitor_only, delay);
}
IWL_EXPORT_SYMBOL(iwl_fw_dbg_collect);

int _iwl_fw_dbg_ini_collect(struct iwl_fw_runtime *fwrt,
			    enum iwl_fw_ini_trigger_id id)
{
	struct iwl_fw_ini_active_triggers *active;
	u32 occur, delay;
	unsigned long idx;

	if (WARN_ON(!iwl_fw_ini_trigger_on(fwrt, id)))
		return -EINVAL;

	if (!iwl_fw_ini_trigger_on(fwrt, id)) {
		IWL_WARN(fwrt, "WRT: Trigger %d is not active, aborting dump\n",
			 id);
		return -EINVAL;
	}

	active = &fwrt->dump.active_trigs[id];
	delay = le32_to_cpu(active->trig->dump_delay);
	occur = le32_to_cpu(active->trig->occurrences);
	if (!occur)
		return 0;

	active->trig->occurrences = cpu_to_le32(--occur);

	if (le32_to_cpu(active->trig->force_restart)) {
		IWL_WARN(fwrt, "WRT: force restart: trigger %d fired.\n", id);
		iwl_force_nmi(fwrt->trans);
		return 0;
	}

	/* Check there is an available worker.
	 * ffz return value is undefined if no zero exists,
	 * so check against ~0UL first.
	 */
	if (fwrt->dump.active_wks == ~0UL)
		return -EBUSY;

	idx = ffz(fwrt->dump.active_wks);

	if (idx >= IWL_FW_RUNTIME_DUMP_WK_NUM ||
	    test_and_set_bit(fwrt->dump.wks[idx].idx, &fwrt->dump.active_wks))
		return -EBUSY;

	fwrt->dump.wks[idx].ini_trig_id = id;

	IWL_WARN(fwrt, "WRT: collecting data: ini trigger %d fired.\n", id);

	schedule_delayed_work(&fwrt->dump.wks[idx].wk, usecs_to_jiffies(delay));

	return 0;
}
IWL_EXPORT_SYMBOL(_iwl_fw_dbg_ini_collect);

int iwl_fw_dbg_ini_collect(struct iwl_fw_runtime *fwrt, u32 legacy_trigger_id)
{
	int id;

	switch (legacy_trigger_id) {
	case FW_DBG_TRIGGER_FW_ASSERT:
	case FW_DBG_TRIGGER_ALIVE_TIMEOUT:
	case FW_DBG_TRIGGER_DRIVER:
		id = IWL_FW_TRIGGER_ID_FW_ASSERT;
		break;
	case FW_DBG_TRIGGER_USER:
		id = IWL_FW_TRIGGER_ID_USER_TRIGGER;
		break;
	default:
		return -EIO;
	}

	return _iwl_fw_dbg_ini_collect(fwrt, id);
}
IWL_EXPORT_SYMBOL(iwl_fw_dbg_ini_collect);

int iwl_fw_dbg_collect_trig(struct iwl_fw_runtime *fwrt,
			    struct iwl_fw_dbg_trigger_tlv *trigger,
			    const char *fmt, ...)
{
	int ret, len = 0;
	char buf[64];

	if (fmt) {
		va_list ap;

		buf[sizeof(buf) - 1] = '\0';

		va_start(ap, fmt);
		vsnprintf(buf, sizeof(buf), fmt, ap);
		va_end(ap);

		/* check for truncation */
		if (WARN_ON_ONCE(buf[sizeof(buf) - 1]))
			buf[sizeof(buf) - 1] = '\0';

		len = strlen(buf) + 1;
	}

	ret = iwl_fw_dbg_collect(fwrt, le32_to_cpu(trigger->id), buf, len,
				 trigger);

	if (ret)
		return ret;

	return 0;
}
IWL_EXPORT_SYMBOL(iwl_fw_dbg_collect_trig);

int iwl_fw_start_dbg_conf(struct iwl_fw_runtime *fwrt, u8 conf_id)
{
	u8 *ptr;
	int ret;
	int i;

	if (WARN_ONCE(conf_id >= ARRAY_SIZE(fwrt->fw->dbg.conf_tlv),
		      "Invalid configuration %d\n", conf_id))
		return -EINVAL;

	/* EARLY START - firmware's configuration is hard coded */
	if ((!fwrt->fw->dbg.conf_tlv[conf_id] ||
	     !fwrt->fw->dbg.conf_tlv[conf_id]->num_of_hcmds) &&
	    conf_id == FW_DBG_START_FROM_ALIVE)
		return 0;

	if (!fwrt->fw->dbg.conf_tlv[conf_id])
		return -EINVAL;

	if (fwrt->dump.conf != FW_DBG_INVALID)
		IWL_WARN(fwrt, "FW already configured (%d) - re-configuring\n",
			 fwrt->dump.conf);

	/* Send all HCMDs for configuring the FW debug */
	ptr = (void *)&fwrt->fw->dbg.conf_tlv[conf_id]->hcmd;
	for (i = 0; i < fwrt->fw->dbg.conf_tlv[conf_id]->num_of_hcmds; i++) {
		struct iwl_fw_dbg_conf_hcmd *cmd = (void *)ptr;
		struct iwl_host_cmd hcmd = {
			.id = cmd->id,
			.len = { le16_to_cpu(cmd->len), },
			.data = { cmd->data, },
		};

		ret = iwl_trans_send_cmd(fwrt->trans, &hcmd);
		if (ret)
			return ret;

		ptr += sizeof(*cmd);
		ptr += le16_to_cpu(cmd->len);
	}

	fwrt->dump.conf = conf_id;

	return 0;
}
IWL_EXPORT_SYMBOL(iwl_fw_start_dbg_conf);

/* this function assumes dump_start was called beforehand and dump_end will be
 * called afterwards
 */
static void iwl_fw_dbg_collect_sync(struct iwl_fw_runtime *fwrt, u8 wk_idx)
{
	struct iwl_fw_dbg_params params = {0};

	if (!test_bit(wk_idx, &fwrt->dump.active_wks))
		return;

	if (fwrt->ops && fwrt->ops->fw_running &&
	    !fwrt->ops->fw_running(fwrt->ops_ctx)) {
		IWL_ERR(fwrt, "Firmware not running - cannot dump error\n");
		iwl_fw_free_dump_desc(fwrt);
		goto out;
	}

	/* there's no point in fw dump if the bus is dead */
	if (test_bit(STATUS_TRANS_DEAD, &fwrt->trans->status)) {
		IWL_ERR(fwrt, "Skip fw error dump since bus is dead\n");
		goto out;
	}

	iwl_fw_dbg_stop_recording(fwrt->trans, &params);

	IWL_DEBUG_FW_INFO(fwrt, "WRT: data collection start\n");
	if (fwrt->trans->dbg.ini_valid)
		iwl_fw_error_ini_dump(fwrt, wk_idx);
	else
		iwl_fw_error_dump(fwrt);
	IWL_DEBUG_FW_INFO(fwrt, "WRT: data collection done\n");

	iwl_fw_dbg_restart_recording(fwrt, &params);

out:
	clear_bit(wk_idx, &fwrt->dump.active_wks);
}

void iwl_fw_error_dump_wk(struct work_struct *work)
{
	struct iwl_fw_runtime *fwrt;
	typeof(fwrt->dump.wks[0]) *wks;
<<<<<<< HEAD

	wks = container_of(work, typeof(fwrt->dump.wks[0]), wk.work);
	fwrt = container_of(wks, struct iwl_fw_runtime, dump.wks[wks->idx]);

=======

	wks = container_of(work, typeof(fwrt->dump.wks[0]), wk.work);
	fwrt = container_of(wks, struct iwl_fw_runtime, dump.wks[wks->idx]);

>>>>>>> bb831786
	/* assumes the op mode mutex is locked in dump_start since
	 * iwl_fw_dbg_collect_sync can't run in parallel
	 */
	if (fwrt->ops && fwrt->ops->dump_start &&
	    fwrt->ops->dump_start(fwrt->ops_ctx))
		return;

	iwl_fw_dbg_collect_sync(fwrt, wks->idx);

	if (fwrt->ops && fwrt->ops->dump_end)
		fwrt->ops->dump_end(fwrt->ops_ctx);
}

void iwl_fw_dbg_read_d3_debug_data(struct iwl_fw_runtime *fwrt)
{
	const struct iwl_cfg *cfg = fwrt->trans->cfg;

	if (!iwl_fw_dbg_is_d3_debug_enabled(fwrt))
		return;

	if (!fwrt->dump.d3_debug_data) {
		fwrt->dump.d3_debug_data = kmalloc(cfg->d3_debug_data_length,
						   GFP_KERNEL);
		if (!fwrt->dump.d3_debug_data) {
			IWL_ERR(fwrt,
				"failed to allocate memory for D3 debug data\n");
			return;
		}
	}

	/* if the buffer holds previous debug data it is overwritten */
	iwl_trans_read_mem_bytes(fwrt->trans, cfg->d3_debug_data_base_addr,
				 fwrt->dump.d3_debug_data,
				 cfg->d3_debug_data_length);
}
IWL_EXPORT_SYMBOL(iwl_fw_dbg_read_d3_debug_data);

static void iwl_fw_dbg_info_apply(struct iwl_fw_runtime *fwrt,
				  struct iwl_fw_ini_debug_info_tlv *dbg_info,
				  bool ext, enum iwl_fw_ini_apply_point pnt)
{
	u32 img_name_len = le32_to_cpu(dbg_info->img_name_len);
	u32 dbg_cfg_name_len = le32_to_cpu(dbg_info->dbg_cfg_name_len);
<<<<<<< HEAD
	const char err_str[] =
		"WRT: ext=%d. Invalid %s name length %d, expected %d\n";

	if (img_name_len != IWL_FW_INI_MAX_IMG_NAME_LEN) {
		IWL_WARN(fwrt, err_str, ext, "image", img_name_len,
=======

	if (img_name_len != IWL_FW_INI_MAX_IMG_NAME_LEN) {
		IWL_WARN(fwrt,
			 "WRT: ext=%d. Invalid image name length %d, expected %d\n",
			 ext, img_name_len,
>>>>>>> bb831786
			 IWL_FW_INI_MAX_IMG_NAME_LEN);
		return;
	}

	if (dbg_cfg_name_len != IWL_FW_INI_MAX_DBG_CFG_NAME_LEN) {
<<<<<<< HEAD
		IWL_WARN(fwrt, err_str, ext, "debug cfg", dbg_cfg_name_len,
=======
		IWL_WARN(fwrt,
			 "WRT: ext=%d. Invalid debug cfg name length %d, expected %d\n",
			 ext, dbg_cfg_name_len,
>>>>>>> bb831786
			 IWL_FW_INI_MAX_DBG_CFG_NAME_LEN);
		return;
	}

	if (ext) {
		memcpy(fwrt->dump.external_dbg_cfg_name, dbg_info->dbg_cfg_name,
		       sizeof(fwrt->dump.external_dbg_cfg_name));
	} else {
		memcpy(fwrt->dump.img_name, dbg_info->img_name,
		       sizeof(fwrt->dump.img_name));
		memcpy(fwrt->dump.internal_dbg_cfg_name, dbg_info->dbg_cfg_name,
		       sizeof(fwrt->dump.internal_dbg_cfg_name));
	}
}

static void
iwl_fw_dbg_buffer_allocation(struct iwl_fw_runtime *fwrt, u32 size)
{
	struct iwl_trans *trans = fwrt->trans;
	void *virtual_addr = NULL;
	dma_addr_t phys_addr;

	if (WARN_ON_ONCE(trans->dbg.num_blocks ==
			 ARRAY_SIZE(trans->dbg.fw_mon)))
		return;

	virtual_addr =
		dma_alloc_coherent(fwrt->trans->dev, size, &phys_addr,
				   GFP_KERNEL | __GFP_NOWARN | __GFP_ZERO |
				   __GFP_COMP);

	/* TODO: alloc fragments if needed */
	if (!virtual_addr)
		IWL_ERR(fwrt, "Failed to allocate debug memory\n");

	IWL_DEBUG_FW(trans,
		     "Allocated DRAM buffer[%d], size=0x%x\n",
		     trans->dbg.num_blocks, size);

	trans->dbg.fw_mon[trans->dbg.num_blocks].block = virtual_addr;
	trans->dbg.fw_mon[trans->dbg.num_blocks].physical = phys_addr;
	trans->dbg.fw_mon[trans->dbg.num_blocks].size = size;
	trans->dbg.num_blocks++;
}

static void iwl_fw_dbg_buffer_apply(struct iwl_fw_runtime *fwrt,
				    struct iwl_fw_ini_allocation_data *alloc,
				    enum iwl_fw_ini_apply_point pnt)
{
	struct iwl_trans *trans = fwrt->trans;
	struct iwl_ldbg_config_cmd ldbg_cmd = {
		.type = cpu_to_le32(BUFFER_ALLOCATION),
	};
	struct iwl_buffer_allocation_cmd *cmd = &ldbg_cmd.buffer_allocation;
	struct iwl_host_cmd hcmd = {
		.id = LDBG_CONFIG_CMD,
		.flags = CMD_ASYNC,
		.data[0] = &ldbg_cmd,
		.len[0] = sizeof(ldbg_cmd),
	};
	int block_idx = trans->dbg.num_blocks;
	u32 buf_location = le32_to_cpu(alloc->tlv.buffer_location);

	if (fwrt->trans->dbg.ini_dest == IWL_FW_INI_LOCATION_INVALID)
		fwrt->trans->dbg.ini_dest = buf_location;

	if (buf_location != fwrt->trans->dbg.ini_dest) {
		WARN(fwrt,
		     "WRT: attempt to override buffer location on apply point %d\n",
		     pnt);

		return;
	}

	if (buf_location == IWL_FW_INI_LOCATION_SRAM_PATH) {
		IWL_DEBUG_FW(trans, "WRT: applying SMEM buffer destination\n");
		/* set sram monitor by enabling bit 7 */
		iwl_set_bit(fwrt->trans, CSR_HW_IF_CONFIG_REG,
			    CSR_HW_IF_CONFIG_REG_BIT_MONITOR_SRAM);

		return;
	}

	if (buf_location != IWL_FW_INI_LOCATION_DRAM_PATH)
		return;

	if (!alloc->is_alloc) {
		iwl_fw_dbg_buffer_allocation(fwrt,
					     le32_to_cpu(alloc->tlv.size));
		if (block_idx == trans->dbg.num_blocks)
			return;
		alloc->is_alloc = 1;
	}

	/* First block is assigned via registers / context info */
	if (trans->dbg.num_blocks == 1)
		return;

	IWL_DEBUG_FW(trans,
		     "WRT: applying DRAM buffer[%d] destination\n", block_idx);

	cmd->num_frags = cpu_to_le32(1);
	cmd->fragments[0].address =
		cpu_to_le64(trans->dbg.fw_mon[block_idx].physical);
	cmd->fragments[0].size = alloc->tlv.size;
	cmd->allocation_id = alloc->tlv.allocation_id;
	cmd->buffer_location = alloc->tlv.buffer_location;

	iwl_trans_send_cmd(trans, &hcmd);
}

static void iwl_fw_dbg_send_hcmd(struct iwl_fw_runtime *fwrt,
				 struct iwl_ucode_tlv *tlv,
				 bool ext)
{
	struct iwl_fw_ini_hcmd_tlv *hcmd_tlv = (void *)&tlv->data[0];
	struct iwl_fw_ini_hcmd *data = &hcmd_tlv->hcmd;
	u16 len = le32_to_cpu(tlv->length) - sizeof(*hcmd_tlv);

	struct iwl_host_cmd hcmd = {
		.id = WIDE_ID(data->group, data->id),
		.len = { len, },
		.data = { data->data, },
	};

	/* currently the driver supports always on domain only */
	if (le32_to_cpu(hcmd_tlv->domain) != IWL_FW_INI_DBG_DOMAIN_ALWAYS_ON)
		return;

	IWL_DEBUG_FW(fwrt,
		     "WRT: ext=%d. Sending host command id=0x%x, group=0x%x\n",
		     ext, data->id, data->group);

	iwl_trans_send_cmd(fwrt->trans, &hcmd);
}

static void iwl_fw_dbg_update_regions(struct iwl_fw_runtime *fwrt,
				      struct iwl_fw_ini_region_tlv *tlv,
				      bool ext, enum iwl_fw_ini_apply_point pnt)
{
	void *iter = (void *)tlv->region_config;
	int i, size = le32_to_cpu(tlv->num_regions);
	const char *err_st =
		"WRT: ext=%d. Invalid region %s %d for apply point %d\n";

	for (i = 0; i < size; i++) {
		struct iwl_fw_ini_region_cfg *reg = iter, **active;
		int id = le32_to_cpu(reg->region_id);
		u32 type = le32_to_cpu(reg->region_type);

		if (WARN(id >= ARRAY_SIZE(fwrt->dump.active_regs), err_st, ext,
			 "id", id, pnt))
			break;

		if (WARN(type == 0 || type >= IWL_FW_INI_REGION_NUM, err_st,
			 ext, "type", type, pnt))
			break;

		active = &fwrt->dump.active_regs[id];

		if (*active)
			IWL_WARN(fwrt->trans,
				 "WRT: ext=%d. Region id %d override\n",
				 ext, id);

		IWL_DEBUG_FW(fwrt,
			     "WRT: ext=%d. Activating region id %d\n",
			     ext, id);

		*active = reg;

		if (type == IWL_FW_INI_REGION_TXF ||
		    type == IWL_FW_INI_REGION_RXF)
			iter += le32_to_cpu(reg->fifos.num_of_registers) *
				sizeof(__le32);
		else if (type == IWL_FW_INI_REGION_DEVICE_MEMORY ||
			 type == IWL_FW_INI_REGION_PERIPHERY_MAC ||
			 type == IWL_FW_INI_REGION_PERIPHERY_PHY ||
			 type == IWL_FW_INI_REGION_PERIPHERY_AUX ||
			 type == IWL_FW_INI_REGION_INTERNAL_BUFFER ||
			 type == IWL_FW_INI_REGION_PAGING ||
			 type == IWL_FW_INI_REGION_CSR ||
			 type == IWL_FW_INI_REGION_LMAC_ERROR_TABLE ||
			 type == IWL_FW_INI_REGION_UMAC_ERROR_TABLE)
			iter += le32_to_cpu(reg->internal.num_of_ranges) *
				sizeof(__le32);

		iter += sizeof(*reg);
	}
}

static int iwl_fw_dbg_trig_realloc(struct iwl_fw_runtime *fwrt,
				   struct iwl_fw_ini_active_triggers *active,
				   u32 id, int size)
{
	void *ptr;

	if (size <= active->size)
		return 0;

	ptr = krealloc(active->trig, size, GFP_KERNEL);
	if (!ptr) {
		IWL_ERR(fwrt, "WRT: Failed to allocate memory for trigger %d\n",
			id);
		return -ENOMEM;
	}
	active->trig = ptr;
	active->size = size;

	return 0;
}

static void iwl_fw_dbg_update_triggers(struct iwl_fw_runtime *fwrt,
				       struct iwl_fw_ini_trigger_tlv *tlv,
				       bool ext,
				       enum iwl_fw_ini_apply_point apply_point)
{
	int i, size = le32_to_cpu(tlv->num_triggers);
	void *iter = (void *)tlv->trigger_config;

	for (i = 0; i < size; i++) {
		struct iwl_fw_ini_trigger *trig = iter;
		struct iwl_fw_ini_active_triggers *active;
		int id = le32_to_cpu(trig->trigger_id);
		u32 trig_regs_size = le32_to_cpu(trig->num_regions) *
			sizeof(__le32);

		if (WARN(id >= ARRAY_SIZE(fwrt->dump.active_trigs),
			 "WRT: ext=%d. Invalid trigger id %d for apply point %d\n",
			 ext, id, apply_point))
			break;

		active = &fwrt->dump.active_trigs[id];

		if (!active->active) {
			size_t trig_size = sizeof(*trig) + trig_regs_size;

			IWL_DEBUG_FW(fwrt,
				     "WRT: ext=%d. Activating trigger %d\n",
				     ext, id);

			if (iwl_fw_dbg_trig_realloc(fwrt, active, id,
						    trig_size))
				goto next;

			memcpy(active->trig, trig, trig_size);

		} else {
			u32 conf_override =
				!(le32_to_cpu(trig->override_trig) & 0xff);
			u32 region_override =
				!(le32_to_cpu(trig->override_trig) & 0xff00);
			u32 offset = 0;
			u32 active_regs =
				le32_to_cpu(active->trig->num_regions);
			u32 new_regs = le32_to_cpu(trig->num_regions);
			int mem_to_add = trig_regs_size;

			if (region_override) {
				IWL_DEBUG_FW(fwrt,
					     "WRT: ext=%d. Trigger %d regions override\n",
					     ext, id);

				mem_to_add -= active_regs * sizeof(__le32);
			} else {
				IWL_DEBUG_FW(fwrt,
					     "WRT: ext=%d. Trigger %d regions appending\n",
					     ext, id);

				offset += active_regs;
				new_regs += active_regs;
			}

			if (iwl_fw_dbg_trig_realloc(fwrt, active, id,
						    active->size + mem_to_add))
				goto next;

			if (conf_override) {
				IWL_DEBUG_FW(fwrt,
					     "WRT: ext=%d. Trigger %d configuration override\n",
					     ext, id);

				memcpy(active->trig, trig, sizeof(*trig));
			}

			memcpy(active->trig->data + offset, trig->data,
			       trig_regs_size);
			active->trig->num_regions = cpu_to_le32(new_regs);
		}

		/* Since zero means infinity - just set to -1 */
		if (!le32_to_cpu(active->trig->occurrences))
			active->trig->occurrences = cpu_to_le32(-1);

		active->active = true;

		if (id == IWL_FW_TRIGGER_ID_PERIODIC_TRIGGER) {
			u32 collect_interval = le32_to_cpu(trig->trigger_data);

			/* the minimum allowed interval is 50ms */
			if (collect_interval < 50) {
				collect_interval = 50;
				trig->trigger_data =
					cpu_to_le32(collect_interval);
			}

			mod_timer(&fwrt->dump.periodic_trig,
				  jiffies + msecs_to_jiffies(collect_interval));
		}
next:
		iter += sizeof(*trig) + trig_regs_size;

	}
}

static void _iwl_fw_dbg_apply_point(struct iwl_fw_runtime *fwrt,
				    struct iwl_apply_point_data *data,
				    enum iwl_fw_ini_apply_point pnt,
				    bool ext)
{
	void *iter = data->data;

	while (iter && iter < data->data + data->size) {
		struct iwl_ucode_tlv *tlv = iter;
		void *ini_tlv = (void *)tlv->data;
		u32 type = le32_to_cpu(tlv->type);
		const char invalid_ap_str[] =
			"WRT: ext=%d. Invalid apply point %d for %s\n";

		switch (type) {
		case IWL_UCODE_TLV_TYPE_DEBUG_INFO:
			iwl_fw_dbg_info_apply(fwrt, ini_tlv, ext, pnt);
			break;
		case IWL_UCODE_TLV_TYPE_BUFFER_ALLOCATION: {
			struct iwl_fw_ini_allocation_data *buf_alloc = ini_tlv;

			if (pnt != IWL_FW_INI_APPLY_EARLY) {
<<<<<<< HEAD
				IWL_ERR(fwrt, invalid_ap_str, ext, pnt,
					"buffer allocation");
=======
				IWL_ERR(fwrt,
					"WRT: ext=%d. Invalid apply point %d for buffer allocation\n",
					ext, pnt);
>>>>>>> bb831786
				goto next;
			}

			iwl_fw_dbg_buffer_apply(fwrt, ini_tlv, pnt);
			iter += sizeof(buf_alloc->is_alloc);
			break;
		}
		case IWL_UCODE_TLV_TYPE_HCMD:
			if (pnt < IWL_FW_INI_APPLY_AFTER_ALIVE) {
				IWL_ERR(fwrt, invalid_ap_str, ext, pnt,
					"host command");
				goto next;
			}
			iwl_fw_dbg_send_hcmd(fwrt, tlv, ext);
			break;
		case IWL_UCODE_TLV_TYPE_REGIONS:
			iwl_fw_dbg_update_regions(fwrt, ini_tlv, ext, pnt);
			break;
		case IWL_UCODE_TLV_TYPE_TRIGGERS:
			iwl_fw_dbg_update_triggers(fwrt, ini_tlv, ext, pnt);
			break;
		case IWL_UCODE_TLV_TYPE_DEBUG_FLOW:
			break;
		default:
			WARN_ONCE(1,
				  "WRT: ext=%d. Invalid TLV 0x%x for apply point\n",
				  ext, type);
			break;
		}
next:
		iter += sizeof(*tlv) + le32_to_cpu(tlv->length);
	}
}

static void iwl_fw_dbg_ini_reset_cfg(struct iwl_fw_runtime *fwrt)
{
	int i;

	for (i = 0; i < IWL_FW_INI_MAX_REGION_ID; i++)
		fwrt->dump.active_regs[i] = NULL;

	/* disable the triggers, used in recovery flow */
	for (i = 0; i < IWL_FW_TRIGGER_ID_NUM; i++)
		fwrt->dump.active_trigs[i].active = false;

	memset(fwrt->dump.img_name, 0,
	       sizeof(fwrt->dump.img_name));
	memset(fwrt->dump.internal_dbg_cfg_name, 0,
	       sizeof(fwrt->dump.internal_dbg_cfg_name));
	memset(fwrt->dump.external_dbg_cfg_name, 0,
	       sizeof(fwrt->dump.external_dbg_cfg_name));

	fwrt->trans->dbg.ini_dest = IWL_FW_INI_LOCATION_INVALID;
}

void iwl_fw_dbg_apply_point(struct iwl_fw_runtime *fwrt,
			    enum iwl_fw_ini_apply_point apply_point)
{
	void *data = &fwrt->trans->dbg.apply_points[apply_point];

	IWL_DEBUG_FW(fwrt, "WRT: enabling apply point %d\n", apply_point);

	if (apply_point == IWL_FW_INI_APPLY_EARLY)
		iwl_fw_dbg_ini_reset_cfg(fwrt);

	_iwl_fw_dbg_apply_point(fwrt, data, apply_point, false);

	data = &fwrt->trans->dbg.apply_points_ext[apply_point];
	_iwl_fw_dbg_apply_point(fwrt, data, apply_point, true);
}
IWL_EXPORT_SYMBOL(iwl_fw_dbg_apply_point);

void iwl_fwrt_stop_device(struct iwl_fw_runtime *fwrt)
{
	int i;

	del_timer(&fwrt->dump.periodic_trig);
	for (i = 0; i < IWL_FW_RUNTIME_DUMP_WK_NUM; i++)
		iwl_fw_dbg_collect_sync(fwrt, i);

	iwl_trans_stop_device(fwrt->trans);
}
IWL_EXPORT_SYMBOL(iwl_fwrt_stop_device);

void iwl_fw_dbg_periodic_trig_handler(struct timer_list *t)
{
	struct iwl_fw_runtime *fwrt;
	enum iwl_fw_ini_trigger_id id = IWL_FW_TRIGGER_ID_PERIODIC_TRIGGER;
	int ret;
	typeof(fwrt->dump) *dump_ptr = container_of(t, typeof(fwrt->dump),
						    periodic_trig);

	fwrt = container_of(dump_ptr, typeof(*fwrt), dump);

	ret = _iwl_fw_dbg_ini_collect(fwrt, id);
	if (!ret || ret == -EBUSY) {
		struct iwl_fw_ini_trigger *trig =
			fwrt->dump.active_trigs[id].trig;
		u32 occur = le32_to_cpu(trig->occurrences);
		u32 collect_interval = le32_to_cpu(trig->trigger_data);

		if (!occur)
			return;

		mod_timer(&fwrt->dump.periodic_trig,
			  jiffies + msecs_to_jiffies(collect_interval));
	}
}

#define FSEQ_REG(x) { .addr = (x), .str = #x, }

void iwl_fw_error_print_fseq_regs(struct iwl_fw_runtime *fwrt)
{
	struct iwl_trans *trans = fwrt->trans;
	unsigned long flags;
	int i;
	struct {
		u32 addr;
		const char *str;
	} fseq_regs[] = {
		FSEQ_REG(FSEQ_ERROR_CODE),
		FSEQ_REG(FSEQ_TOP_INIT_VERSION),
		FSEQ_REG(FSEQ_CNVIO_INIT_VERSION),
		FSEQ_REG(FSEQ_OTP_VERSION),
		FSEQ_REG(FSEQ_TOP_CONTENT_VERSION),
		FSEQ_REG(FSEQ_ALIVE_TOKEN),
		FSEQ_REG(FSEQ_CNVI_ID),
		FSEQ_REG(FSEQ_CNVR_ID),
		FSEQ_REG(CNVI_AUX_MISC_CHIP),
		FSEQ_REG(CNVR_AUX_MISC_CHIP),
		FSEQ_REG(CNVR_SCU_SD_REGS_SD_REG_DIG_DCDC_VTRIM),
		FSEQ_REG(CNVR_SCU_SD_REGS_SD_REG_ACTIVE_VDIG_MIRROR),
	};

	if (!iwl_trans_grab_nic_access(trans, &flags))
		return;

	IWL_ERR(fwrt, "Fseq Registers:\n");

	for (i = 0; i < ARRAY_SIZE(fseq_regs); i++)
		IWL_ERR(fwrt, "0x%08X | %s\n",
			iwl_read_prph_no_grab(trans, fseq_regs[i].addr),
			fseq_regs[i].str);

	iwl_trans_release_nic_access(trans, &flags);
}
IWL_EXPORT_SYMBOL(iwl_fw_error_print_fseq_regs);<|MERGE_RESOLUTION|>--- conflicted
+++ resolved
@@ -2391,17 +2391,10 @@
 {
 	struct iwl_fw_runtime *fwrt;
 	typeof(fwrt->dump.wks[0]) *wks;
-<<<<<<< HEAD
 
 	wks = container_of(work, typeof(fwrt->dump.wks[0]), wk.work);
 	fwrt = container_of(wks, struct iwl_fw_runtime, dump.wks[wks->idx]);
 
-=======
-
-	wks = container_of(work, typeof(fwrt->dump.wks[0]), wk.work);
-	fwrt = container_of(wks, struct iwl_fw_runtime, dump.wks[wks->idx]);
-
->>>>>>> bb831786
 	/* assumes the op mode mutex is locked in dump_start since
 	 * iwl_fw_dbg_collect_sync can't run in parallel
 	 */
@@ -2445,31 +2438,19 @@
 {
 	u32 img_name_len = le32_to_cpu(dbg_info->img_name_len);
 	u32 dbg_cfg_name_len = le32_to_cpu(dbg_info->dbg_cfg_name_len);
-<<<<<<< HEAD
-	const char err_str[] =
-		"WRT: ext=%d. Invalid %s name length %d, expected %d\n";
-
-	if (img_name_len != IWL_FW_INI_MAX_IMG_NAME_LEN) {
-		IWL_WARN(fwrt, err_str, ext, "image", img_name_len,
-=======
 
 	if (img_name_len != IWL_FW_INI_MAX_IMG_NAME_LEN) {
 		IWL_WARN(fwrt,
 			 "WRT: ext=%d. Invalid image name length %d, expected %d\n",
 			 ext, img_name_len,
->>>>>>> bb831786
 			 IWL_FW_INI_MAX_IMG_NAME_LEN);
 		return;
 	}
 
 	if (dbg_cfg_name_len != IWL_FW_INI_MAX_DBG_CFG_NAME_LEN) {
-<<<<<<< HEAD
-		IWL_WARN(fwrt, err_str, ext, "debug cfg", dbg_cfg_name_len,
-=======
 		IWL_WARN(fwrt,
 			 "WRT: ext=%d. Invalid debug cfg name length %d, expected %d\n",
 			 ext, dbg_cfg_name_len,
->>>>>>> bb831786
 			 IWL_FW_INI_MAX_DBG_CFG_NAME_LEN);
 		return;
 	}
@@ -2796,8 +2777,6 @@
 		struct iwl_ucode_tlv *tlv = iter;
 		void *ini_tlv = (void *)tlv->data;
 		u32 type = le32_to_cpu(tlv->type);
-		const char invalid_ap_str[] =
-			"WRT: ext=%d. Invalid apply point %d for %s\n";
 
 		switch (type) {
 		case IWL_UCODE_TLV_TYPE_DEBUG_INFO:
@@ -2807,14 +2786,9 @@
 			struct iwl_fw_ini_allocation_data *buf_alloc = ini_tlv;
 
 			if (pnt != IWL_FW_INI_APPLY_EARLY) {
-<<<<<<< HEAD
-				IWL_ERR(fwrt, invalid_ap_str, ext, pnt,
-					"buffer allocation");
-=======
 				IWL_ERR(fwrt,
 					"WRT: ext=%d. Invalid apply point %d for buffer allocation\n",
 					ext, pnt);
->>>>>>> bb831786
 				goto next;
 			}
 
@@ -2824,8 +2798,9 @@
 		}
 		case IWL_UCODE_TLV_TYPE_HCMD:
 			if (pnt < IWL_FW_INI_APPLY_AFTER_ALIVE) {
-				IWL_ERR(fwrt, invalid_ap_str, ext, pnt,
-					"host command");
+				IWL_ERR(fwrt,
+					"WRT: ext=%d. Invalid apply point %d for host command\n",
+					ext, pnt);
 				goto next;
 			}
 			iwl_fw_dbg_send_hcmd(fwrt, tlv, ext);
