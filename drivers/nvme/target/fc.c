--- conflicted
+++ resolved
@@ -112,11 +112,6 @@
 	struct nvmet_port		*port;
 	struct kref			ref;
 	u32				max_sg_cnt;
-};
-
-struct nvmet_fc_defer_fcp_req {
-	struct list_head		req_list;
-	struct nvmefc_tgt_fcp_req	*fcp_req;
 };
 
 struct nvmet_fc_defer_fcp_req {
@@ -2251,7 +2246,6 @@
  * CMD IU buffer to the job structure. As such, on a successful
  * completion (returns 0), the LLDD may immediately free/reuse
  * the CMD IU buffer passed in the call.
-<<<<<<< HEAD
  *
  * However, in some circumstances, due to the packetized nature of FC
  * and the api of the FC LLDD which may issue a hw command to send the
@@ -2270,26 +2264,6 @@
  * informing the LLDD that it may reuse the CMD IU buffer, and the io
  * is then started normally with the transport.
  *
-=======
- *
- * However, in some circumstances, due to the packetized nature of FC
- * and the api of the FC LLDD which may issue a hw command to send the
- * response, but the LLDD may not get the hw completion for that command
- * and upcall the nvmet_fc layer before a new command may be
- * asynchronously received - its possible for a command to be received
- * before the LLDD and nvmet_fc have recycled the job structure. It gives
- * the appearance of more commands received than fits in the sq.
- * To alleviate this scenario, a temporary queue is maintained in the
- * transport for pending LLDD requests waiting for a queue job structure.
- * In these "overrun" cases, a temporary queue element is allocated
- * the LLDD request and CMD iu buffer information remembered, and the
- * routine returns a -EOVERFLOW status. Subsequently, when a queue job
- * structure is freed, it is immediately reallocated for anything on the
- * pending request list. The LLDDs defer_rcv() callback is called,
- * informing the LLDD that it may reuse the CMD IU buffer, and the io
- * is then started normally with the transport.
- *
->>>>>>> bb176f67
  * The LLDD, when receiving an -EOVERFLOW completion status, is to treat
  * the completion as successful but must not reuse the CMD IU buffer
  * until the LLDD's defer_rcv() callback has been called for the
