--- conflicted
+++ resolved
@@ -1572,7 +1572,6 @@
 	}
 	return err != 0;
 }
-<<<<<<< HEAD
 
 static bool can_do_reliable_discards(struct drbd_device *device)
 {
@@ -1590,25 +1589,6 @@
 	return can_do;
 }
 
-=======
-
-static bool can_do_reliable_discards(struct drbd_device *device)
-{
-	struct request_queue *q = bdev_get_queue(device->ldev->backing_bdev);
-	struct disk_conf *dc;
-	bool can_do;
-
-	if (!blk_queue_discard(q))
-		return false;
-
-	rcu_read_lock();
-	dc = rcu_dereference(device->ldev->disk_conf);
-	can_do = dc->discard_zeroes_if_aligned;
-	rcu_read_unlock();
-	return can_do;
-}
-
->>>>>>> 0ecfebd2
 static void drbd_issue_peer_discard_or_zero_out(struct drbd_device *device, struct drbd_peer_request *peer_req)
 {
 	/* If the backend cannot discard, or does not guarantee
