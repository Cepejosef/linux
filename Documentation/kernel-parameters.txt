--- conflicted
+++ resolved
@@ -1885,11 +1885,8 @@
 			timer: [X86] Force use of architectural NMI
 				timer mode (see also oprofile.timer
 				for generic hr timer mode)
-<<<<<<< HEAD
 				[s390] Force legacy basic mode sampling
                                 (report cpu_type "timer")
-=======
->>>>>>> da69dee0
 
 	oops=panic	Always panic on oopses. Default is to just kill the
 			process, but there is a small probability of
