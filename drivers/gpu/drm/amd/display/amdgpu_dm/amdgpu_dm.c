/*
 * Copyright 2015 Advanced Micro Devices, Inc.
 *
 * Permission is hereby granted, free of charge, to any person obtaining a
 * copy of this software and associated documentation files (the "Software"),
 * to deal in the Software without restriction, including without limitation
 * the rights to use, copy, modify, merge, publish, distribute, sublicense,
 * and/or sell copies of the Software, and to permit persons to whom the
 * Software is furnished to do so, subject to the following conditions:
 *
 * The above copyright notice and this permission notice shall be included in
 * all copies or substantial portions of the Software.
 *
 * THE SOFTWARE IS PROVIDED "AS IS", WITHOUT WARRANTY OF ANY KIND, EXPRESS OR
 * IMPLIED, INCLUDING BUT NOT LIMITED TO THE WARRANTIES OF MERCHANTABILITY,
 * FITNESS FOR A PARTICULAR PURPOSE AND NONINFRINGEMENT.  IN NO EVENT SHALL
 * THE COPYRIGHT HOLDER(S) OR AUTHOR(S) BE LIABLE FOR ANY CLAIM, DAMAGES OR
 * OTHER LIABILITY, WHETHER IN AN ACTION OF CONTRACT, TORT OR OTHERWISE,
 * ARISING FROM, OUT OF OR IN CONNECTION WITH THE SOFTWARE OR THE USE OR
 * OTHER DEALINGS IN THE SOFTWARE.
 *
 * Authors: AMD
 *
 */

/* The caprices of the preprocessor require that this be declared right here */
#define CREATE_TRACE_POINTS

#include "dm_services_types.h"
#include "dc.h"
#include "dc/inc/core_types.h"
#include "dal_asic_id.h"
#include "dmub/dmub_srv.h"
#include "dc/inc/hw/dmcu.h"
#include "dc/inc/hw/abm.h"
#include "dc/dc_dmub_srv.h"
#include "amdgpu_dm_trace.h"

#include "vid.h"
#include "amdgpu.h"
#include "amdgpu_display.h"
#include "amdgpu_ucode.h"
#include "atom.h"
#include "amdgpu_dm.h"
#ifdef CONFIG_DRM_AMD_DC_HDCP
#include "amdgpu_dm_hdcp.h"
#include <drm/drm_hdcp.h>
#endif
#include "amdgpu_pm.h"

#include "amd_shared.h"
#include "amdgpu_dm_irq.h"
#include "dm_helpers.h"
#include "amdgpu_dm_mst_types.h"
#if defined(CONFIG_DEBUG_FS)
#include "amdgpu_dm_debugfs.h"
#endif

#include "ivsrcid/ivsrcid_vislands30.h"

#include <linux/module.h>
#include <linux/moduleparam.h>
#include <linux/version.h>
#include <linux/types.h>
#include <linux/pm_runtime.h>
#include <linux/pci.h>
#include <linux/firmware.h>
#include <linux/component.h>

#include <drm/drm_atomic.h>
#include <drm/drm_atomic_uapi.h>
#include <drm/drm_atomic_helper.h>
#include <drm/drm_dp_mst_helper.h>
#include <drm/drm_fb_helper.h>
#include <drm/drm_fourcc.h>
#include <drm/drm_edid.h>
#include <drm/drm_vblank.h>
#include <drm/drm_audio_component.h>
#ifdef CONFIG_DRM_AMD_DC_HDCP
#include <drm/drm_hdcp.h>
#endif

#if defined(CONFIG_DRM_AMD_DC_DCN1_0)
#include "ivsrcid/dcn/irqsrcs_dcn_1_0.h"

#include "dcn/dcn_1_0_offset.h"
#include "dcn/dcn_1_0_sh_mask.h"
#include "soc15_hw_ip.h"
#include "vega10_ip_offset.h"

#include "soc15_common.h"
#endif

#include "modules/inc/mod_freesync.h"
#include "modules/power/power_helpers.h"
#include "modules/inc/mod_info_packet.h"

#define FIRMWARE_RENOIR_DMUB "amdgpu/renoir_dmcub.bin"
MODULE_FIRMWARE(FIRMWARE_RENOIR_DMUB);
#if defined(CONFIG_DRM_AMD_DC_DCN3_0)
#define FIRMWARE_SIENNA_CICHLID_DMUB "amdgpu/sienna_cichlid_dmcub.bin"
MODULE_FIRMWARE(FIRMWARE_SIENNA_CICHLID_DMUB);
#define FIRMWARE_NAVY_FLOUNDER_DMUB "amdgpu/navy_flounder_dmcub.bin"
MODULE_FIRMWARE(FIRMWARE_NAVY_FLOUNDER_DMUB);
#endif
#define FIRMWARE_GREEN_SARDINE_DMUB "amdgpu/green_sardine_dmcub.bin"
MODULE_FIRMWARE(FIRMWARE_GREEN_SARDINE_DMUB);
#if defined(CONFIG_DRM_AMD_DC_DCN3_01)
#define FIRMWARE_VANGOGH_DMUB "amdgpu/vangogh_dmcub.bin"
MODULE_FIRMWARE(FIRMWARE_VANGOGH_DMUB);
#endif
#if defined(CONFIG_DRM_AMD_DC_DCN3_02)
#define FIRMWARE_DIMGREY_CAVEFISH_DMUB "amdgpu/dimgrey_cavefish_dmcub.bin"
MODULE_FIRMWARE(FIRMWARE_DIMGREY_CAVEFISH_DMUB);
#endif

#define FIRMWARE_RAVEN_DMCU		"amdgpu/raven_dmcu.bin"
MODULE_FIRMWARE(FIRMWARE_RAVEN_DMCU);

#define FIRMWARE_NAVI12_DMCU            "amdgpu/navi12_dmcu.bin"
MODULE_FIRMWARE(FIRMWARE_NAVI12_DMCU);

/* Number of bytes in PSP header for firmware. */
#define PSP_HEADER_BYTES 0x100

/* Number of bytes in PSP footer for firmware. */
#define PSP_FOOTER_BYTES 0x100

/**
 * DOC: overview
 *
 * The AMDgpu display manager, **amdgpu_dm** (or even simpler,
 * **dm**) sits between DRM and DC. It acts as a liason, converting DRM
 * requests into DC requests, and DC responses into DRM responses.
 *
 * The root control structure is &struct amdgpu_display_manager.
 */

/* basic init/fini API */
static int amdgpu_dm_init(struct amdgpu_device *adev);
static void amdgpu_dm_fini(struct amdgpu_device *adev);

/*
 * initializes drm_device display related structures, based on the information
 * provided by DAL. The drm strcutures are: drm_crtc, drm_connector,
 * drm_encoder, drm_mode_config
 *
 * Returns 0 on success
 */
static int amdgpu_dm_initialize_drm_device(struct amdgpu_device *adev);
/* removes and deallocates the drm structures, created by the above function */
static void amdgpu_dm_destroy_drm_device(struct amdgpu_display_manager *dm);

static int amdgpu_dm_plane_init(struct amdgpu_display_manager *dm,
				struct drm_plane *plane,
				unsigned long possible_crtcs,
				const struct dc_plane_cap *plane_cap);
static int amdgpu_dm_crtc_init(struct amdgpu_display_manager *dm,
			       struct drm_plane *plane,
			       uint32_t link_index);
static int amdgpu_dm_connector_init(struct amdgpu_display_manager *dm,
				    struct amdgpu_dm_connector *amdgpu_dm_connector,
				    uint32_t link_index,
				    struct amdgpu_encoder *amdgpu_encoder);
static int amdgpu_dm_encoder_init(struct drm_device *dev,
				  struct amdgpu_encoder *aencoder,
				  uint32_t link_index);

static int amdgpu_dm_connector_get_modes(struct drm_connector *connector);

static int amdgpu_dm_atomic_commit(struct drm_device *dev,
				   struct drm_atomic_state *state,
				   bool nonblock);

static void amdgpu_dm_atomic_commit_tail(struct drm_atomic_state *state);

static int amdgpu_dm_atomic_check(struct drm_device *dev,
				  struct drm_atomic_state *state);

static void handle_cursor_update(struct drm_plane *plane,
				 struct drm_plane_state *old_plane_state);

static void prepare_flip_isr(struct amdgpu_crtc *acrtc);

static void amdgpu_dm_set_psr_caps(struct dc_link *link);
static bool amdgpu_dm_psr_enable(struct dc_stream_state *stream);
static bool amdgpu_dm_link_setup_psr(struct dc_stream_state *stream);
static bool amdgpu_dm_psr_disable(struct dc_stream_state *stream);
static bool amdgpu_dm_psr_disable_all(struct amdgpu_display_manager *dm);

static const struct drm_format_info *
amd_get_format_info(const struct drm_mode_fb_cmd2 *cmd);

/*
 * dm_vblank_get_counter
 *
 * @brief
 * Get counter for number of vertical blanks
 *
 * @param
 * struct amdgpu_device *adev - [in] desired amdgpu device
 * int disp_idx - [in] which CRTC to get the counter from
 *
 * @return
 * Counter for vertical blanks
 */
static u32 dm_vblank_get_counter(struct amdgpu_device *adev, int crtc)
{
	if (crtc >= adev->mode_info.num_crtc)
		return 0;
	else {
		struct amdgpu_crtc *acrtc = adev->mode_info.crtcs[crtc];

		if (acrtc->dm_irq_params.stream == NULL) {
			DRM_ERROR("dc_stream_state is NULL for crtc '%d'!\n",
				  crtc);
			return 0;
		}

		return dc_stream_get_vblank_counter(acrtc->dm_irq_params.stream);
	}
}

static int dm_crtc_get_scanoutpos(struct amdgpu_device *adev, int crtc,
				  u32 *vbl, u32 *position)
{
	uint32_t v_blank_start, v_blank_end, h_position, v_position;

	if ((crtc < 0) || (crtc >= adev->mode_info.num_crtc))
		return -EINVAL;
	else {
		struct amdgpu_crtc *acrtc = adev->mode_info.crtcs[crtc];

		if (acrtc->dm_irq_params.stream ==  NULL) {
			DRM_ERROR("dc_stream_state is NULL for crtc '%d'!\n",
				  crtc);
			return 0;
		}

		/*
		 * TODO rework base driver to use values directly.
		 * for now parse it back into reg-format
		 */
		dc_stream_get_scanoutpos(acrtc->dm_irq_params.stream,
					 &v_blank_start,
					 &v_blank_end,
					 &h_position,
					 &v_position);

		*position = v_position | (h_position << 16);
		*vbl = v_blank_start | (v_blank_end << 16);
	}

	return 0;
}

static bool dm_is_idle(void *handle)
{
	/* XXX todo */
	return true;
}

static int dm_wait_for_idle(void *handle)
{
	/* XXX todo */
	return 0;
}

static bool dm_check_soft_reset(void *handle)
{
	return false;
}

static int dm_soft_reset(void *handle)
{
	/* XXX todo */
	return 0;
}

static struct amdgpu_crtc *
get_crtc_by_otg_inst(struct amdgpu_device *adev,
		     int otg_inst)
{
	struct drm_device *dev = adev_to_drm(adev);
	struct drm_crtc *crtc;
	struct amdgpu_crtc *amdgpu_crtc;

	if (otg_inst == -1) {
		WARN_ON(1);
		return adev->mode_info.crtcs[0];
	}

	list_for_each_entry(crtc, &dev->mode_config.crtc_list, head) {
		amdgpu_crtc = to_amdgpu_crtc(crtc);

		if (amdgpu_crtc->otg_inst == otg_inst)
			return amdgpu_crtc;
	}

	return NULL;
}

static inline bool amdgpu_dm_vrr_active_irq(struct amdgpu_crtc *acrtc)
{
	return acrtc->dm_irq_params.freesync_config.state ==
		       VRR_STATE_ACTIVE_VARIABLE ||
	       acrtc->dm_irq_params.freesync_config.state ==
		       VRR_STATE_ACTIVE_FIXED;
}

static inline bool amdgpu_dm_vrr_active(struct dm_crtc_state *dm_state)
{
	return dm_state->freesync_config.state == VRR_STATE_ACTIVE_VARIABLE ||
	       dm_state->freesync_config.state == VRR_STATE_ACTIVE_FIXED;
}

/**
 * dm_pflip_high_irq() - Handle pageflip interrupt
 * @interrupt_params: ignored
 *
 * Handles the pageflip interrupt by notifying all interested parties
 * that the pageflip has been completed.
 */
static void dm_pflip_high_irq(void *interrupt_params)
{
	struct amdgpu_crtc *amdgpu_crtc;
	struct common_irq_params *irq_params = interrupt_params;
	struct amdgpu_device *adev = irq_params->adev;
	unsigned long flags;
	struct drm_pending_vblank_event *e;
	uint32_t vpos, hpos, v_blank_start, v_blank_end;
	bool vrr_active;

	amdgpu_crtc = get_crtc_by_otg_inst(adev, irq_params->irq_src - IRQ_TYPE_PFLIP);

	/* IRQ could occur when in initial stage */
	/* TODO work and BO cleanup */
	if (amdgpu_crtc == NULL) {
		DRM_DEBUG_DRIVER("CRTC is null, returning.\n");
		return;
	}

	spin_lock_irqsave(&adev_to_drm(adev)->event_lock, flags);

	if (amdgpu_crtc->pflip_status != AMDGPU_FLIP_SUBMITTED){
		DRM_DEBUG_DRIVER("amdgpu_crtc->pflip_status = %d !=AMDGPU_FLIP_SUBMITTED(%d) on crtc:%d[%p] \n",
						 amdgpu_crtc->pflip_status,
						 AMDGPU_FLIP_SUBMITTED,
						 amdgpu_crtc->crtc_id,
						 amdgpu_crtc);
		spin_unlock_irqrestore(&adev_to_drm(adev)->event_lock, flags);
		return;
	}

	/* page flip completed. */
	e = amdgpu_crtc->event;
	amdgpu_crtc->event = NULL;

	if (!e)
		WARN_ON(1);

	vrr_active = amdgpu_dm_vrr_active_irq(amdgpu_crtc);

	/* Fixed refresh rate, or VRR scanout position outside front-porch? */
	if (!vrr_active ||
	    !dc_stream_get_scanoutpos(amdgpu_crtc->dm_irq_params.stream, &v_blank_start,
				      &v_blank_end, &hpos, &vpos) ||
	    (vpos < v_blank_start)) {
		/* Update to correct count and vblank timestamp if racing with
		 * vblank irq. This also updates to the correct vblank timestamp
		 * even in VRR mode, as scanout is past the front-porch atm.
		 */
		drm_crtc_accurate_vblank_count(&amdgpu_crtc->base);

		/* Wake up userspace by sending the pageflip event with proper
		 * count and timestamp of vblank of flip completion.
		 */
		if (e) {
			drm_crtc_send_vblank_event(&amdgpu_crtc->base, e);

			/* Event sent, so done with vblank for this flip */
			drm_crtc_vblank_put(&amdgpu_crtc->base);
		}
	} else if (e) {
		/* VRR active and inside front-porch: vblank count and
		 * timestamp for pageflip event will only be up to date after
		 * drm_crtc_handle_vblank() has been executed from late vblank
		 * irq handler after start of back-porch (vline 0). We queue the
		 * pageflip event for send-out by drm_crtc_handle_vblank() with
		 * updated timestamp and count, once it runs after us.
		 *
		 * We need to open-code this instead of using the helper
		 * drm_crtc_arm_vblank_event(), as that helper would
		 * call drm_crtc_accurate_vblank_count(), which we must
		 * not call in VRR mode while we are in front-porch!
		 */

		/* sequence will be replaced by real count during send-out. */
		e->sequence = drm_crtc_vblank_count(&amdgpu_crtc->base);
		e->pipe = amdgpu_crtc->crtc_id;

		list_add_tail(&e->base.link, &adev_to_drm(adev)->vblank_event_list);
		e = NULL;
	}

	/* Keep track of vblank of this flip for flip throttling. We use the
	 * cooked hw counter, as that one incremented at start of this vblank
	 * of pageflip completion, so last_flip_vblank is the forbidden count
	 * for queueing new pageflips if vsync + VRR is enabled.
	 */
	amdgpu_crtc->dm_irq_params.last_flip_vblank =
		amdgpu_get_vblank_counter_kms(adev_to_drm(adev),
							amdgpu_crtc->crtc_id);

	amdgpu_crtc->pflip_status = AMDGPU_FLIP_NONE;
	spin_unlock_irqrestore(&adev_to_drm(adev)->event_lock, flags);

	DRM_DEBUG_DRIVER("crtc:%d[%p], pflip_stat:AMDGPU_FLIP_NONE, vrr[%d]-fp %d\n",
			 amdgpu_crtc->crtc_id, amdgpu_crtc,
			 vrr_active, (int) !e);
}

static void dm_vupdate_high_irq(void *interrupt_params)
{
	struct common_irq_params *irq_params = interrupt_params;
	struct amdgpu_device *adev = irq_params->adev;
	struct amdgpu_crtc *acrtc;
	unsigned long flags;
	int vrr_active;

	acrtc = get_crtc_by_otg_inst(adev, irq_params->irq_src - IRQ_TYPE_VUPDATE);

	if (acrtc) {
		vrr_active = amdgpu_dm_vrr_active_irq(acrtc);

		DRM_DEBUG_VBL("crtc:%d, vupdate-vrr:%d\n",
			      acrtc->crtc_id,
			      vrr_active);

		/* Core vblank handling is done here after end of front-porch in
		 * vrr mode, as vblank timestamping will give valid results
		 * while now done after front-porch. This will also deliver
		 * page-flip completion events that have been queued to us
		 * if a pageflip happened inside front-porch.
		 */
		if (vrr_active) {
			drm_crtc_handle_vblank(&acrtc->base);

			/* BTR processing for pre-DCE12 ASICs */
			if (acrtc->dm_irq_params.stream &&
			    adev->family < AMDGPU_FAMILY_AI) {
				spin_lock_irqsave(&adev_to_drm(adev)->event_lock, flags);
				mod_freesync_handle_v_update(
				    adev->dm.freesync_module,
				    acrtc->dm_irq_params.stream,
				    &acrtc->dm_irq_params.vrr_params);

				dc_stream_adjust_vmin_vmax(
				    adev->dm.dc,
				    acrtc->dm_irq_params.stream,
				    &acrtc->dm_irq_params.vrr_params.adjust);
				spin_unlock_irqrestore(&adev_to_drm(adev)->event_lock, flags);
			}
		}
	}
}

/**
 * dm_crtc_high_irq() - Handles CRTC interrupt
 * @interrupt_params: used for determining the CRTC instance
 *
 * Handles the CRTC/VSYNC interrupt by notfying DRM's VBLANK
 * event handler.
 */
static void dm_crtc_high_irq(void *interrupt_params)
{
	struct common_irq_params *irq_params = interrupt_params;
	struct amdgpu_device *adev = irq_params->adev;
	struct amdgpu_crtc *acrtc;
	unsigned long flags;
	int vrr_active;

	acrtc = get_crtc_by_otg_inst(adev, irq_params->irq_src - IRQ_TYPE_VBLANK);

	if (!acrtc)
		return;

	vrr_active = amdgpu_dm_vrr_active_irq(acrtc);

	DRM_DEBUG_VBL("crtc:%d, vupdate-vrr:%d, planes:%d\n", acrtc->crtc_id,
		      vrr_active, acrtc->dm_irq_params.active_planes);

	/**
	 * Core vblank handling at start of front-porch is only possible
	 * in non-vrr mode, as only there vblank timestamping will give
	 * valid results while done in front-porch. Otherwise defer it
	 * to dm_vupdate_high_irq after end of front-porch.
	 */
	if (!vrr_active)
		drm_crtc_handle_vblank(&acrtc->base);

	/**
	 * Following stuff must happen at start of vblank, for crc
	 * computation and below-the-range btr support in vrr mode.
	 */	

	amdgpu_dm_crtc_handle_crc_irq(&acrtc->base);

	/* BTR updates need to happen before VUPDATE on Vega and above. */
	if (adev->family < AMDGPU_FAMILY_AI)
		return;

	spin_lock_irqsave(&adev_to_drm(adev)->event_lock, flags);

	if (acrtc->dm_irq_params.stream &&
	    acrtc->dm_irq_params.vrr_params.supported &&
	    acrtc->dm_irq_params.freesync_config.state ==
		    VRR_STATE_ACTIVE_VARIABLE) {
		mod_freesync_handle_v_update(adev->dm.freesync_module,
					     acrtc->dm_irq_params.stream,
					     &acrtc->dm_irq_params.vrr_params);		

		dc_stream_adjust_vmin_vmax(adev->dm.dc, acrtc->dm_irq_params.stream,
					   &acrtc->dm_irq_params.vrr_params.adjust);		
	}

	/*
	 * If there aren't any active_planes then DCH HUBP may be clock-gated.
	 * In that case, pageflip completion interrupts won't fire and pageflip
	 * completion events won't get delivered. Prevent this by sending
	 * pending pageflip events from here if a flip is still pending.
	 *
	 * If any planes are enabled, use dm_pflip_high_irq() instead, to
	 * avoid race conditions between flip programming and completion,
	 * which could cause too early flip completion events.
	 */
	if (adev->family >= AMDGPU_FAMILY_RV &&
	    acrtc->pflip_status == AMDGPU_FLIP_SUBMITTED &&
	    acrtc->dm_irq_params.active_planes == 0) {
		if (acrtc->event) {
			drm_crtc_send_vblank_event(&acrtc->base, acrtc->event);
			acrtc->event = NULL;
			drm_crtc_vblank_put(&acrtc->base);
		}
		acrtc->pflip_status = AMDGPU_FLIP_NONE;
	}

	spin_unlock_irqrestore(&adev_to_drm(adev)->event_lock, flags);
}

static int dm_set_clockgating_state(void *handle,
		  enum amd_clockgating_state state)
{
	return 0;
}

static int dm_set_powergating_state(void *handle,
		  enum amd_powergating_state state)
{
	return 0;
}

/* Prototypes of private functions */
static int dm_early_init(void* handle);

/* Allocate memory for FBC compressed data  */
static void amdgpu_dm_fbc_init(struct drm_connector *connector)
{
	struct drm_device *dev = connector->dev;
	struct amdgpu_device *adev = drm_to_adev(dev);
	struct dm_compressor_info *compressor = &adev->dm.compressor;
	struct amdgpu_dm_connector *aconn = to_amdgpu_dm_connector(connector);
	struct drm_display_mode *mode;
	unsigned long max_size = 0;

	if (adev->dm.dc->fbc_compressor == NULL)
		return;

	if (aconn->dc_link->connector_signal != SIGNAL_TYPE_EDP)
		return;

	if (compressor->bo_ptr)
		return;


	list_for_each_entry(mode, &connector->modes, head) {
		if (max_size < mode->htotal * mode->vtotal)
			max_size = mode->htotal * mode->vtotal;
	}

	if (max_size) {
		int r = amdgpu_bo_create_kernel(adev, max_size * 4, PAGE_SIZE,
			    AMDGPU_GEM_DOMAIN_GTT, &compressor->bo_ptr,
			    &compressor->gpu_addr, &compressor->cpu_addr);

		if (r)
			DRM_ERROR("DM: Failed to initialize FBC\n");
		else {
			adev->dm.dc->ctx->fbc_gpu_addr = compressor->gpu_addr;
			DRM_INFO("DM: FBC alloc %lu\n", max_size*4);
		}

	}

}

static int amdgpu_dm_audio_component_get_eld(struct device *kdev, int port,
					  int pipe, bool *enabled,
					  unsigned char *buf, int max_bytes)
{
	struct drm_device *dev = dev_get_drvdata(kdev);
	struct amdgpu_device *adev = drm_to_adev(dev);
	struct drm_connector *connector;
	struct drm_connector_list_iter conn_iter;
	struct amdgpu_dm_connector *aconnector;
	int ret = 0;

	*enabled = false;

	mutex_lock(&adev->dm.audio_lock);

	drm_connector_list_iter_begin(dev, &conn_iter);
	drm_for_each_connector_iter(connector, &conn_iter) {
		aconnector = to_amdgpu_dm_connector(connector);
		if (aconnector->audio_inst != port)
			continue;

		*enabled = true;
		ret = drm_eld_size(connector->eld);
		memcpy(buf, connector->eld, min(max_bytes, ret));

		break;
	}
	drm_connector_list_iter_end(&conn_iter);

	mutex_unlock(&adev->dm.audio_lock);

	DRM_DEBUG_KMS("Get ELD : idx=%d ret=%d en=%d\n", port, ret, *enabled);

	return ret;
}

static const struct drm_audio_component_ops amdgpu_dm_audio_component_ops = {
	.get_eld = amdgpu_dm_audio_component_get_eld,
};

static int amdgpu_dm_audio_component_bind(struct device *kdev,
				       struct device *hda_kdev, void *data)
{
	struct drm_device *dev = dev_get_drvdata(kdev);
	struct amdgpu_device *adev = drm_to_adev(dev);
	struct drm_audio_component *acomp = data;

	acomp->ops = &amdgpu_dm_audio_component_ops;
	acomp->dev = kdev;
	adev->dm.audio_component = acomp;

	return 0;
}

static void amdgpu_dm_audio_component_unbind(struct device *kdev,
					  struct device *hda_kdev, void *data)
{
	struct drm_device *dev = dev_get_drvdata(kdev);
	struct amdgpu_device *adev = drm_to_adev(dev);
	struct drm_audio_component *acomp = data;

	acomp->ops = NULL;
	acomp->dev = NULL;
	adev->dm.audio_component = NULL;
}

static const struct component_ops amdgpu_dm_audio_component_bind_ops = {
	.bind	= amdgpu_dm_audio_component_bind,
	.unbind	= amdgpu_dm_audio_component_unbind,
};

static int amdgpu_dm_audio_init(struct amdgpu_device *adev)
{
	int i, ret;

	if (!amdgpu_audio)
		return 0;

	adev->mode_info.audio.enabled = true;

	adev->mode_info.audio.num_pins = adev->dm.dc->res_pool->audio_count;

	for (i = 0; i < adev->mode_info.audio.num_pins; i++) {
		adev->mode_info.audio.pin[i].channels = -1;
		adev->mode_info.audio.pin[i].rate = -1;
		adev->mode_info.audio.pin[i].bits_per_sample = -1;
		adev->mode_info.audio.pin[i].status_bits = 0;
		adev->mode_info.audio.pin[i].category_code = 0;
		adev->mode_info.audio.pin[i].connected = false;
		adev->mode_info.audio.pin[i].id =
			adev->dm.dc->res_pool->audios[i]->inst;
		adev->mode_info.audio.pin[i].offset = 0;
	}

	ret = component_add(adev->dev, &amdgpu_dm_audio_component_bind_ops);
	if (ret < 0)
		return ret;

	adev->dm.audio_registered = true;

	return 0;
}

static void amdgpu_dm_audio_fini(struct amdgpu_device *adev)
{
	if (!amdgpu_audio)
		return;

	if (!adev->mode_info.audio.enabled)
		return;

	if (adev->dm.audio_registered) {
		component_del(adev->dev, &amdgpu_dm_audio_component_bind_ops);
		adev->dm.audio_registered = false;
	}

	/* TODO: Disable audio? */

	adev->mode_info.audio.enabled = false;
}

static  void amdgpu_dm_audio_eld_notify(struct amdgpu_device *adev, int pin)
{
	struct drm_audio_component *acomp = adev->dm.audio_component;

	if (acomp && acomp->audio_ops && acomp->audio_ops->pin_eld_notify) {
		DRM_DEBUG_KMS("Notify ELD: %d\n", pin);

		acomp->audio_ops->pin_eld_notify(acomp->audio_ops->audio_ptr,
						 pin, -1);
	}
}

static int dm_dmub_hw_init(struct amdgpu_device *adev)
{
	const struct dmcub_firmware_header_v1_0 *hdr;
	struct dmub_srv *dmub_srv = adev->dm.dmub_srv;
	struct dmub_srv_fb_info *fb_info = adev->dm.dmub_fb_info;
	const struct firmware *dmub_fw = adev->dm.dmub_fw;
	struct dmcu *dmcu = adev->dm.dc->res_pool->dmcu;
	struct abm *abm = adev->dm.dc->res_pool->abm;
	struct dmub_srv_hw_params hw_params;
	enum dmub_status status;
	const unsigned char *fw_inst_const, *fw_bss_data;
	uint32_t i, fw_inst_const_size, fw_bss_data_size;
	bool has_hw_support;

	if (!dmub_srv)
		/* DMUB isn't supported on the ASIC. */
		return 0;

	if (!fb_info) {
		DRM_ERROR("No framebuffer info for DMUB service.\n");
		return -EINVAL;
	}

	if (!dmub_fw) {
		/* Firmware required for DMUB support. */
		DRM_ERROR("No firmware provided for DMUB.\n");
		return -EINVAL;
	}

	status = dmub_srv_has_hw_support(dmub_srv, &has_hw_support);
	if (status != DMUB_STATUS_OK) {
		DRM_ERROR("Error checking HW support for DMUB: %d\n", status);
		return -EINVAL;
	}

	if (!has_hw_support) {
		DRM_INFO("DMUB unsupported on ASIC\n");
		return 0;
	}

	hdr = (const struct dmcub_firmware_header_v1_0 *)dmub_fw->data;

	fw_inst_const = dmub_fw->data +
			le32_to_cpu(hdr->header.ucode_array_offset_bytes) +
			PSP_HEADER_BYTES;

	fw_bss_data = dmub_fw->data +
		      le32_to_cpu(hdr->header.ucode_array_offset_bytes) +
		      le32_to_cpu(hdr->inst_const_bytes);

	/* Copy firmware and bios info into FB memory. */
	fw_inst_const_size = le32_to_cpu(hdr->inst_const_bytes) -
			     PSP_HEADER_BYTES - PSP_FOOTER_BYTES;

	fw_bss_data_size = le32_to_cpu(hdr->bss_data_bytes);

	/* if adev->firmware.load_type == AMDGPU_FW_LOAD_PSP,
	 * amdgpu_ucode_init_single_fw will load dmub firmware
	 * fw_inst_const part to cw0; otherwise, the firmware back door load
	 * will be done by dm_dmub_hw_init
	 */
	if (adev->firmware.load_type != AMDGPU_FW_LOAD_PSP) {
		memcpy(fb_info->fb[DMUB_WINDOW_0_INST_CONST].cpu_addr, fw_inst_const,
				fw_inst_const_size);
	}

	if (fw_bss_data_size)
		memcpy(fb_info->fb[DMUB_WINDOW_2_BSS_DATA].cpu_addr,
		       fw_bss_data, fw_bss_data_size);

	/* Copy firmware bios info into FB memory. */
	memcpy(fb_info->fb[DMUB_WINDOW_3_VBIOS].cpu_addr, adev->bios,
	       adev->bios_size);

	/* Reset regions that need to be reset. */
	memset(fb_info->fb[DMUB_WINDOW_4_MAILBOX].cpu_addr, 0,
	fb_info->fb[DMUB_WINDOW_4_MAILBOX].size);

	memset(fb_info->fb[DMUB_WINDOW_5_TRACEBUFF].cpu_addr, 0,
	       fb_info->fb[DMUB_WINDOW_5_TRACEBUFF].size);

	memset(fb_info->fb[DMUB_WINDOW_6_FW_STATE].cpu_addr, 0,
	       fb_info->fb[DMUB_WINDOW_6_FW_STATE].size);

	/* Initialize hardware. */
	memset(&hw_params, 0, sizeof(hw_params));
	hw_params.fb_base = adev->gmc.fb_start;
	hw_params.fb_offset = adev->gmc.aper_base;

	/* backdoor load firmware and trigger dmub running */
	if (adev->firmware.load_type != AMDGPU_FW_LOAD_PSP)
		hw_params.load_inst_const = true;

	if (dmcu)
		hw_params.psp_version = dmcu->psp_version;

	for (i = 0; i < fb_info->num_fb; ++i)
		hw_params.fb[i] = &fb_info->fb[i];

	status = dmub_srv_hw_init(dmub_srv, &hw_params);
	if (status != DMUB_STATUS_OK) {
		DRM_ERROR("Error initializing DMUB HW: %d\n", status);
		return -EINVAL;
	}

	/* Wait for firmware load to finish. */
	status = dmub_srv_wait_for_auto_load(dmub_srv, 100000);
	if (status != DMUB_STATUS_OK)
		DRM_WARN("Wait for DMUB auto-load failed: %d\n", status);

	/* Init DMCU and ABM if available. */
	if (dmcu && abm) {
		dmcu->funcs->dmcu_init(dmcu);
		abm->dmcu_is_running = dmcu->funcs->is_dmcu_initialized(dmcu);
	}

	adev->dm.dc->ctx->dmub_srv = dc_dmub_srv_create(adev->dm.dc, dmub_srv);
	if (!adev->dm.dc->ctx->dmub_srv) {
		DRM_ERROR("Couldn't allocate DC DMUB server!\n");
		return -ENOMEM;
	}

	DRM_INFO("DMUB hardware initialized: version=0x%08X\n",
		 adev->dm.dmcub_fw_version);

	return 0;
}

#if defined(CONFIG_DRM_AMD_DC_DCN)
static void mmhub_read_system_context(struct amdgpu_device *adev, struct dc_phy_addr_space_config *pa_config)
{
	uint64_t pt_base;
	uint32_t logical_addr_low;
	uint32_t logical_addr_high;
	uint32_t agp_base, agp_bot, agp_top;
	PHYSICAL_ADDRESS_LOC page_table_start, page_table_end, page_table_base;

	logical_addr_low  = min(adev->gmc.fb_start, adev->gmc.agp_start) >> 18;
	pt_base = amdgpu_gmc_pd_addr(adev->gart.bo);

	if (adev->apu_flags & AMD_APU_IS_RAVEN2)
		/*
		 * Raven2 has a HW issue that it is unable to use the vram which
		 * is out of MC_VM_SYSTEM_APERTURE_HIGH_ADDR. So here is the
		 * workaround that increase system aperture high address (add 1)
		 * to get rid of the VM fault and hardware hang.
		 */
		logical_addr_high = max((adev->gmc.fb_end >> 18) + 0x1, adev->gmc.agp_end >> 18);
	else
		logical_addr_high = max(adev->gmc.fb_end, adev->gmc.agp_end) >> 18;

	agp_base = 0;
	agp_bot = adev->gmc.agp_start >> 24;
	agp_top = adev->gmc.agp_end >> 24;


	page_table_start.high_part = (u32)(adev->gmc.gart_start >> 44) & 0xF;
	page_table_start.low_part = (u32)(adev->gmc.gart_start >> 12);
	page_table_end.high_part = (u32)(adev->gmc.gart_end >> 44) & 0xF;
	page_table_end.low_part = (u32)(adev->gmc.gart_end >> 12);
	page_table_base.high_part = upper_32_bits(pt_base) & 0xF;
	page_table_base.low_part = lower_32_bits(pt_base);

	pa_config->system_aperture.start_addr = (uint64_t)logical_addr_low << 18;
	pa_config->system_aperture.end_addr = (uint64_t)logical_addr_high << 18;

	pa_config->system_aperture.agp_base = (uint64_t)agp_base << 24 ;
	pa_config->system_aperture.agp_bot = (uint64_t)agp_bot << 24;
	pa_config->system_aperture.agp_top = (uint64_t)agp_top << 24;

	pa_config->system_aperture.fb_base = adev->gmc.fb_start;
	pa_config->system_aperture.fb_offset = adev->gmc.aper_base;
	pa_config->system_aperture.fb_top = adev->gmc.fb_end;

	pa_config->gart_config.page_table_start_addr = page_table_start.quad_part << 12;
	pa_config->gart_config.page_table_end_addr = page_table_end.quad_part << 12;
	pa_config->gart_config.page_table_base_addr = page_table_base.quad_part;

	pa_config->is_hvm_enabled = 0;

}
#endif /* CONFIG_DRM_AMD_DC_DCN */

#ifdef CONFIG_DEBUG_FS
static int create_crtc_crc_properties(struct amdgpu_display_manager *dm)
{
	dm->crc_win_x_start_property =
		drm_property_create_range(adev_to_drm(dm->adev),
					  DRM_MODE_PROP_ATOMIC,
					  "AMD_CRC_WIN_X_START", 0, U16_MAX);
	if (!dm->crc_win_x_start_property)
		return -ENOMEM;

	dm->crc_win_y_start_property =
		drm_property_create_range(adev_to_drm(dm->adev),
					  DRM_MODE_PROP_ATOMIC,
					  "AMD_CRC_WIN_Y_START", 0, U16_MAX);
	if (!dm->crc_win_y_start_property)
		return -ENOMEM;

	dm->crc_win_x_end_property =
		drm_property_create_range(adev_to_drm(dm->adev),
					  DRM_MODE_PROP_ATOMIC,
					  "AMD_CRC_WIN_X_END", 0, U16_MAX);
	if (!dm->crc_win_x_end_property)
		return -ENOMEM;

	dm->crc_win_y_end_property =
		drm_property_create_range(adev_to_drm(dm->adev),
					  DRM_MODE_PROP_ATOMIC,
					  "AMD_CRC_WIN_Y_END", 0, U16_MAX);
	if (!dm->crc_win_y_end_property)
		return -ENOMEM;

	return 0;
}
#endif

static int amdgpu_dm_init(struct amdgpu_device *adev)
{
	struct dc_init_data init_data;
#ifdef CONFIG_DRM_AMD_DC_HDCP
	struct dc_callback_init init_params;
#endif
	int r;
	adev->dm.ddev = adev_to_drm(adev);
	adev->dm.adev = adev;

	/* Zero all the fields */
	memset(&init_data, 0, sizeof(init_data));
#ifdef CONFIG_DRM_AMD_DC_HDCP
	memset(&init_params, 0, sizeof(init_params));
#endif

	mutex_init(&adev->dm.dc_lock);
	mutex_init(&adev->dm.audio_lock);

	if(amdgpu_dm_irq_init(adev)) {
		DRM_ERROR("amdgpu: failed to initialize DM IRQ support.\n");
		goto error;
	}

	init_data.asic_id.chip_family = adev->family;

	init_data.asic_id.pci_revision_id = adev->pdev->revision;
	init_data.asic_id.hw_internal_rev = adev->external_rev_id;
	init_data.asic_id.chip_id = adev->pdev->device;

	init_data.asic_id.vram_width = adev->gmc.vram_width;
	/* TODO: initialize init_data.asic_id.vram_type here!!!! */
	init_data.asic_id.atombios_base_address =
		adev->mode_info.atom_context->bios;

	init_data.driver = adev;

	adev->dm.cgs_device = amdgpu_cgs_create_device(adev);

	if (!adev->dm.cgs_device) {
		DRM_ERROR("amdgpu: failed to create cgs device.\n");
		goto error;
	}

	init_data.cgs_device = adev->dm.cgs_device;

	init_data.dce_environment = DCE_ENV_PRODUCTION_DRV;

	switch (adev->asic_type) {
	case CHIP_CARRIZO:
	case CHIP_STONEY:
	case CHIP_RAVEN:
	case CHIP_RENOIR:
		init_data.flags.gpu_vm_support = true;
		if (ASICREV_IS_GREEN_SARDINE(adev->external_rev_id))
			init_data.flags.disable_dmcu = true;
		break;
#if defined(CONFIG_DRM_AMD_DC_DCN)
	case CHIP_VANGOGH:
		init_data.flags.gpu_vm_support = true;
		break;
#endif
	default:
		break;
	}

	if (amdgpu_dc_feature_mask & DC_FBC_MASK)
		init_data.flags.fbc_support = true;

	if (amdgpu_dc_feature_mask & DC_MULTI_MON_PP_MCLK_SWITCH_MASK)
		init_data.flags.multi_mon_pp_mclk_switch = true;

	if (amdgpu_dc_feature_mask & DC_DISABLE_FRACTIONAL_PWM_MASK)
		init_data.flags.disable_fractional_pwm = true;

	init_data.flags.power_down_display_on_boot = true;

#ifdef CONFIG_DRM_AMD_DC_DCN2_0
	init_data.soc_bounding_box = adev->dm.soc_bounding_box;
#endif

	/* Display Core create. */
	adev->dm.dc = dc_create(&init_data);

	if (adev->dm.dc) {
		DRM_INFO("Display Core initialized with v%s!\n", DC_VER);
	} else {
		DRM_INFO("Display Core failed to initialize with v%s!\n", DC_VER);
		goto error;
	}

	if (amdgpu_dc_debug_mask & DC_DISABLE_PIPE_SPLIT) {
		adev->dm.dc->debug.force_single_disp_pipe_split = false;
		adev->dm.dc->debug.pipe_split_policy = MPC_SPLIT_AVOID;
	}

	if (adev->asic_type != CHIP_CARRIZO && adev->asic_type != CHIP_STONEY)
		adev->dm.dc->debug.disable_stutter = amdgpu_pp_feature_mask & PP_STUTTER_MODE ? false : true;

	if (amdgpu_dc_debug_mask & DC_DISABLE_STUTTER)
		adev->dm.dc->debug.disable_stutter = true;

	if (amdgpu_dc_debug_mask & DC_DISABLE_DSC)
		adev->dm.dc->debug.disable_dsc = true;

	if (amdgpu_dc_debug_mask & DC_DISABLE_CLOCK_GATING)
		adev->dm.dc->debug.disable_clock_gate = true;

	r = dm_dmub_hw_init(adev);
	if (r) {
		DRM_ERROR("DMUB interface failed to initialize: status=%d\n", r);
		goto error;
	}

	dc_hardware_init(adev->dm.dc);

#if defined(CONFIG_DRM_AMD_DC_DCN)
	if (adev->apu_flags) {
		struct dc_phy_addr_space_config pa_config;

		mmhub_read_system_context(adev, &pa_config);

		// Call the DC init_memory func
		dc_setup_system_context(adev->dm.dc, &pa_config);
	}
#endif

	adev->dm.freesync_module = mod_freesync_create(adev->dm.dc);
	if (!adev->dm.freesync_module) {
		DRM_ERROR(
		"amdgpu: failed to initialize freesync_module.\n");
	} else
		DRM_DEBUG_DRIVER("amdgpu: freesync_module init done %p.\n",
				adev->dm.freesync_module);

	amdgpu_dm_init_color_mod();

#ifdef CONFIG_DRM_AMD_DC_HDCP
	if (adev->dm.dc->caps.max_links > 0 && adev->asic_type >= CHIP_RAVEN) {
		adev->dm.hdcp_workqueue = hdcp_create_workqueue(adev, &init_params.cp_psp, adev->dm.dc);
		if (!adev->dm.hdcp_workqueue)
			DRM_ERROR("amdgpu: failed to initialize hdcp_workqueue.\n");
		else
			DRM_DEBUG_DRIVER("amdgpu: hdcp_workqueue init done %p.\n", adev->dm.hdcp_workqueue);
		dc_init_callbacks(adev->dm.dc, &init_params);
	}
#endif
#ifdef CONFIG_DEBUG_FS
	if (create_crtc_crc_properties(&adev->dm))
		DRM_ERROR("amdgpu: failed to create crc property.\n");
#endif

	if (amdgpu_dm_initialize_drm_device(adev)) {
		DRM_ERROR(
		"amdgpu: failed to initialize sw for display support.\n");
		goto error;
	}

	/* create fake encoders for MST */
	dm_dp_create_fake_mst_encoders(adev);

	/* TODO: Add_display_info? */

	/* TODO use dynamic cursor width */
	adev_to_drm(adev)->mode_config.cursor_width = adev->dm.dc->caps.max_cursor_size;
	adev_to_drm(adev)->mode_config.cursor_height = adev->dm.dc->caps.max_cursor_size;

	if (drm_vblank_init(adev_to_drm(adev), adev->dm.display_indexes_num)) {
		DRM_ERROR(
		"amdgpu: failed to initialize sw for display support.\n");
		goto error;
	}


	DRM_DEBUG_DRIVER("KMS initialized.\n");

	return 0;
error:
	amdgpu_dm_fini(adev);

	return -EINVAL;
}

static void amdgpu_dm_fini(struct amdgpu_device *adev)
{
	int i;

	for (i = 0; i < adev->dm.display_indexes_num; i++) {
		drm_encoder_cleanup(&adev->dm.mst_encoders[i].base);
	}

	amdgpu_dm_audio_fini(adev);

	amdgpu_dm_destroy_drm_device(&adev->dm);

#ifdef CONFIG_DRM_AMD_DC_HDCP
	if (adev->dm.hdcp_workqueue) {
		hdcp_destroy(adev->dm.hdcp_workqueue);
		adev->dm.hdcp_workqueue = NULL;
	}

	if (adev->dm.dc)
		dc_deinit_callbacks(adev->dm.dc);
#endif
	if (adev->dm.dc->ctx->dmub_srv) {
		dc_dmub_srv_destroy(&adev->dm.dc->ctx->dmub_srv);
		adev->dm.dc->ctx->dmub_srv = NULL;
	}

	if (adev->dm.dmub_bo)
		amdgpu_bo_free_kernel(&adev->dm.dmub_bo,
				      &adev->dm.dmub_bo_gpu_addr,
				      &adev->dm.dmub_bo_cpu_addr);

	/* DC Destroy TODO: Replace destroy DAL */
	if (adev->dm.dc)
		dc_destroy(&adev->dm.dc);
	/*
	 * TODO: pageflip, vlank interrupt
	 *
	 * amdgpu_dm_irq_fini(adev);
	 */

	if (adev->dm.cgs_device) {
		amdgpu_cgs_destroy_device(adev->dm.cgs_device);
		adev->dm.cgs_device = NULL;
	}
	if (adev->dm.freesync_module) {
		mod_freesync_destroy(adev->dm.freesync_module);
		adev->dm.freesync_module = NULL;
	}

	mutex_destroy(&adev->dm.audio_lock);
	mutex_destroy(&adev->dm.dc_lock);

	return;
}

static int load_dmcu_fw(struct amdgpu_device *adev)
{
	const char *fw_name_dmcu = NULL;
	int r;
	const struct dmcu_firmware_header_v1_0 *hdr;

	switch(adev->asic_type) {
#if defined(CONFIG_DRM_AMD_DC_SI)
	case CHIP_TAHITI:
	case CHIP_PITCAIRN:
	case CHIP_VERDE:
	case CHIP_OLAND:
#endif
	case CHIP_BONAIRE:
	case CHIP_HAWAII:
	case CHIP_KAVERI:
	case CHIP_KABINI:
	case CHIP_MULLINS:
	case CHIP_TONGA:
	case CHIP_FIJI:
	case CHIP_CARRIZO:
	case CHIP_STONEY:
	case CHIP_POLARIS11:
	case CHIP_POLARIS10:
	case CHIP_POLARIS12:
	case CHIP_VEGAM:
	case CHIP_VEGA10:
	case CHIP_VEGA12:
	case CHIP_VEGA20:
	case CHIP_NAVI10:
	case CHIP_NAVI14:
	case CHIP_RENOIR:
#if defined(CONFIG_DRM_AMD_DC_DCN3_0)
	case CHIP_SIENNA_CICHLID:
	case CHIP_NAVY_FLOUNDER:
#endif
#if defined(CONFIG_DRM_AMD_DC_DCN3_02)
	case CHIP_DIMGREY_CAVEFISH:
#endif
#if defined(CONFIG_DRM_AMD_DC_DCN3_01)
	case CHIP_VANGOGH:
#endif
		return 0;
	case CHIP_NAVI12:
		fw_name_dmcu = FIRMWARE_NAVI12_DMCU;
		break;
	case CHIP_RAVEN:
		if (ASICREV_IS_PICASSO(adev->external_rev_id))
			fw_name_dmcu = FIRMWARE_RAVEN_DMCU;
		else if (ASICREV_IS_RAVEN2(adev->external_rev_id))
			fw_name_dmcu = FIRMWARE_RAVEN_DMCU;
		else
			return 0;
		break;
	default:
		DRM_ERROR("Unsupported ASIC type: 0x%X\n", adev->asic_type);
		return -EINVAL;
	}

	if (adev->firmware.load_type != AMDGPU_FW_LOAD_PSP) {
		DRM_DEBUG_KMS("dm: DMCU firmware not supported on direct or SMU loading\n");
		return 0;
	}

	r = request_firmware_direct(&adev->dm.fw_dmcu, fw_name_dmcu, adev->dev);
	if (r == -ENOENT) {
		/* DMCU firmware is not necessary, so don't raise a fuss if it's missing */
		DRM_DEBUG_KMS("dm: DMCU firmware not found\n");
		adev->dm.fw_dmcu = NULL;
		return 0;
	}
	if (r) {
		dev_err(adev->dev, "amdgpu_dm: Can't load firmware \"%s\"\n",
			fw_name_dmcu);
		return r;
	}

	r = amdgpu_ucode_validate(adev->dm.fw_dmcu);
	if (r) {
		dev_err(adev->dev, "amdgpu_dm: Can't validate firmware \"%s\"\n",
			fw_name_dmcu);
		release_firmware(adev->dm.fw_dmcu);
		adev->dm.fw_dmcu = NULL;
		return r;
	}

	hdr = (const struct dmcu_firmware_header_v1_0 *)adev->dm.fw_dmcu->data;
	adev->firmware.ucode[AMDGPU_UCODE_ID_DMCU_ERAM].ucode_id = AMDGPU_UCODE_ID_DMCU_ERAM;
	adev->firmware.ucode[AMDGPU_UCODE_ID_DMCU_ERAM].fw = adev->dm.fw_dmcu;
	adev->firmware.fw_size +=
		ALIGN(le32_to_cpu(hdr->header.ucode_size_bytes) - le32_to_cpu(hdr->intv_size_bytes), PAGE_SIZE);

	adev->firmware.ucode[AMDGPU_UCODE_ID_DMCU_INTV].ucode_id = AMDGPU_UCODE_ID_DMCU_INTV;
	adev->firmware.ucode[AMDGPU_UCODE_ID_DMCU_INTV].fw = adev->dm.fw_dmcu;
	adev->firmware.fw_size +=
		ALIGN(le32_to_cpu(hdr->intv_size_bytes), PAGE_SIZE);

	adev->dm.dmcu_fw_version = le32_to_cpu(hdr->header.ucode_version);

	DRM_DEBUG_KMS("PSP loading DMCU firmware\n");

	return 0;
}

static uint32_t amdgpu_dm_dmub_reg_read(void *ctx, uint32_t address)
{
	struct amdgpu_device *adev = ctx;

	return dm_read_reg(adev->dm.dc->ctx, address);
}

static void amdgpu_dm_dmub_reg_write(void *ctx, uint32_t address,
				     uint32_t value)
{
	struct amdgpu_device *adev = ctx;

	return dm_write_reg(adev->dm.dc->ctx, address, value);
}

static int dm_dmub_sw_init(struct amdgpu_device *adev)
{
	struct dmub_srv_create_params create_params;
	struct dmub_srv_region_params region_params;
	struct dmub_srv_region_info region_info;
	struct dmub_srv_fb_params fb_params;
	struct dmub_srv_fb_info *fb_info;
	struct dmub_srv *dmub_srv;
	const struct dmcub_firmware_header_v1_0 *hdr;
	const char *fw_name_dmub;
	enum dmub_asic dmub_asic;
	enum dmub_status status;
	int r;

	switch (adev->asic_type) {
	case CHIP_RENOIR:
		dmub_asic = DMUB_ASIC_DCN21;
		fw_name_dmub = FIRMWARE_RENOIR_DMUB;
		if (ASICREV_IS_GREEN_SARDINE(adev->external_rev_id))
			fw_name_dmub = FIRMWARE_GREEN_SARDINE_DMUB;
		break;
#if defined(CONFIG_DRM_AMD_DC_DCN3_0)
	case CHIP_SIENNA_CICHLID:
		dmub_asic = DMUB_ASIC_DCN30;
		fw_name_dmub = FIRMWARE_SIENNA_CICHLID_DMUB;
		break;
	case CHIP_NAVY_FLOUNDER:
		dmub_asic = DMUB_ASIC_DCN30;
		fw_name_dmub = FIRMWARE_NAVY_FLOUNDER_DMUB;
		break;
#endif
#if defined(CONFIG_DRM_AMD_DC_DCN3_01)
	case CHIP_VANGOGH:
		dmub_asic = DMUB_ASIC_DCN301;
		fw_name_dmub = FIRMWARE_VANGOGH_DMUB;
		break;
#endif
#if defined(CONFIG_DRM_AMD_DC_DCN3_02)
	case CHIP_DIMGREY_CAVEFISH:
		dmub_asic = DMUB_ASIC_DCN302;
		fw_name_dmub = FIRMWARE_DIMGREY_CAVEFISH_DMUB;
		break;
#endif

	default:
		/* ASIC doesn't support DMUB. */
		return 0;
	}

	r = request_firmware_direct(&adev->dm.dmub_fw, fw_name_dmub, adev->dev);
	if (r) {
		DRM_ERROR("DMUB firmware loading failed: %d\n", r);
		return 0;
	}

	r = amdgpu_ucode_validate(adev->dm.dmub_fw);
	if (r) {
		DRM_ERROR("Couldn't validate DMUB firmware: %d\n", r);
		return 0;
	}

	hdr = (const struct dmcub_firmware_header_v1_0 *)adev->dm.dmub_fw->data;

	if (adev->firmware.load_type == AMDGPU_FW_LOAD_PSP) {
		adev->firmware.ucode[AMDGPU_UCODE_ID_DMCUB].ucode_id =
			AMDGPU_UCODE_ID_DMCUB;
		adev->firmware.ucode[AMDGPU_UCODE_ID_DMCUB].fw =
			adev->dm.dmub_fw;
		adev->firmware.fw_size +=
			ALIGN(le32_to_cpu(hdr->inst_const_bytes), PAGE_SIZE);

		DRM_INFO("Loading DMUB firmware via PSP: version=0x%08X\n",
			 adev->dm.dmcub_fw_version);
	}

	adev->dm.dmcub_fw_version = le32_to_cpu(hdr->header.ucode_version);

	adev->dm.dmub_srv = kzalloc(sizeof(*adev->dm.dmub_srv), GFP_KERNEL);
	dmub_srv = adev->dm.dmub_srv;

	if (!dmub_srv) {
		DRM_ERROR("Failed to allocate DMUB service!\n");
		return -ENOMEM;
	}

	memset(&create_params, 0, sizeof(create_params));
	create_params.user_ctx = adev;
	create_params.funcs.reg_read = amdgpu_dm_dmub_reg_read;
	create_params.funcs.reg_write = amdgpu_dm_dmub_reg_write;
	create_params.asic = dmub_asic;

	/* Create the DMUB service. */
	status = dmub_srv_create(dmub_srv, &create_params);
	if (status != DMUB_STATUS_OK) {
		DRM_ERROR("Error creating DMUB service: %d\n", status);
		return -EINVAL;
	}

	/* Calculate the size of all the regions for the DMUB service. */
	memset(&region_params, 0, sizeof(region_params));

	region_params.inst_const_size = le32_to_cpu(hdr->inst_const_bytes) -
					PSP_HEADER_BYTES - PSP_FOOTER_BYTES;
	region_params.bss_data_size = le32_to_cpu(hdr->bss_data_bytes);
	region_params.vbios_size = adev->bios_size;
	region_params.fw_bss_data = region_params.bss_data_size ?
		adev->dm.dmub_fw->data +
		le32_to_cpu(hdr->header.ucode_array_offset_bytes) +
		le32_to_cpu(hdr->inst_const_bytes) : NULL;
	region_params.fw_inst_const =
		adev->dm.dmub_fw->data +
		le32_to_cpu(hdr->header.ucode_array_offset_bytes) +
		PSP_HEADER_BYTES;

	status = dmub_srv_calc_region_info(dmub_srv, &region_params,
					   &region_info);

	if (status != DMUB_STATUS_OK) {
		DRM_ERROR("Error calculating DMUB region info: %d\n", status);
		return -EINVAL;
	}

	/*
	 * Allocate a framebuffer based on the total size of all the regions.
	 * TODO: Move this into GART.
	 */
	r = amdgpu_bo_create_kernel(adev, region_info.fb_size, PAGE_SIZE,
				    AMDGPU_GEM_DOMAIN_VRAM, &adev->dm.dmub_bo,
				    &adev->dm.dmub_bo_gpu_addr,
				    &adev->dm.dmub_bo_cpu_addr);
	if (r)
		return r;

	/* Rebase the regions on the framebuffer address. */
	memset(&fb_params, 0, sizeof(fb_params));
	fb_params.cpu_addr = adev->dm.dmub_bo_cpu_addr;
	fb_params.gpu_addr = adev->dm.dmub_bo_gpu_addr;
	fb_params.region_info = &region_info;

	adev->dm.dmub_fb_info =
		kzalloc(sizeof(*adev->dm.dmub_fb_info), GFP_KERNEL);
	fb_info = adev->dm.dmub_fb_info;

	if (!fb_info) {
		DRM_ERROR(
			"Failed to allocate framebuffer info for DMUB service!\n");
		return -ENOMEM;
	}

	status = dmub_srv_calc_fb_info(dmub_srv, &fb_params, fb_info);
	if (status != DMUB_STATUS_OK) {
		DRM_ERROR("Error calculating DMUB FB info: %d\n", status);
		return -EINVAL;
	}

	return 0;
}

static int dm_sw_init(void *handle)
{
	struct amdgpu_device *adev = (struct amdgpu_device *)handle;
	int r;

	r = dm_dmub_sw_init(adev);
	if (r)
		return r;

	return load_dmcu_fw(adev);
}

static int dm_sw_fini(void *handle)
{
	struct amdgpu_device *adev = (struct amdgpu_device *)handle;

	kfree(adev->dm.dmub_fb_info);
	adev->dm.dmub_fb_info = NULL;

	if (adev->dm.dmub_srv) {
		dmub_srv_destroy(adev->dm.dmub_srv);
		adev->dm.dmub_srv = NULL;
	}

	release_firmware(adev->dm.dmub_fw);
	adev->dm.dmub_fw = NULL;

	release_firmware(adev->dm.fw_dmcu);
	adev->dm.fw_dmcu = NULL;

	return 0;
}

static int detect_mst_link_for_all_connectors(struct drm_device *dev)
{
	struct amdgpu_dm_connector *aconnector;
	struct drm_connector *connector;
	struct drm_connector_list_iter iter;
	int ret = 0;

	drm_connector_list_iter_begin(dev, &iter);
	drm_for_each_connector_iter(connector, &iter) {
		aconnector = to_amdgpu_dm_connector(connector);
		if (aconnector->dc_link->type == dc_connection_mst_branch &&
		    aconnector->mst_mgr.aux) {
			DRM_DEBUG_DRIVER("DM_MST: starting TM on aconnector: %p [id: %d]\n",
					 aconnector,
					 aconnector->base.base.id);

			ret = drm_dp_mst_topology_mgr_set_mst(&aconnector->mst_mgr, true);
			if (ret < 0) {
				DRM_ERROR("DM_MST: Failed to start MST\n");
				aconnector->dc_link->type =
					dc_connection_single;
				break;
			}
		}
	}
	drm_connector_list_iter_end(&iter);

	return ret;
}

static int dm_late_init(void *handle)
{
	struct amdgpu_device *adev = (struct amdgpu_device *)handle;

	struct dmcu_iram_parameters params;
	unsigned int linear_lut[16];
	int i;
	struct dmcu *dmcu = NULL;
	bool ret = true;

	dmcu = adev->dm.dc->res_pool->dmcu;

	for (i = 0; i < 16; i++)
		linear_lut[i] = 0xFFFF * i / 15;

	params.set = 0;
	params.backlight_ramping_start = 0xCCCC;
	params.backlight_ramping_reduction = 0xCCCCCCCC;
	params.backlight_lut_array_size = 16;
	params.backlight_lut_array = linear_lut;

	/* Min backlight level after ABM reduction,  Don't allow below 1%
	 * 0xFFFF x 0.01 = 0x28F
	 */
	params.min_abm_backlight = 0x28F;

	/* In the case where abm is implemented on dmcub,
	 * dmcu object will be null.
	 * ABM 2.4 and up are implemented on dmcub.
	 */
	if (dmcu)
		ret = dmcu_load_iram(dmcu, params);
	else if (adev->dm.dc->ctx->dmub_srv)
		ret = dmub_init_abm_config(adev->dm.dc->res_pool, params);

	if (!ret)
		return -EINVAL;

	return detect_mst_link_for_all_connectors(adev_to_drm(adev));
}

static void s3_handle_mst(struct drm_device *dev, bool suspend)
{
	struct amdgpu_dm_connector *aconnector;
	struct drm_connector *connector;
	struct drm_connector_list_iter iter;
	struct drm_dp_mst_topology_mgr *mgr;
	int ret;
	bool need_hotplug = false;

	drm_connector_list_iter_begin(dev, &iter);
	drm_for_each_connector_iter(connector, &iter) {
		aconnector = to_amdgpu_dm_connector(connector);
		if (aconnector->dc_link->type != dc_connection_mst_branch ||
		    aconnector->mst_port)
			continue;

		mgr = &aconnector->mst_mgr;

		if (suspend) {
			drm_dp_mst_topology_mgr_suspend(mgr);
		} else {
			ret = drm_dp_mst_topology_mgr_resume(mgr, true);
			if (ret < 0) {
				drm_dp_mst_topology_mgr_set_mst(mgr, false);
				need_hotplug = true;
			}
		}
	}
	drm_connector_list_iter_end(&iter);

	if (need_hotplug)
		drm_kms_helper_hotplug_event(dev);
}

static int amdgpu_dm_smu_write_watermarks_table(struct amdgpu_device *adev)
{
	struct smu_context *smu = &adev->smu;
	int ret = 0;

	if (!is_support_sw_smu(adev))
		return 0;

	/* This interface is for dGPU Navi1x.Linux dc-pplib interface depends
	 * on window driver dc implementation.
	 * For Navi1x, clock settings of dcn watermarks are fixed. the settings
	 * should be passed to smu during boot up and resume from s3.
	 * boot up: dc calculate dcn watermark clock settings within dc_create,
	 * dcn20_resource_construct
	 * then call pplib functions below to pass the settings to smu:
	 * smu_set_watermarks_for_clock_ranges
	 * smu_set_watermarks_table
	 * navi10_set_watermarks_table
	 * smu_write_watermarks_table
	 *
	 * For Renoir, clock settings of dcn watermark are also fixed values.
	 * dc has implemented different flow for window driver:
	 * dc_hardware_init / dc_set_power_state
	 * dcn10_init_hw
	 * notify_wm_ranges
	 * set_wm_ranges
	 * -- Linux
	 * smu_set_watermarks_for_clock_ranges
	 * renoir_set_watermarks_table
	 * smu_write_watermarks_table
	 *
	 * For Linux,
	 * dc_hardware_init -> amdgpu_dm_init
	 * dc_set_power_state --> dm_resume
	 *
	 * therefore, this function apply to navi10/12/14 but not Renoir
	 * *
	 */
	switch(adev->asic_type) {
	case CHIP_NAVI10:
	case CHIP_NAVI14:
	case CHIP_NAVI12:
		break;
	default:
		return 0;
	}

	ret = smu_write_watermarks_table(smu);
	if (ret) {
		DRM_ERROR("Failed to update WMTABLE!\n");
		return ret;
	}

	return 0;
}

/**
 * dm_hw_init() - Initialize DC device
 * @handle: The base driver device containing the amdgpu_dm device.
 *
 * Initialize the &struct amdgpu_display_manager device. This involves calling
 * the initializers of each DM component, then populating the struct with them.
 *
 * Although the function implies hardware initialization, both hardware and
 * software are initialized here. Splitting them out to their relevant init
 * hooks is a future TODO item.
 *
 * Some notable things that are initialized here:
 *
 * - Display Core, both software and hardware
 * - DC modules that we need (freesync and color management)
 * - DRM software states
 * - Interrupt sources and handlers
 * - Vblank support
 * - Debug FS entries, if enabled
 */
static int dm_hw_init(void *handle)
{
	struct amdgpu_device *adev = (struct amdgpu_device *)handle;
	/* Create DAL display manager */
	amdgpu_dm_init(adev);
	amdgpu_dm_hpd_init(adev);

	return 0;
}

/**
 * dm_hw_fini() - Teardown DC device
 * @handle: The base driver device containing the amdgpu_dm device.
 *
 * Teardown components within &struct amdgpu_display_manager that require
 * cleanup. This involves cleaning up the DRM device, DC, and any modules that
 * were loaded. Also flush IRQ workqueues and disable them.
 */
static int dm_hw_fini(void *handle)
{
	struct amdgpu_device *adev = (struct amdgpu_device *)handle;

	amdgpu_dm_hpd_fini(adev);

	amdgpu_dm_irq_fini(adev);
	amdgpu_dm_fini(adev);
	return 0;
}


static int dm_enable_vblank(struct drm_crtc *crtc);
static void dm_disable_vblank(struct drm_crtc *crtc);

static void dm_gpureset_toggle_interrupts(struct amdgpu_device *adev,
				 struct dc_state *state, bool enable)
{
	enum dc_irq_source irq_source;
	struct amdgpu_crtc *acrtc;
	int rc = -EBUSY;
	int i = 0;

	for (i = 0; i < state->stream_count; i++) {
		acrtc = get_crtc_by_otg_inst(
				adev, state->stream_status[i].primary_otg_inst);

		if (acrtc && state->stream_status[i].plane_count != 0) {
			irq_source = IRQ_TYPE_PFLIP + acrtc->otg_inst;
			rc = dc_interrupt_set(adev->dm.dc, irq_source, enable) ? 0 : -EBUSY;
			DRM_DEBUG("crtc %d - vupdate irq %sabling: r=%d\n",
				  acrtc->crtc_id, enable ? "en" : "dis", rc);
			if (rc)
				DRM_WARN("Failed to %s pflip interrupts\n",
					 enable ? "enable" : "disable");

			if (enable) {
				rc = dm_enable_vblank(&acrtc->base);
				if (rc)
					DRM_WARN("Failed to enable vblank interrupts\n");
			} else {
				dm_disable_vblank(&acrtc->base);
			}

		}
	}

}

static enum dc_status amdgpu_dm_commit_zero_streams(struct dc *dc)
{
	struct dc_state *context = NULL;
	enum dc_status res = DC_ERROR_UNEXPECTED;
	int i;
	struct dc_stream_state *del_streams[MAX_PIPES];
	int del_streams_count = 0;

	memset(del_streams, 0, sizeof(del_streams));

	context = dc_create_state(dc);
	if (context == NULL)
		goto context_alloc_fail;

	dc_resource_state_copy_construct_current(dc, context);

	/* First remove from context all streams */
	for (i = 0; i < context->stream_count; i++) {
		struct dc_stream_state *stream = context->streams[i];

		del_streams[del_streams_count++] = stream;
	}

	/* Remove all planes for removed streams and then remove the streams */
	for (i = 0; i < del_streams_count; i++) {
		if (!dc_rem_all_planes_for_stream(dc, del_streams[i], context)) {
			res = DC_FAIL_DETACH_SURFACES;
			goto fail;
		}

		res = dc_remove_stream_from_ctx(dc, context, del_streams[i]);
		if (res != DC_OK)
			goto fail;
	}


	res = dc_validate_global_state(dc, context, false);

	if (res != DC_OK) {
		DRM_ERROR("%s:resource validation failed, dc_status:%d\n", __func__, res);
		goto fail;
	}

	res = dc_commit_state(dc, context);

fail:
	dc_release_state(context);

context_alloc_fail:
	return res;
}

static int dm_suspend(void *handle)
{
	struct amdgpu_device *adev = handle;
	struct amdgpu_display_manager *dm = &adev->dm;
	int ret = 0;

	if (amdgpu_in_reset(adev)) {
		mutex_lock(&dm->dc_lock);
		dm->cached_dc_state = dc_copy_state(dm->dc->current_state);

		dm_gpureset_toggle_interrupts(adev, dm->cached_dc_state, false);

		amdgpu_dm_commit_zero_streams(dm->dc);

		amdgpu_dm_irq_suspend(adev);

		return ret;
	}

	WARN_ON(adev->dm.cached_state);
	adev->dm.cached_state = drm_atomic_helper_suspend(adev_to_drm(adev));

	s3_handle_mst(adev_to_drm(adev), true);

	amdgpu_dm_irq_suspend(adev);


	dc_set_power_state(dm->dc, DC_ACPI_CM_POWER_STATE_D3);

	return 0;
}

static struct amdgpu_dm_connector *
amdgpu_dm_find_first_crtc_matching_connector(struct drm_atomic_state *state,
					     struct drm_crtc *crtc)
{
	uint32_t i;
	struct drm_connector_state *new_con_state;
	struct drm_connector *connector;
	struct drm_crtc *crtc_from_state;

	for_each_new_connector_in_state(state, connector, new_con_state, i) {
		crtc_from_state = new_con_state->crtc;

		if (crtc_from_state == crtc)
			return to_amdgpu_dm_connector(connector);
	}

	return NULL;
}

static void emulated_link_detect(struct dc_link *link)
{
	struct dc_sink_init_data sink_init_data = { 0 };
	struct display_sink_capability sink_caps = { 0 };
	enum dc_edid_status edid_status;
	struct dc_context *dc_ctx = link->ctx;
	struct dc_sink *sink = NULL;
	struct dc_sink *prev_sink = NULL;

	link->type = dc_connection_none;
	prev_sink = link->local_sink;

	if (prev_sink)
		dc_sink_release(prev_sink);

	switch (link->connector_signal) {
	case SIGNAL_TYPE_HDMI_TYPE_A: {
		sink_caps.transaction_type = DDC_TRANSACTION_TYPE_I2C;
		sink_caps.signal = SIGNAL_TYPE_HDMI_TYPE_A;
		break;
	}

	case SIGNAL_TYPE_DVI_SINGLE_LINK: {
		sink_caps.transaction_type = DDC_TRANSACTION_TYPE_I2C;
		sink_caps.signal = SIGNAL_TYPE_DVI_SINGLE_LINK;
		break;
	}

	case SIGNAL_TYPE_DVI_DUAL_LINK: {
		sink_caps.transaction_type = DDC_TRANSACTION_TYPE_I2C;
		sink_caps.signal = SIGNAL_TYPE_DVI_DUAL_LINK;
		break;
	}

	case SIGNAL_TYPE_LVDS: {
		sink_caps.transaction_type = DDC_TRANSACTION_TYPE_I2C;
		sink_caps.signal = SIGNAL_TYPE_LVDS;
		break;
	}

	case SIGNAL_TYPE_EDP: {
		sink_caps.transaction_type =
			DDC_TRANSACTION_TYPE_I2C_OVER_AUX;
		sink_caps.signal = SIGNAL_TYPE_EDP;
		break;
	}

	case SIGNAL_TYPE_DISPLAY_PORT: {
		sink_caps.transaction_type =
			DDC_TRANSACTION_TYPE_I2C_OVER_AUX;
		sink_caps.signal = SIGNAL_TYPE_VIRTUAL;
		break;
	}

	default:
		DC_ERROR("Invalid connector type! signal:%d\n",
			link->connector_signal);
		return;
	}

	sink_init_data.link = link;
	sink_init_data.sink_signal = sink_caps.signal;

	sink = dc_sink_create(&sink_init_data);
	if (!sink) {
		DC_ERROR("Failed to create sink!\n");
		return;
	}

	/* dc_sink_create returns a new reference */
	link->local_sink = sink;

	edid_status = dm_helpers_read_local_edid(
			link->ctx,
			link,
			sink);

	if (edid_status != EDID_OK)
		DC_ERROR("Failed to read EDID");

}

static void dm_gpureset_commit_state(struct dc_state *dc_state,
				     struct amdgpu_display_manager *dm)
{
	struct {
		struct dc_surface_update surface_updates[MAX_SURFACES];
		struct dc_plane_info plane_infos[MAX_SURFACES];
		struct dc_scaling_info scaling_infos[MAX_SURFACES];
		struct dc_flip_addrs flip_addrs[MAX_SURFACES];
		struct dc_stream_update stream_update;
	} * bundle;
	int k, m;

	bundle = kzalloc(sizeof(*bundle), GFP_KERNEL);

	if (!bundle) {
		dm_error("Failed to allocate update bundle\n");
		goto cleanup;
	}

	for (k = 0; k < dc_state->stream_count; k++) {
		bundle->stream_update.stream = dc_state->streams[k];

		for (m = 0; m < dc_state->stream_status->plane_count; m++) {
			bundle->surface_updates[m].surface =
				dc_state->stream_status->plane_states[m];
			bundle->surface_updates[m].surface->force_full_update =
				true;
		}
		dc_commit_updates_for_stream(
			dm->dc, bundle->surface_updates,
			dc_state->stream_status->plane_count,
			dc_state->streams[k], &bundle->stream_update, dc_state);
	}

cleanup:
	kfree(bundle);

	return;
}

static void dm_set_dpms_off(struct dc_link *link)
{
	struct dc_stream_state *stream_state;
	struct amdgpu_dm_connector *aconnector = link->priv;
	struct amdgpu_device *adev = drm_to_adev(aconnector->base.dev);
	struct dc_stream_update stream_update;
	bool dpms_off = true;

	memset(&stream_update, 0, sizeof(stream_update));
	stream_update.dpms_off = &dpms_off;

	mutex_lock(&adev->dm.dc_lock);
	stream_state = dc_stream_find_from_link(link);

	if (stream_state == NULL) {
		DRM_DEBUG_DRIVER("Error finding stream state associated with link!\n");
		mutex_unlock(&adev->dm.dc_lock);
		return;
	}

	stream_update.stream = stream_state;
	dc_commit_updates_for_stream(stream_state->ctx->dc, NULL, 0,
				     stream_state, &stream_update,
				     stream_state->ctx->dc->current_state);
	mutex_unlock(&adev->dm.dc_lock);
}

static int dm_resume(void *handle)
{
	struct amdgpu_device *adev = handle;
	struct drm_device *ddev = adev_to_drm(adev);
	struct amdgpu_display_manager *dm = &adev->dm;
	struct amdgpu_dm_connector *aconnector;
	struct drm_connector *connector;
	struct drm_connector_list_iter iter;
	struct drm_crtc *crtc;
	struct drm_crtc_state *new_crtc_state;
	struct dm_crtc_state *dm_new_crtc_state;
	struct drm_plane *plane;
	struct drm_plane_state *new_plane_state;
	struct dm_plane_state *dm_new_plane_state;
	struct dm_atomic_state *dm_state = to_dm_atomic_state(dm->atomic_obj.state);
	enum dc_connection_type new_connection_type = dc_connection_none;
	struct dc_state *dc_state;
	int i, r, j;

	if (amdgpu_in_reset(adev)) {
		dc_state = dm->cached_dc_state;

		r = dm_dmub_hw_init(adev);
		if (r)
			DRM_ERROR("DMUB interface failed to initialize: status=%d\n", r);

		dc_set_power_state(dm->dc, DC_ACPI_CM_POWER_STATE_D0);
		dc_resume(dm->dc);

		amdgpu_dm_irq_resume_early(adev);

		for (i = 0; i < dc_state->stream_count; i++) {
			dc_state->streams[i]->mode_changed = true;
			for (j = 0; j < dc_state->stream_status->plane_count; j++) {
				dc_state->stream_status->plane_states[j]->update_flags.raw
					= 0xffffffff;
			}
		}

		WARN_ON(!dc_commit_state(dm->dc, dc_state));

		dm_gpureset_commit_state(dm->cached_dc_state, dm);

		dm_gpureset_toggle_interrupts(adev, dm->cached_dc_state, true);

		dc_release_state(dm->cached_dc_state);
		dm->cached_dc_state = NULL;

		amdgpu_dm_irq_resume_late(adev);

		mutex_unlock(&dm->dc_lock);

		return 0;
	}

	/* Recreate dc_state - DC invalidates it when setting power state to S3. */
	dc_release_state(dm_state->context);
	dm_state->context = dc_create_state(dm->dc);
	/* TODO: Remove dc_state->dccg, use dc->dccg directly. */
	dc_resource_state_construct(dm->dc, dm_state->context);

	/* Before powering on DC we need to re-initialize DMUB. */
	r = dm_dmub_hw_init(adev);
	if (r)
		DRM_ERROR("DMUB interface failed to initialize: status=%d\n", r);

	/* power on hardware */
	dc_set_power_state(dm->dc, DC_ACPI_CM_POWER_STATE_D0);

	/* program HPD filter */
	dc_resume(dm->dc);

	/*
	 * early enable HPD Rx IRQ, should be done before set mode as short
	 * pulse interrupts are used for MST
	 */
	amdgpu_dm_irq_resume_early(adev);

	/* On resume we need to  rewrite the MSTM control bits to enable MST*/
	s3_handle_mst(ddev, false);

	/* Do detection*/
	drm_connector_list_iter_begin(ddev, &iter);
	drm_for_each_connector_iter(connector, &iter) {
		aconnector = to_amdgpu_dm_connector(connector);

		/*
		 * this is the case when traversing through already created
		 * MST connectors, should be skipped
		 */
		if (aconnector->mst_port)
			continue;

		mutex_lock(&aconnector->hpd_lock);
		if (!dc_link_detect_sink(aconnector->dc_link, &new_connection_type))
			DRM_ERROR("KMS: Failed to detect connector\n");

		if (aconnector->base.force && new_connection_type == dc_connection_none)
			emulated_link_detect(aconnector->dc_link);
		else
			dc_link_detect(aconnector->dc_link, DETECT_REASON_HPD);

		if (aconnector->fake_enable && aconnector->dc_link->local_sink)
			aconnector->fake_enable = false;

		if (aconnector->dc_sink)
			dc_sink_release(aconnector->dc_sink);
		aconnector->dc_sink = NULL;
		amdgpu_dm_update_connector_after_detect(aconnector);
		mutex_unlock(&aconnector->hpd_lock);
	}
	drm_connector_list_iter_end(&iter);

	/* Force mode set in atomic commit */
	for_each_new_crtc_in_state(dm->cached_state, crtc, new_crtc_state, i)
		new_crtc_state->active_changed = true;

	/*
	 * atomic_check is expected to create the dc states. We need to release
	 * them here, since they were duplicated as part of the suspend
	 * procedure.
	 */
	for_each_new_crtc_in_state(dm->cached_state, crtc, new_crtc_state, i) {
		dm_new_crtc_state = to_dm_crtc_state(new_crtc_state);
		if (dm_new_crtc_state->stream) {
			WARN_ON(kref_read(&dm_new_crtc_state->stream->refcount) > 1);
			dc_stream_release(dm_new_crtc_state->stream);
			dm_new_crtc_state->stream = NULL;
		}
	}

	for_each_new_plane_in_state(dm->cached_state, plane, new_plane_state, i) {
		dm_new_plane_state = to_dm_plane_state(new_plane_state);
		if (dm_new_plane_state->dc_state) {
			WARN_ON(kref_read(&dm_new_plane_state->dc_state->refcount) > 1);
			dc_plane_state_release(dm_new_plane_state->dc_state);
			dm_new_plane_state->dc_state = NULL;
		}
	}

	drm_atomic_helper_resume(ddev, dm->cached_state);

	dm->cached_state = NULL;

	amdgpu_dm_irq_resume_late(adev);

	amdgpu_dm_smu_write_watermarks_table(adev);

	return 0;
}

/**
 * DOC: DM Lifecycle
 *
 * DM (and consequently DC) is registered in the amdgpu base driver as a IP
 * block. When CONFIG_DRM_AMD_DC is enabled, the DM device IP block is added to
 * the base driver's device list to be initialized and torn down accordingly.
 *
 * The functions to do so are provided as hooks in &struct amd_ip_funcs.
 */

static const struct amd_ip_funcs amdgpu_dm_funcs = {
	.name = "dm",
	.early_init = dm_early_init,
	.late_init = dm_late_init,
	.sw_init = dm_sw_init,
	.sw_fini = dm_sw_fini,
	.hw_init = dm_hw_init,
	.hw_fini = dm_hw_fini,
	.suspend = dm_suspend,
	.resume = dm_resume,
	.is_idle = dm_is_idle,
	.wait_for_idle = dm_wait_for_idle,
	.check_soft_reset = dm_check_soft_reset,
	.soft_reset = dm_soft_reset,
	.set_clockgating_state = dm_set_clockgating_state,
	.set_powergating_state = dm_set_powergating_state,
};

const struct amdgpu_ip_block_version dm_ip_block =
{
	.type = AMD_IP_BLOCK_TYPE_DCE,
	.major = 1,
	.minor = 0,
	.rev = 0,
	.funcs = &amdgpu_dm_funcs,
};


/**
 * DOC: atomic
 *
 * *WIP*
 */

static const struct drm_mode_config_funcs amdgpu_dm_mode_funcs = {
	.fb_create = amdgpu_display_user_framebuffer_create,
	.get_format_info = amd_get_format_info,
	.output_poll_changed = drm_fb_helper_output_poll_changed,
	.atomic_check = amdgpu_dm_atomic_check,
	.atomic_commit = amdgpu_dm_atomic_commit,
};

static struct drm_mode_config_helper_funcs amdgpu_dm_mode_config_helperfuncs = {
	.atomic_commit_tail = amdgpu_dm_atomic_commit_tail
};

static void update_connector_ext_caps(struct amdgpu_dm_connector *aconnector)
{
	u32 max_cll, min_cll, max, min, q, r;
	struct amdgpu_dm_backlight_caps *caps;
	struct amdgpu_display_manager *dm;
	struct drm_connector *conn_base;
	struct amdgpu_device *adev;
	struct dc_link *link = NULL;
	static const u8 pre_computed_values[] = {
		50, 51, 52, 53, 55, 56, 57, 58, 59, 61, 62, 63, 65, 66, 68, 69,
		71, 72, 74, 75, 77, 79, 81, 82, 84, 86, 88, 90, 92, 94, 96, 98};

	if (!aconnector || !aconnector->dc_link)
		return;

	link = aconnector->dc_link;
	if (link->connector_signal != SIGNAL_TYPE_EDP)
		return;

	conn_base = &aconnector->base;
	adev = drm_to_adev(conn_base->dev);
	dm = &adev->dm;
	caps = &dm->backlight_caps;
	caps->ext_caps = &aconnector->dc_link->dpcd_sink_ext_caps;
	caps->aux_support = false;
	max_cll = conn_base->hdr_sink_metadata.hdmi_type1.max_cll;
	min_cll = conn_base->hdr_sink_metadata.hdmi_type1.min_cll;

	if (caps->ext_caps->bits.oled == 1 ||
	    caps->ext_caps->bits.sdr_aux_backlight_control == 1 ||
	    caps->ext_caps->bits.hdr_aux_backlight_control == 1)
		caps->aux_support = true;

	/* From the specification (CTA-861-G), for calculating the maximum
	 * luminance we need to use:
	 *	Luminance = 50*2**(CV/32)
	 * Where CV is a one-byte value.
	 * For calculating this expression we may need float point precision;
	 * to avoid this complexity level, we take advantage that CV is divided
	 * by a constant. From the Euclids division algorithm, we know that CV
	 * can be written as: CV = 32*q + r. Next, we replace CV in the
	 * Luminance expression and get 50*(2**q)*(2**(r/32)), hence we just
	 * need to pre-compute the value of r/32. For pre-computing the values
	 * We just used the following Ruby line:
	 *	(0...32).each {|cv| puts (50*2**(cv/32.0)).round}
	 * The results of the above expressions can be verified at
	 * pre_computed_values.
	 */
	q = max_cll >> 5;
	r = max_cll % 32;
	max = (1 << q) * pre_computed_values[r];

	// min luminance: maxLum * (CV/255)^2 / 100
	q = DIV_ROUND_CLOSEST(min_cll, 255);
	min = max * DIV_ROUND_CLOSEST((q * q), 100);

	caps->aux_max_input_signal = max;
	caps->aux_min_input_signal = min;
}

void amdgpu_dm_update_connector_after_detect(
		struct amdgpu_dm_connector *aconnector)
{
	struct drm_connector *connector = &aconnector->base;
	struct drm_device *dev = connector->dev;
	struct dc_sink *sink;

	/* MST handled by drm_mst framework */
	if (aconnector->mst_mgr.mst_state == true)
		return;


	sink = aconnector->dc_link->local_sink;
	if (sink)
		dc_sink_retain(sink);

	/*
	 * Edid mgmt connector gets first update only in mode_valid hook and then
	 * the connector sink is set to either fake or physical sink depends on link status.
	 * Skip if already done during boot.
	 */
	if (aconnector->base.force != DRM_FORCE_UNSPECIFIED
			&& aconnector->dc_em_sink) {

		/*
		 * For S3 resume with headless use eml_sink to fake stream
		 * because on resume connector->sink is set to NULL
		 */
		mutex_lock(&dev->mode_config.mutex);

		if (sink) {
			if (aconnector->dc_sink) {
				amdgpu_dm_update_freesync_caps(connector, NULL);
				/*
				 * retain and release below are used to
				 * bump up refcount for sink because the link doesn't point
				 * to it anymore after disconnect, so on next crtc to connector
				 * reshuffle by UMD we will get into unwanted dc_sink release
				 */
				dc_sink_release(aconnector->dc_sink);
			}
			aconnector->dc_sink = sink;
			dc_sink_retain(aconnector->dc_sink);
			amdgpu_dm_update_freesync_caps(connector,
					aconnector->edid);
		} else {
			amdgpu_dm_update_freesync_caps(connector, NULL);
			if (!aconnector->dc_sink) {
				aconnector->dc_sink = aconnector->dc_em_sink;
				dc_sink_retain(aconnector->dc_sink);
			}
		}

		mutex_unlock(&dev->mode_config.mutex);

		if (sink)
			dc_sink_release(sink);
		return;
	}

	/*
	 * TODO: temporary guard to look for proper fix
	 * if this sink is MST sink, we should not do anything
	 */
	if (sink && sink->sink_signal == SIGNAL_TYPE_DISPLAY_PORT_MST) {
		dc_sink_release(sink);
		return;
	}

	if (aconnector->dc_sink == sink) {
		/*
		 * We got a DP short pulse (Link Loss, DP CTS, etc...).
		 * Do nothing!!
		 */
		DRM_DEBUG_DRIVER("DCHPD: connector_id=%d: dc_sink didn't change.\n",
				aconnector->connector_id);
		if (sink)
			dc_sink_release(sink);
		return;
	}

	DRM_DEBUG_DRIVER("DCHPD: connector_id=%d: Old sink=%p New sink=%p\n",
		aconnector->connector_id, aconnector->dc_sink, sink);

	mutex_lock(&dev->mode_config.mutex);

	/*
	 * 1. Update status of the drm connector
	 * 2. Send an event and let userspace tell us what to do
	 */
	if (sink) {
		/*
		 * TODO: check if we still need the S3 mode update workaround.
		 * If yes, put it here.
		 */
		if (aconnector->dc_sink) {
			amdgpu_dm_update_freesync_caps(connector, NULL);
			dc_sink_release(aconnector->dc_sink);
		}

		aconnector->dc_sink = sink;
		dc_sink_retain(aconnector->dc_sink);
		if (sink->dc_edid.length == 0) {
			aconnector->edid = NULL;
			if (aconnector->dc_link->aux_mode) {
				drm_dp_cec_unset_edid(
					&aconnector->dm_dp_aux.aux);
			}
		} else {
			aconnector->edid =
				(struct edid *)sink->dc_edid.raw_edid;

			drm_connector_update_edid_property(connector,
							   aconnector->edid);
			if (aconnector->dc_link->aux_mode)
				drm_dp_cec_set_edid(&aconnector->dm_dp_aux.aux,
						    aconnector->edid);
		}

		amdgpu_dm_update_freesync_caps(connector, aconnector->edid);
		update_connector_ext_caps(aconnector);
	} else {
		drm_dp_cec_unset_edid(&aconnector->dm_dp_aux.aux);
		amdgpu_dm_update_freesync_caps(connector, NULL);
		drm_connector_update_edid_property(connector, NULL);
		aconnector->num_modes = 0;
		dc_sink_release(aconnector->dc_sink);
		aconnector->dc_sink = NULL;
		aconnector->edid = NULL;
#ifdef CONFIG_DRM_AMD_DC_HDCP
		/* Set CP to DESIRED if it was ENABLED, so we can re-enable it again on hotplug */
		if (connector->state->content_protection == DRM_MODE_CONTENT_PROTECTION_ENABLED)
			connector->state->content_protection = DRM_MODE_CONTENT_PROTECTION_DESIRED;
#endif
	}

	mutex_unlock(&dev->mode_config.mutex);

	if (sink)
		dc_sink_release(sink);
}

static void handle_hpd_irq(void *param)
{
	struct amdgpu_dm_connector *aconnector = (struct amdgpu_dm_connector *)param;
	struct drm_connector *connector = &aconnector->base;
	struct drm_device *dev = connector->dev;
	enum dc_connection_type new_connection_type = dc_connection_none;
#ifdef CONFIG_DRM_AMD_DC_HDCP
	struct amdgpu_device *adev = drm_to_adev(dev);
#endif

	/*
	 * In case of failure or MST no need to update connector status or notify the OS
	 * since (for MST case) MST does this in its own context.
	 */
	mutex_lock(&aconnector->hpd_lock);

#ifdef CONFIG_DRM_AMD_DC_HDCP
	if (adev->dm.hdcp_workqueue)
		hdcp_reset_display(adev->dm.hdcp_workqueue, aconnector->dc_link->link_index);
#endif
	if (aconnector->fake_enable)
		aconnector->fake_enable = false;

	if (!dc_link_detect_sink(aconnector->dc_link, &new_connection_type))
		DRM_ERROR("KMS: Failed to detect connector\n");

	if (aconnector->base.force && new_connection_type == dc_connection_none) {
		emulated_link_detect(aconnector->dc_link);


		drm_modeset_lock_all(dev);
		dm_restore_drm_connector_state(dev, connector);
		drm_modeset_unlock_all(dev);

		if (aconnector->base.force == DRM_FORCE_UNSPECIFIED)
			drm_kms_helper_hotplug_event(dev);

	} else if (dc_link_detect(aconnector->dc_link, DETECT_REASON_HPD)) {
		if (new_connection_type == dc_connection_none &&
		    aconnector->dc_link->type == dc_connection_none)
			dm_set_dpms_off(aconnector->dc_link);

		amdgpu_dm_update_connector_after_detect(aconnector);

		drm_modeset_lock_all(dev);
		dm_restore_drm_connector_state(dev, connector);
		drm_modeset_unlock_all(dev);

		if (aconnector->base.force == DRM_FORCE_UNSPECIFIED)
			drm_kms_helper_hotplug_event(dev);
	}
	mutex_unlock(&aconnector->hpd_lock);

}

static void dm_handle_hpd_rx_irq(struct amdgpu_dm_connector *aconnector)
{
	uint8_t esi[DP_PSR_ERROR_STATUS - DP_SINK_COUNT_ESI] = { 0 };
	uint8_t dret;
	bool new_irq_handled = false;
	int dpcd_addr;
	int dpcd_bytes_to_read;

	const int max_process_count = 30;
	int process_count = 0;

	const struct dc_link_status *link_status = dc_link_get_status(aconnector->dc_link);

	if (link_status->dpcd_caps->dpcd_rev.raw < 0x12) {
		dpcd_bytes_to_read = DP_LANE0_1_STATUS - DP_SINK_COUNT;
		/* DPCD 0x200 - 0x201 for downstream IRQ */
		dpcd_addr = DP_SINK_COUNT;
	} else {
		dpcd_bytes_to_read = DP_PSR_ERROR_STATUS - DP_SINK_COUNT_ESI;
		/* DPCD 0x2002 - 0x2005 for downstream IRQ */
		dpcd_addr = DP_SINK_COUNT_ESI;
	}

	dret = drm_dp_dpcd_read(
		&aconnector->dm_dp_aux.aux,
		dpcd_addr,
		esi,
		dpcd_bytes_to_read);

	while (dret == dpcd_bytes_to_read &&
		process_count < max_process_count) {
		uint8_t retry;
		dret = 0;

		process_count++;

		DRM_DEBUG_DRIVER("ESI %02x %02x %02x\n", esi[0], esi[1], esi[2]);
		/* handle HPD short pulse irq */
		if (aconnector->mst_mgr.mst_state)
			drm_dp_mst_hpd_irq(
				&aconnector->mst_mgr,
				esi,
				&new_irq_handled);

		if (new_irq_handled) {
			/* ACK at DPCD to notify down stream */
			const int ack_dpcd_bytes_to_write =
				dpcd_bytes_to_read - 1;

			for (retry = 0; retry < 3; retry++) {
				uint8_t wret;

				wret = drm_dp_dpcd_write(
					&aconnector->dm_dp_aux.aux,
					dpcd_addr + 1,
					&esi[1],
					ack_dpcd_bytes_to_write);
				if (wret == ack_dpcd_bytes_to_write)
					break;
			}

			/* check if there is new irq to be handled */
			dret = drm_dp_dpcd_read(
				&aconnector->dm_dp_aux.aux,
				dpcd_addr,
				esi,
				dpcd_bytes_to_read);

			new_irq_handled = false;
		} else {
			break;
		}
	}

	if (process_count == max_process_count)
		DRM_DEBUG_DRIVER("Loop exceeded max iterations\n");
}

static void handle_hpd_rx_irq(void *param)
{
	struct amdgpu_dm_connector *aconnector = (struct amdgpu_dm_connector *)param;
	struct drm_connector *connector = &aconnector->base;
	struct drm_device *dev = connector->dev;
	struct dc_link *dc_link = aconnector->dc_link;
	bool is_mst_root_connector = aconnector->mst_mgr.mst_state;
	bool result = false;
	enum dc_connection_type new_connection_type = dc_connection_none;
	struct amdgpu_device *adev = drm_to_adev(dev);
	union hpd_irq_data hpd_irq_data;

	memset(&hpd_irq_data, 0, sizeof(hpd_irq_data));

	/*
	 * TODO:Temporary add mutex to protect hpd interrupt not have a gpio
	 * conflict, after implement i2c helper, this mutex should be
	 * retired.
	 */
	if (dc_link->type != dc_connection_mst_branch)
		mutex_lock(&aconnector->hpd_lock);

	read_hpd_rx_irq_data(dc_link, &hpd_irq_data);

	if ((dc_link->cur_link_settings.lane_count != LANE_COUNT_UNKNOWN) ||
		(dc_link->type == dc_connection_mst_branch)) {
		if (hpd_irq_data.bytes.device_service_irq.bits.UP_REQ_MSG_RDY) {
			result = true;
			dm_handle_hpd_rx_irq(aconnector);
			goto out;
		} else if (hpd_irq_data.bytes.device_service_irq.bits.DOWN_REP_MSG_RDY) {
			result = false;
			dm_handle_hpd_rx_irq(aconnector);
			goto out;
		}
	}

	mutex_lock(&adev->dm.dc_lock);
#ifdef CONFIG_DRM_AMD_DC_HDCP
	result = dc_link_handle_hpd_rx_irq(dc_link, &hpd_irq_data, NULL);
#else
	result = dc_link_handle_hpd_rx_irq(dc_link, NULL, NULL);
#endif
	mutex_unlock(&adev->dm.dc_lock);

out:
	if (result && !is_mst_root_connector) {
		/* Downstream Port status changed. */
		if (!dc_link_detect_sink(dc_link, &new_connection_type))
			DRM_ERROR("KMS: Failed to detect connector\n");

		if (aconnector->base.force && new_connection_type == dc_connection_none) {
			emulated_link_detect(dc_link);

			if (aconnector->fake_enable)
				aconnector->fake_enable = false;

			amdgpu_dm_update_connector_after_detect(aconnector);


			drm_modeset_lock_all(dev);
			dm_restore_drm_connector_state(dev, connector);
			drm_modeset_unlock_all(dev);

			drm_kms_helper_hotplug_event(dev);
		} else if (dc_link_detect(dc_link, DETECT_REASON_HPDRX)) {

			if (aconnector->fake_enable)
				aconnector->fake_enable = false;

			amdgpu_dm_update_connector_after_detect(aconnector);


			drm_modeset_lock_all(dev);
			dm_restore_drm_connector_state(dev, connector);
			drm_modeset_unlock_all(dev);

			drm_kms_helper_hotplug_event(dev);
		}
	}
#ifdef CONFIG_DRM_AMD_DC_HDCP
	    if (hpd_irq_data.bytes.device_service_irq.bits.CP_IRQ) {
		    if (adev->dm.hdcp_workqueue)
			    hdcp_handle_cpirq(adev->dm.hdcp_workqueue,  aconnector->base.index);
	    }
#endif

	if (dc_link->type != dc_connection_mst_branch) {
		drm_dp_cec_irq(&aconnector->dm_dp_aux.aux);
		mutex_unlock(&aconnector->hpd_lock);
	}
}

static void register_hpd_handlers(struct amdgpu_device *adev)
{
	struct drm_device *dev = adev_to_drm(adev);
	struct drm_connector *connector;
	struct amdgpu_dm_connector *aconnector;
	const struct dc_link *dc_link;
	struct dc_interrupt_params int_params = {0};

	int_params.requested_polarity = INTERRUPT_POLARITY_DEFAULT;
	int_params.current_polarity = INTERRUPT_POLARITY_DEFAULT;

	list_for_each_entry(connector,
			&dev->mode_config.connector_list, head)	{

		aconnector = to_amdgpu_dm_connector(connector);
		dc_link = aconnector->dc_link;

		if (DC_IRQ_SOURCE_INVALID != dc_link->irq_source_hpd) {
			int_params.int_context = INTERRUPT_LOW_IRQ_CONTEXT;
			int_params.irq_source = dc_link->irq_source_hpd;

			amdgpu_dm_irq_register_interrupt(adev, &int_params,
					handle_hpd_irq,
					(void *) aconnector);
		}

		if (DC_IRQ_SOURCE_INVALID != dc_link->irq_source_hpd_rx) {

			/* Also register for DP short pulse (hpd_rx). */
			int_params.int_context = INTERRUPT_LOW_IRQ_CONTEXT;
			int_params.irq_source =	dc_link->irq_source_hpd_rx;

			amdgpu_dm_irq_register_interrupt(adev, &int_params,
					handle_hpd_rx_irq,
					(void *) aconnector);
		}
	}
}

#if defined(CONFIG_DRM_AMD_DC_SI)
/* Register IRQ sources and initialize IRQ callbacks */
static int dce60_register_irq_handlers(struct amdgpu_device *adev)
{
	struct dc *dc = adev->dm.dc;
	struct common_irq_params *c_irq_params;
	struct dc_interrupt_params int_params = {0};
	int r;
	int i;
	unsigned client_id = AMDGPU_IRQ_CLIENTID_LEGACY;

	int_params.requested_polarity = INTERRUPT_POLARITY_DEFAULT;
	int_params.current_polarity = INTERRUPT_POLARITY_DEFAULT;

	/*
	 * Actions of amdgpu_irq_add_id():
	 * 1. Register a set() function with base driver.
	 *    Base driver will call set() function to enable/disable an
	 *    interrupt in DC hardware.
	 * 2. Register amdgpu_dm_irq_handler().
	 *    Base driver will call amdgpu_dm_irq_handler() for ALL interrupts
	 *    coming from DC hardware.
	 *    amdgpu_dm_irq_handler() will re-direct the interrupt to DC
	 *    for acknowledging and handling. */

	/* Use VBLANK interrupt */
	for (i = 0; i < adev->mode_info.num_crtc; i++) {
		r = amdgpu_irq_add_id(adev, client_id, i+1 , &adev->crtc_irq);
		if (r) {
			DRM_ERROR("Failed to add crtc irq id!\n");
			return r;
		}

		int_params.int_context = INTERRUPT_HIGH_IRQ_CONTEXT;
		int_params.irq_source =
			dc_interrupt_to_irq_source(dc, i+1 , 0);

		c_irq_params = &adev->dm.vblank_params[int_params.irq_source - DC_IRQ_SOURCE_VBLANK1];

		c_irq_params->adev = adev;
		c_irq_params->irq_src = int_params.irq_source;

		amdgpu_dm_irq_register_interrupt(adev, &int_params,
				dm_crtc_high_irq, c_irq_params);
	}

	/* Use GRPH_PFLIP interrupt */
	for (i = VISLANDS30_IV_SRCID_D1_GRPH_PFLIP;
			i <= VISLANDS30_IV_SRCID_D6_GRPH_PFLIP; i += 2) {
		r = amdgpu_irq_add_id(adev, client_id, i, &adev->pageflip_irq);
		if (r) {
			DRM_ERROR("Failed to add page flip irq id!\n");
			return r;
		}

		int_params.int_context = INTERRUPT_HIGH_IRQ_CONTEXT;
		int_params.irq_source =
			dc_interrupt_to_irq_source(dc, i, 0);

		c_irq_params = &adev->dm.pflip_params[int_params.irq_source - DC_IRQ_SOURCE_PFLIP_FIRST];

		c_irq_params->adev = adev;
		c_irq_params->irq_src = int_params.irq_source;

		amdgpu_dm_irq_register_interrupt(adev, &int_params,
				dm_pflip_high_irq, c_irq_params);

	}

	/* HPD */
	r = amdgpu_irq_add_id(adev, client_id,
			VISLANDS30_IV_SRCID_HOTPLUG_DETECT_A, &adev->hpd_irq);
	if (r) {
		DRM_ERROR("Failed to add hpd irq id!\n");
		return r;
	}

	register_hpd_handlers(adev);

	return 0;
}
#endif

/* Register IRQ sources and initialize IRQ callbacks */
static int dce110_register_irq_handlers(struct amdgpu_device *adev)
{
	struct dc *dc = adev->dm.dc;
	struct common_irq_params *c_irq_params;
	struct dc_interrupt_params int_params = {0};
	int r;
	int i;
	unsigned client_id = AMDGPU_IRQ_CLIENTID_LEGACY;

	if (adev->asic_type >= CHIP_VEGA10)
		client_id = SOC15_IH_CLIENTID_DCE;

	int_params.requested_polarity = INTERRUPT_POLARITY_DEFAULT;
	int_params.current_polarity = INTERRUPT_POLARITY_DEFAULT;

	/*
	 * Actions of amdgpu_irq_add_id():
	 * 1. Register a set() function with base driver.
	 *    Base driver will call set() function to enable/disable an
	 *    interrupt in DC hardware.
	 * 2. Register amdgpu_dm_irq_handler().
	 *    Base driver will call amdgpu_dm_irq_handler() for ALL interrupts
	 *    coming from DC hardware.
	 *    amdgpu_dm_irq_handler() will re-direct the interrupt to DC
	 *    for acknowledging and handling. */

	/* Use VBLANK interrupt */
	for (i = VISLANDS30_IV_SRCID_D1_VERTICAL_INTERRUPT0; i <= VISLANDS30_IV_SRCID_D6_VERTICAL_INTERRUPT0; i++) {
		r = amdgpu_irq_add_id(adev, client_id, i, &adev->crtc_irq);
		if (r) {
			DRM_ERROR("Failed to add crtc irq id!\n");
			return r;
		}

		int_params.int_context = INTERRUPT_HIGH_IRQ_CONTEXT;
		int_params.irq_source =
			dc_interrupt_to_irq_source(dc, i, 0);

		c_irq_params = &adev->dm.vblank_params[int_params.irq_source - DC_IRQ_SOURCE_VBLANK1];

		c_irq_params->adev = adev;
		c_irq_params->irq_src = int_params.irq_source;

		amdgpu_dm_irq_register_interrupt(adev, &int_params,
				dm_crtc_high_irq, c_irq_params);
	}

	/* Use VUPDATE interrupt */
	for (i = VISLANDS30_IV_SRCID_D1_V_UPDATE_INT; i <= VISLANDS30_IV_SRCID_D6_V_UPDATE_INT; i += 2) {
		r = amdgpu_irq_add_id(adev, client_id, i, &adev->vupdate_irq);
		if (r) {
			DRM_ERROR("Failed to add vupdate irq id!\n");
			return r;
		}

		int_params.int_context = INTERRUPT_HIGH_IRQ_CONTEXT;
		int_params.irq_source =
			dc_interrupt_to_irq_source(dc, i, 0);

		c_irq_params = &adev->dm.vupdate_params[int_params.irq_source - DC_IRQ_SOURCE_VUPDATE1];

		c_irq_params->adev = adev;
		c_irq_params->irq_src = int_params.irq_source;

		amdgpu_dm_irq_register_interrupt(adev, &int_params,
				dm_vupdate_high_irq, c_irq_params);
	}

	/* Use GRPH_PFLIP interrupt */
	for (i = VISLANDS30_IV_SRCID_D1_GRPH_PFLIP;
			i <= VISLANDS30_IV_SRCID_D6_GRPH_PFLIP; i += 2) {
		r = amdgpu_irq_add_id(adev, client_id, i, &adev->pageflip_irq);
		if (r) {
			DRM_ERROR("Failed to add page flip irq id!\n");
			return r;
		}

		int_params.int_context = INTERRUPT_HIGH_IRQ_CONTEXT;
		int_params.irq_source =
			dc_interrupt_to_irq_source(dc, i, 0);

		c_irq_params = &adev->dm.pflip_params[int_params.irq_source - DC_IRQ_SOURCE_PFLIP_FIRST];

		c_irq_params->adev = adev;
		c_irq_params->irq_src = int_params.irq_source;

		amdgpu_dm_irq_register_interrupt(adev, &int_params,
				dm_pflip_high_irq, c_irq_params);

	}

	/* HPD */
	r = amdgpu_irq_add_id(adev, client_id,
			VISLANDS30_IV_SRCID_HOTPLUG_DETECT_A, &adev->hpd_irq);
	if (r) {
		DRM_ERROR("Failed to add hpd irq id!\n");
		return r;
	}

	register_hpd_handlers(adev);

	return 0;
}

#if defined(CONFIG_DRM_AMD_DC_DCN1_0)
/* Register IRQ sources and initialize IRQ callbacks */
static int dcn10_register_irq_handlers(struct amdgpu_device *adev)
{
	struct dc *dc = adev->dm.dc;
	struct common_irq_params *c_irq_params;
	struct dc_interrupt_params int_params = {0};
	int r;
	int i;

	int_params.requested_polarity = INTERRUPT_POLARITY_DEFAULT;
	int_params.current_polarity = INTERRUPT_POLARITY_DEFAULT;

	/*
	 * Actions of amdgpu_irq_add_id():
	 * 1. Register a set() function with base driver.
	 *    Base driver will call set() function to enable/disable an
	 *    interrupt in DC hardware.
	 * 2. Register amdgpu_dm_irq_handler().
	 *    Base driver will call amdgpu_dm_irq_handler() for ALL interrupts
	 *    coming from DC hardware.
	 *    amdgpu_dm_irq_handler() will re-direct the interrupt to DC
	 *    for acknowledging and handling.
	 */

	/* Use VSTARTUP interrupt */
	for (i = DCN_1_0__SRCID__DC_D1_OTG_VSTARTUP;
			i <= DCN_1_0__SRCID__DC_D1_OTG_VSTARTUP + adev->mode_info.num_crtc - 1;
			i++) {
		r = amdgpu_irq_add_id(adev, SOC15_IH_CLIENTID_DCE, i, &adev->crtc_irq);

		if (r) {
			DRM_ERROR("Failed to add crtc irq id!\n");
			return r;
		}

		int_params.int_context = INTERRUPT_HIGH_IRQ_CONTEXT;
		int_params.irq_source =
			dc_interrupt_to_irq_source(dc, i, 0);

		c_irq_params = &adev->dm.vblank_params[int_params.irq_source - DC_IRQ_SOURCE_VBLANK1];

		c_irq_params->adev = adev;
		c_irq_params->irq_src = int_params.irq_source;

		amdgpu_dm_irq_register_interrupt(
			adev, &int_params, dm_crtc_high_irq, c_irq_params);
	}

	/* Use VUPDATE_NO_LOCK interrupt on DCN, which seems to correspond to
	 * the regular VUPDATE interrupt on DCE. We want DC_IRQ_SOURCE_VUPDATEx
	 * to trigger at end of each vblank, regardless of state of the lock,
	 * matching DCE behaviour.
	 */
	for (i = DCN_1_0__SRCID__OTG0_IHC_V_UPDATE_NO_LOCK_INTERRUPT;
	     i <= DCN_1_0__SRCID__OTG0_IHC_V_UPDATE_NO_LOCK_INTERRUPT + adev->mode_info.num_crtc - 1;
	     i++) {
		r = amdgpu_irq_add_id(adev, SOC15_IH_CLIENTID_DCE, i, &adev->vupdate_irq);

		if (r) {
			DRM_ERROR("Failed to add vupdate irq id!\n");
			return r;
		}

		int_params.int_context = INTERRUPT_HIGH_IRQ_CONTEXT;
		int_params.irq_source =
			dc_interrupt_to_irq_source(dc, i, 0);

		c_irq_params = &adev->dm.vupdate_params[int_params.irq_source - DC_IRQ_SOURCE_VUPDATE1];

		c_irq_params->adev = adev;
		c_irq_params->irq_src = int_params.irq_source;

		amdgpu_dm_irq_register_interrupt(adev, &int_params,
				dm_vupdate_high_irq, c_irq_params);
	}

	/* Use GRPH_PFLIP interrupt */
	for (i = DCN_1_0__SRCID__HUBP0_FLIP_INTERRUPT;
			i <= DCN_1_0__SRCID__HUBP0_FLIP_INTERRUPT + adev->mode_info.num_crtc - 1;
			i++) {
		r = amdgpu_irq_add_id(adev, SOC15_IH_CLIENTID_DCE, i, &adev->pageflip_irq);
		if (r) {
			DRM_ERROR("Failed to add page flip irq id!\n");
			return r;
		}

		int_params.int_context = INTERRUPT_HIGH_IRQ_CONTEXT;
		int_params.irq_source =
			dc_interrupt_to_irq_source(dc, i, 0);

		c_irq_params = &adev->dm.pflip_params[int_params.irq_source - DC_IRQ_SOURCE_PFLIP_FIRST];

		c_irq_params->adev = adev;
		c_irq_params->irq_src = int_params.irq_source;

		amdgpu_dm_irq_register_interrupt(adev, &int_params,
				dm_pflip_high_irq, c_irq_params);

	}

	/* HPD */
	r = amdgpu_irq_add_id(adev, SOC15_IH_CLIENTID_DCE, DCN_1_0__SRCID__DC_HPD1_INT,
			&adev->hpd_irq);
	if (r) {
		DRM_ERROR("Failed to add hpd irq id!\n");
		return r;
	}

	register_hpd_handlers(adev);

	return 0;
}
#endif

/*
 * Acquires the lock for the atomic state object and returns
 * the new atomic state.
 *
 * This should only be called during atomic check.
 */
static int dm_atomic_get_state(struct drm_atomic_state *state,
			       struct dm_atomic_state **dm_state)
{
	struct drm_device *dev = state->dev;
	struct amdgpu_device *adev = drm_to_adev(dev);
	struct amdgpu_display_manager *dm = &adev->dm;
	struct drm_private_state *priv_state;

	if (*dm_state)
		return 0;

	priv_state = drm_atomic_get_private_obj_state(state, &dm->atomic_obj);
	if (IS_ERR(priv_state))
		return PTR_ERR(priv_state);

	*dm_state = to_dm_atomic_state(priv_state);

	return 0;
}

static struct dm_atomic_state *
dm_atomic_get_new_state(struct drm_atomic_state *state)
{
	struct drm_device *dev = state->dev;
	struct amdgpu_device *adev = drm_to_adev(dev);
	struct amdgpu_display_manager *dm = &adev->dm;
	struct drm_private_obj *obj;
	struct drm_private_state *new_obj_state;
	int i;

	for_each_new_private_obj_in_state(state, obj, new_obj_state, i) {
		if (obj->funcs == dm->atomic_obj.funcs)
			return to_dm_atomic_state(new_obj_state);
	}

	return NULL;
}

static struct drm_private_state *
dm_atomic_duplicate_state(struct drm_private_obj *obj)
{
	struct dm_atomic_state *old_state, *new_state;

	new_state = kzalloc(sizeof(*new_state), GFP_KERNEL);
	if (!new_state)
		return NULL;

	__drm_atomic_helper_private_obj_duplicate_state(obj, &new_state->base);

	old_state = to_dm_atomic_state(obj->state);

	if (old_state && old_state->context)
		new_state->context = dc_copy_state(old_state->context);

	if (!new_state->context) {
		kfree(new_state);
		return NULL;
	}

	return &new_state->base;
}

static void dm_atomic_destroy_state(struct drm_private_obj *obj,
				    struct drm_private_state *state)
{
	struct dm_atomic_state *dm_state = to_dm_atomic_state(state);

	if (dm_state && dm_state->context)
		dc_release_state(dm_state->context);

	kfree(dm_state);
}

static struct drm_private_state_funcs dm_atomic_state_funcs = {
	.atomic_duplicate_state = dm_atomic_duplicate_state,
	.atomic_destroy_state = dm_atomic_destroy_state,
};

static int amdgpu_dm_mode_config_init(struct amdgpu_device *adev)
{
	struct dm_atomic_state *state;
	int r;

	adev->mode_info.mode_config_initialized = true;

	adev_to_drm(adev)->mode_config.funcs = (void *)&amdgpu_dm_mode_funcs;
	adev_to_drm(adev)->mode_config.helper_private = &amdgpu_dm_mode_config_helperfuncs;

	adev_to_drm(adev)->mode_config.max_width = 16384;
	adev_to_drm(adev)->mode_config.max_height = 16384;

	adev_to_drm(adev)->mode_config.preferred_depth = 24;
	adev_to_drm(adev)->mode_config.prefer_shadow = 1;
	/* indicates support for immediate flip */
	adev_to_drm(adev)->mode_config.async_page_flip = true;

	adev_to_drm(adev)->mode_config.fb_base = adev->gmc.aper_base;

	state = kzalloc(sizeof(*state), GFP_KERNEL);
	if (!state)
		return -ENOMEM;

	state->context = dc_create_state(adev->dm.dc);
	if (!state->context) {
		kfree(state);
		return -ENOMEM;
	}

	dc_resource_state_copy_construct_current(adev->dm.dc, state->context);

	drm_atomic_private_obj_init(adev_to_drm(adev),
				    &adev->dm.atomic_obj,
				    &state->base,
				    &dm_atomic_state_funcs);

	r = amdgpu_display_modeset_create_props(adev);
	if (r) {
		dc_release_state(state->context);
		kfree(state);
		return r;
	}

	r = amdgpu_dm_audio_init(adev);
	if (r) {
		dc_release_state(state->context);
		kfree(state);
		return r;
	}

	return 0;
}

#define AMDGPU_DM_DEFAULT_MIN_BACKLIGHT 12
#define AMDGPU_DM_DEFAULT_MAX_BACKLIGHT 255
#define AUX_BL_DEFAULT_TRANSITION_TIME_MS 50

#if defined(CONFIG_BACKLIGHT_CLASS_DEVICE) ||\
	defined(CONFIG_BACKLIGHT_CLASS_DEVICE_MODULE)

static void amdgpu_dm_update_backlight_caps(struct amdgpu_display_manager *dm)
{
#if defined(CONFIG_ACPI)
	struct amdgpu_dm_backlight_caps caps;

	memset(&caps, 0, sizeof(caps));

	if (dm->backlight_caps.caps_valid)
		return;

	amdgpu_acpi_get_backlight_caps(dm->adev, &caps);
	if (caps.caps_valid) {
		dm->backlight_caps.caps_valid = true;
		if (caps.aux_support)
			return;
		dm->backlight_caps.min_input_signal = caps.min_input_signal;
		dm->backlight_caps.max_input_signal = caps.max_input_signal;
	} else {
		dm->backlight_caps.min_input_signal =
				AMDGPU_DM_DEFAULT_MIN_BACKLIGHT;
		dm->backlight_caps.max_input_signal =
				AMDGPU_DM_DEFAULT_MAX_BACKLIGHT;
	}
#else
	if (dm->backlight_caps.aux_support)
		return;

	dm->backlight_caps.min_input_signal = AMDGPU_DM_DEFAULT_MIN_BACKLIGHT;
	dm->backlight_caps.max_input_signal = AMDGPU_DM_DEFAULT_MAX_BACKLIGHT;
#endif
}

static int set_backlight_via_aux(struct dc_link *link, uint32_t brightness)
{
	bool rc;

	if (!link)
		return 1;

	rc = dc_link_set_backlight_level_nits(link, true, brightness,
					      AUX_BL_DEFAULT_TRANSITION_TIME_MS);

	return rc ? 0 : 1;
}

static int get_brightness_range(const struct amdgpu_dm_backlight_caps *caps,
				unsigned *min, unsigned *max)
{
	if (!caps)
		return 0;

	if (caps->aux_support) {
		// Firmware limits are in nits, DC API wants millinits.
		*max = 1000 * caps->aux_max_input_signal;
		*min = 1000 * caps->aux_min_input_signal;
	} else {
		// Firmware limits are 8-bit, PWM control is 16-bit.
		*max = 0x101 * caps->max_input_signal;
		*min = 0x101 * caps->min_input_signal;		
	}
	return 1;
}

static u32 convert_brightness_from_user(const struct amdgpu_dm_backlight_caps *caps,
					uint32_t brightness)
{
	unsigned min, max;

	if (!get_brightness_range(caps, &min, &max))
		return brightness;

	// Rescale 0..255 to min..max
	return min + DIV_ROUND_CLOSEST((max - min) * brightness,
					AMDGPU_MAX_BL_LEVEL);
}

static u32 convert_brightness_to_user(const struct amdgpu_dm_backlight_caps *caps,
				      uint32_t brightness)
{
	unsigned min, max;

	if (!get_brightness_range(caps, &min, &max))
		return brightness;

	if (brightness < min)
		return 0;
	// Rescale min..max to 0..255
	return DIV_ROUND_CLOSEST(AMDGPU_MAX_BL_LEVEL * (brightness - min),
				max - min);
}

static int amdgpu_dm_backlight_update_status(struct backlight_device *bd)
{
	struct amdgpu_display_manager *dm = bl_get_data(bd);
	struct amdgpu_dm_backlight_caps caps;
	struct dc_link *link = NULL;
	u32 brightness;
	bool rc;

	amdgpu_dm_update_backlight_caps(dm);
	caps = dm->backlight_caps;

	link = (struct dc_link *)dm->backlight_link;

	brightness = convert_brightness_from_user(&caps, bd->props.brightness);
	// Change brightness based on AUX property
	if (caps.aux_support)
		return set_backlight_via_aux(link, brightness);

	rc = dc_link_set_backlight_level(dm->backlight_link, brightness, 0);

	return rc ? 0 : 1;
}

static int amdgpu_dm_backlight_get_brightness(struct backlight_device *bd)
{
	struct amdgpu_display_manager *dm = bl_get_data(bd);
	int ret = dc_link_get_backlight_level(dm->backlight_link);

	if (ret == DC_ERROR_UNEXPECTED)
		return bd->props.brightness;
	return convert_brightness_to_user(&dm->backlight_caps, ret);
}

static const struct backlight_ops amdgpu_dm_backlight_ops = {
	.options = BL_CORE_SUSPENDRESUME,
	.get_brightness = amdgpu_dm_backlight_get_brightness,
	.update_status	= amdgpu_dm_backlight_update_status,
};

static void
amdgpu_dm_register_backlight_device(struct amdgpu_display_manager *dm)
{
	char bl_name[16];
	struct backlight_properties props = { 0 };

	amdgpu_dm_update_backlight_caps(dm);

	props.max_brightness = AMDGPU_MAX_BL_LEVEL;
	props.brightness = AMDGPU_MAX_BL_LEVEL;
	props.type = BACKLIGHT_RAW;

	snprintf(bl_name, sizeof(bl_name), "amdgpu_bl%d",
		 adev_to_drm(dm->adev)->primary->index);

	dm->backlight_dev = backlight_device_register(bl_name,
						      adev_to_drm(dm->adev)->dev,
						      dm,
						      &amdgpu_dm_backlight_ops,
						      &props);

	if (IS_ERR(dm->backlight_dev))
		DRM_ERROR("DM: Backlight registration failed!\n");
	else
		DRM_DEBUG_DRIVER("DM: Registered Backlight device: %s\n", bl_name);
}

#endif

static int initialize_plane(struct amdgpu_display_manager *dm,
			    struct amdgpu_mode_info *mode_info, int plane_id,
			    enum drm_plane_type plane_type,
			    const struct dc_plane_cap *plane_cap)
{
	struct drm_plane *plane;
	unsigned long possible_crtcs;
	int ret = 0;

	plane = kzalloc(sizeof(struct drm_plane), GFP_KERNEL);
	if (!plane) {
		DRM_ERROR("KMS: Failed to allocate plane\n");
		return -ENOMEM;
	}
	plane->type = plane_type;

	/*
	 * HACK: IGT tests expect that the primary plane for a CRTC
	 * can only have one possible CRTC. Only expose support for
	 * any CRTC if they're not going to be used as a primary plane
	 * for a CRTC - like overlay or underlay planes.
	 */
	possible_crtcs = 1 << plane_id;
	if (plane_id >= dm->dc->caps.max_streams)
		possible_crtcs = 0xff;

	ret = amdgpu_dm_plane_init(dm, plane, possible_crtcs, plane_cap);

	if (ret) {
		DRM_ERROR("KMS: Failed to initialize plane\n");
		kfree(plane);
		return ret;
	}

	if (mode_info)
		mode_info->planes[plane_id] = plane;

	return ret;
}


static void register_backlight_device(struct amdgpu_display_manager *dm,
				      struct dc_link *link)
{
#if defined(CONFIG_BACKLIGHT_CLASS_DEVICE) ||\
	defined(CONFIG_BACKLIGHT_CLASS_DEVICE_MODULE)

	if ((link->connector_signal & (SIGNAL_TYPE_EDP | SIGNAL_TYPE_LVDS)) &&
	    link->type != dc_connection_none) {
		/*
		 * Event if registration failed, we should continue with
		 * DM initialization because not having a backlight control
		 * is better then a black screen.
		 */
		amdgpu_dm_register_backlight_device(dm);

		if (dm->backlight_dev)
			dm->backlight_link = link;
	}
#endif
}


/*
 * In this architecture, the association
 * connector -> encoder -> crtc
 * id not really requried. The crtc and connector will hold the
 * display_index as an abstraction to use with DAL component
 *
 * Returns 0 on success
 */
static int amdgpu_dm_initialize_drm_device(struct amdgpu_device *adev)
{
	struct amdgpu_display_manager *dm = &adev->dm;
	int32_t i;
	struct amdgpu_dm_connector *aconnector = NULL;
	struct amdgpu_encoder *aencoder = NULL;
	struct amdgpu_mode_info *mode_info = &adev->mode_info;
	uint32_t link_cnt;
	int32_t primary_planes;
	enum dc_connection_type new_connection_type = dc_connection_none;
	const struct dc_plane_cap *plane;

	dm->display_indexes_num = dm->dc->caps.max_streams;
	/* Update the actual used number of crtc */
	adev->mode_info.num_crtc = adev->dm.display_indexes_num;

	link_cnt = dm->dc->caps.max_links;
	if (amdgpu_dm_mode_config_init(dm->adev)) {
		DRM_ERROR("DM: Failed to initialize mode config\n");
		return -EINVAL;
	}

	/* There is one primary plane per CRTC */
	primary_planes = dm->dc->caps.max_streams;
	ASSERT(primary_planes <= AMDGPU_MAX_PLANES);

	/*
	 * Initialize primary planes, implicit planes for legacy IOCTLS.
	 * Order is reversed to match iteration order in atomic check.
	 */
	for (i = (primary_planes - 1); i >= 0; i--) {
		plane = &dm->dc->caps.planes[i];

		if (initialize_plane(dm, mode_info, i,
				     DRM_PLANE_TYPE_PRIMARY, plane)) {
			DRM_ERROR("KMS: Failed to initialize primary plane\n");
			goto fail;
		}
	}

	/*
	 * Initialize overlay planes, index starting after primary planes.
	 * These planes have a higher DRM index than the primary planes since
	 * they should be considered as having a higher z-order.
	 * Order is reversed to match iteration order in atomic check.
	 *
	 * Only support DCN for now, and only expose one so we don't encourage
	 * userspace to use up all the pipes.
	 */
	for (i = 0; i < dm->dc->caps.max_planes; ++i) {
		struct dc_plane_cap *plane = &dm->dc->caps.planes[i];

		if (plane->type != DC_PLANE_TYPE_DCN_UNIVERSAL)
			continue;

		if (!plane->blends_with_above || !plane->blends_with_below)
			continue;

		if (!plane->pixel_format_support.argb8888)
			continue;

		if (initialize_plane(dm, NULL, primary_planes + i,
				     DRM_PLANE_TYPE_OVERLAY, plane)) {
			DRM_ERROR("KMS: Failed to initialize overlay plane\n");
			goto fail;
		}

		/* Only create one overlay plane. */
		break;
	}

	for (i = 0; i < dm->dc->caps.max_streams; i++)
		if (amdgpu_dm_crtc_init(dm, mode_info->planes[i], i)) {
			DRM_ERROR("KMS: Failed to initialize crtc\n");
			goto fail;
		}

	/* loops over all connectors on the board */
	for (i = 0; i < link_cnt; i++) {
		struct dc_link *link = NULL;

		if (i > AMDGPU_DM_MAX_DISPLAY_INDEX) {
			DRM_ERROR(
				"KMS: Cannot support more than %d display indexes\n",
					AMDGPU_DM_MAX_DISPLAY_INDEX);
			continue;
		}

		aconnector = kzalloc(sizeof(*aconnector), GFP_KERNEL);
		if (!aconnector)
			goto fail;

		aencoder = kzalloc(sizeof(*aencoder), GFP_KERNEL);
		if (!aencoder)
			goto fail;

		if (amdgpu_dm_encoder_init(dm->ddev, aencoder, i)) {
			DRM_ERROR("KMS: Failed to initialize encoder\n");
			goto fail;
		}

		if (amdgpu_dm_connector_init(dm, aconnector, i, aencoder)) {
			DRM_ERROR("KMS: Failed to initialize connector\n");
			goto fail;
		}

		link = dc_get_link_at_index(dm->dc, i);

		if (!dc_link_detect_sink(link, &new_connection_type))
			DRM_ERROR("KMS: Failed to detect connector\n");

		if (aconnector->base.force && new_connection_type == dc_connection_none) {
			emulated_link_detect(link);
			amdgpu_dm_update_connector_after_detect(aconnector);

		} else if (dc_link_detect(link, DETECT_REASON_BOOT)) {
			amdgpu_dm_update_connector_after_detect(aconnector);
			register_backlight_device(dm, link);
			if (amdgpu_dc_feature_mask & DC_PSR_MASK)
				amdgpu_dm_set_psr_caps(link);
		}


	}

	/* Software is initialized. Now we can register interrupt handlers. */
	switch (adev->asic_type) {
#if defined(CONFIG_DRM_AMD_DC_SI)
	case CHIP_TAHITI:
	case CHIP_PITCAIRN:
	case CHIP_VERDE:
	case CHIP_OLAND:
		if (dce60_register_irq_handlers(dm->adev)) {
			DRM_ERROR("DM: Failed to initialize IRQ\n");
			goto fail;
		}
		break;
#endif
	case CHIP_BONAIRE:
	case CHIP_HAWAII:
	case CHIP_KAVERI:
	case CHIP_KABINI:
	case CHIP_MULLINS:
	case CHIP_TONGA:
	case CHIP_FIJI:
	case CHIP_CARRIZO:
	case CHIP_STONEY:
	case CHIP_POLARIS11:
	case CHIP_POLARIS10:
	case CHIP_POLARIS12:
	case CHIP_VEGAM:
	case CHIP_VEGA10:
	case CHIP_VEGA12:
	case CHIP_VEGA20:
		if (dce110_register_irq_handlers(dm->adev)) {
			DRM_ERROR("DM: Failed to initialize IRQ\n");
			goto fail;
		}
		break;
#if defined(CONFIG_DRM_AMD_DC_DCN1_0)
	case CHIP_RAVEN:
#if defined(CONFIG_DRM_AMD_DC_DCN2_0)
	case CHIP_NAVI12:
	case CHIP_NAVI10:
	case CHIP_NAVI14:
#endif
#if defined(CONFIG_DRM_AMD_DC_DCN2_1)
	case CHIP_RENOIR:
#endif
#if defined(CONFIG_DRM_AMD_DC_DCN3_0)
	case CHIP_SIENNA_CICHLID:
	case CHIP_NAVY_FLOUNDER:
#endif
#if defined(CONFIG_DRM_AMD_DC_DCN3_02)
	case CHIP_DIMGREY_CAVEFISH:
#endif
#if defined(CONFIG_DRM_AMD_DC_DCN3_01)
	case CHIP_VANGOGH:
#endif
		if (dcn10_register_irq_handlers(dm->adev)) {
			DRM_ERROR("DM: Failed to initialize IRQ\n");
			goto fail;
		}
		break;
#endif
	default:
		DRM_ERROR("Unsupported ASIC type: 0x%X\n", adev->asic_type);
		goto fail;
	}

	return 0;
fail:
	kfree(aencoder);
	kfree(aconnector);

	return -EINVAL;
}

static void amdgpu_dm_destroy_drm_device(struct amdgpu_display_manager *dm)
{
	drm_mode_config_cleanup(dm->ddev);
	drm_atomic_private_obj_fini(&dm->atomic_obj);
	return;
}

/******************************************************************************
 * amdgpu_display_funcs functions
 *****************************************************************************/

/*
 * dm_bandwidth_update - program display watermarks
 *
 * @adev: amdgpu_device pointer
 *
 * Calculate and program the display watermarks and line buffer allocation.
 */
static void dm_bandwidth_update(struct amdgpu_device *adev)
{
	/* TODO: implement later */
}

static int amdgpu_notify_freesync(struct drm_device *dev, void *data,
				struct drm_file *filp)
{
	struct drm_amdgpu_freesync *args = data;
	struct drm_atomic_state *state;
	struct drm_modeset_acquire_ctx ctx;
	struct drm_crtc *crtc;
	struct drm_connector *connector;
	struct drm_connector_state *old_con_state, *new_con_state;
	int ret = 0;
	uint8_t i;
	bool enable = false;

	if (args->op == AMDGPU_FREESYNC_FULLSCREEN_ENTER)
		enable = true;

	drm_modeset_acquire_init(&ctx, 0);

	state = drm_atomic_state_alloc(dev);
	if (!state) {
		ret = -ENOMEM;
		goto out;
	}
	state->acquire_ctx = &ctx;

retry:
	drm_for_each_crtc(crtc, dev) {
		ret = drm_atomic_add_affected_connectors(state, crtc);
		if (ret)
			goto fail;

		/* TODO rework amdgpu_dm_commit_planes so we don't need this */
		ret = drm_atomic_add_affected_planes(state, crtc);
		if (ret)
			goto fail;
	}

	for_each_oldnew_connector_in_state(state, connector, old_con_state, new_con_state, i) {
		struct dm_connector_state *dm_new_con_state = to_dm_connector_state(new_con_state);
		struct drm_crtc_state *new_crtc_state;
		struct amdgpu_crtc *acrtc = to_amdgpu_crtc(dm_new_con_state->base.crtc);
		struct dm_crtc_state *dm_new_crtc_state;

		if (!acrtc) {
			ASSERT(0);
			continue;
		}

		new_crtc_state = drm_atomic_get_new_crtc_state(state, &acrtc->base);
		dm_new_crtc_state = to_dm_crtc_state(new_crtc_state);

		dm_new_crtc_state->base.vrr_enabled =
			dm_new_con_state->freesync_enable && enable;
	}

	ret = drm_atomic_commit(state);

fail:
	if (ret == -EDEADLK) {
		drm_atomic_state_clear(state);
		drm_modeset_backoff(&ctx);
		goto retry;
	}

	drm_atomic_state_put(state);

out:
	drm_modeset_drop_locks(&ctx);
	drm_modeset_acquire_fini(&ctx);
	return ret;
}

static const struct amdgpu_display_funcs dm_display_funcs = {
	.bandwidth_update = dm_bandwidth_update, /* called unconditionally */
	.vblank_get_counter = dm_vblank_get_counter,/* called unconditionally */
	.backlight_set_level = NULL, /* never called for DC */
	.backlight_get_level = NULL, /* never called for DC */
	.hpd_sense = NULL,/* called unconditionally */
	.hpd_set_polarity = NULL, /* called unconditionally */
	.hpd_get_gpio_reg = NULL, /* VBIOS parsing. DAL does it. */
	.page_flip_get_scanoutpos =
		dm_crtc_get_scanoutpos,/* called unconditionally */
	.add_encoder = NULL, /* VBIOS parsing. DAL does it. */
	.add_connector = NULL, /* VBIOS parsing. DAL does it. */
	.notify_freesync = amdgpu_notify_freesync,
};

#if defined(CONFIG_DEBUG_KERNEL_DC)

static ssize_t s3_debug_store(struct device *device,
			      struct device_attribute *attr,
			      const char *buf,
			      size_t count)
{
	int ret;
	int s3_state;
	struct drm_device *drm_dev = dev_get_drvdata(device);
	struct amdgpu_device *adev = drm_to_adev(drm_dev);

	ret = kstrtoint(buf, 0, &s3_state);

	if (ret == 0) {
		if (s3_state) {
			dm_resume(adev);
			drm_kms_helper_hotplug_event(adev_to_drm(adev));
		} else
			dm_suspend(adev);
	}

	return ret == 0 ? count : 0;
}

DEVICE_ATTR_WO(s3_debug);

#endif

static int dm_early_init(void *handle)
{
	struct amdgpu_device *adev = (struct amdgpu_device *)handle;

	switch (adev->asic_type) {
#if defined(CONFIG_DRM_AMD_DC_SI)
	case CHIP_TAHITI:
	case CHIP_PITCAIRN:
	case CHIP_VERDE:
		adev->mode_info.num_crtc = 6;
		adev->mode_info.num_hpd = 6;
		adev->mode_info.num_dig = 6;
		break;
	case CHIP_OLAND:
		adev->mode_info.num_crtc = 2;
		adev->mode_info.num_hpd = 2;
		adev->mode_info.num_dig = 2;
		break;
#endif
	case CHIP_BONAIRE:
	case CHIP_HAWAII:
		adev->mode_info.num_crtc = 6;
		adev->mode_info.num_hpd = 6;
		adev->mode_info.num_dig = 6;
		break;
	case CHIP_KAVERI:
		adev->mode_info.num_crtc = 4;
		adev->mode_info.num_hpd = 6;
		adev->mode_info.num_dig = 7;
		break;
	case CHIP_KABINI:
	case CHIP_MULLINS:
		adev->mode_info.num_crtc = 2;
		adev->mode_info.num_hpd = 6;
		adev->mode_info.num_dig = 6;
		break;
	case CHIP_FIJI:
	case CHIP_TONGA:
		adev->mode_info.num_crtc = 6;
		adev->mode_info.num_hpd = 6;
		adev->mode_info.num_dig = 7;
		break;
	case CHIP_CARRIZO:
		adev->mode_info.num_crtc = 3;
		adev->mode_info.num_hpd = 6;
		adev->mode_info.num_dig = 9;
		break;
	case CHIP_STONEY:
		adev->mode_info.num_crtc = 2;
		adev->mode_info.num_hpd = 6;
		adev->mode_info.num_dig = 9;
		break;
	case CHIP_POLARIS11:
	case CHIP_POLARIS12:
		adev->mode_info.num_crtc = 5;
		adev->mode_info.num_hpd = 5;
		adev->mode_info.num_dig = 5;
		break;
	case CHIP_POLARIS10:
	case CHIP_VEGAM:
		adev->mode_info.num_crtc = 6;
		adev->mode_info.num_hpd = 6;
		adev->mode_info.num_dig = 6;
		break;
	case CHIP_VEGA10:
	case CHIP_VEGA12:
	case CHIP_VEGA20:
		adev->mode_info.num_crtc = 6;
		adev->mode_info.num_hpd = 6;
		adev->mode_info.num_dig = 6;
		break;
#if defined(CONFIG_DRM_AMD_DC_DCN1_0)
	case CHIP_RAVEN:
		adev->mode_info.num_crtc = 4;
		adev->mode_info.num_hpd = 4;
		adev->mode_info.num_dig = 4;
		break;
#endif
#if defined(CONFIG_DRM_AMD_DC_DCN2_0)
	case CHIP_NAVI10:
	case CHIP_NAVI12:
#if defined(CONFIG_DRM_AMD_DC_DCN3_0)
	case CHIP_SIENNA_CICHLID:
	case CHIP_NAVY_FLOUNDER:
#endif
		adev->mode_info.num_crtc = 6;
		adev->mode_info.num_hpd = 6;
		adev->mode_info.num_dig = 6;
		break;
#if defined(CONFIG_DRM_AMD_DC_DCN3_01)
	case CHIP_VANGOGH:
		adev->mode_info.num_crtc = 4;
		adev->mode_info.num_hpd = 4;
		adev->mode_info.num_dig = 4;
		break;
#endif
	case CHIP_NAVI14:
#if defined(CONFIG_DRM_AMD_DC_DCN3_02)
	case CHIP_DIMGREY_CAVEFISH:
#endif
		adev->mode_info.num_crtc = 5;
		adev->mode_info.num_hpd = 5;
		adev->mode_info.num_dig = 5;
		break;
#endif
#if defined(CONFIG_DRM_AMD_DC_DCN2_1)
	case CHIP_RENOIR:
		adev->mode_info.num_crtc = 4;
		adev->mode_info.num_hpd = 4;
		adev->mode_info.num_dig = 4;
		break;
#endif
	default:
		DRM_ERROR("Unsupported ASIC type: 0x%X\n", adev->asic_type);
		return -EINVAL;
	}

	amdgpu_dm_set_irq_funcs(adev);

	if (adev->mode_info.funcs == NULL)
		adev->mode_info.funcs = &dm_display_funcs;

	/*
	 * Note: Do NOT change adev->audio_endpt_rreg and
	 * adev->audio_endpt_wreg because they are initialised in
	 * amdgpu_device_init()
	 */
#if defined(CONFIG_DEBUG_KERNEL_DC)
	device_create_file(
		adev_to_drm(adev)->dev,
		&dev_attr_s3_debug);
#endif

	return 0;
}

static bool modeset_required(struct drm_crtc_state *crtc_state,
			     struct dc_stream_state *new_stream,
			     struct dc_stream_state *old_stream)
{
	return crtc_state->active && drm_atomic_crtc_needs_modeset(crtc_state);
}

static bool modereset_required(struct drm_crtc_state *crtc_state)
{
	return !crtc_state->active && drm_atomic_crtc_needs_modeset(crtc_state);
}

static void amdgpu_dm_encoder_destroy(struct drm_encoder *encoder)
{
	drm_encoder_cleanup(encoder);
	kfree(encoder);
}

static const struct drm_encoder_funcs amdgpu_dm_encoder_funcs = {
	.destroy = amdgpu_dm_encoder_destroy,
};


static int fill_dc_scaling_info(const struct drm_plane_state *state,
				struct dc_scaling_info *scaling_info)
{
	int scale_w, scale_h;

	memset(scaling_info, 0, sizeof(*scaling_info));

	/* Source is fixed 16.16 but we ignore mantissa for now... */
	scaling_info->src_rect.x = state->src_x >> 16;
	scaling_info->src_rect.y = state->src_y >> 16;

	scaling_info->src_rect.width = state->src_w >> 16;
	if (scaling_info->src_rect.width == 0)
		return -EINVAL;

	scaling_info->src_rect.height = state->src_h >> 16;
	if (scaling_info->src_rect.height == 0)
		return -EINVAL;

	scaling_info->dst_rect.x = state->crtc_x;
	scaling_info->dst_rect.y = state->crtc_y;

	if (state->crtc_w == 0)
		return -EINVAL;

	scaling_info->dst_rect.width = state->crtc_w;

	if (state->crtc_h == 0)
		return -EINVAL;

	scaling_info->dst_rect.height = state->crtc_h;

	/* DRM doesn't specify clipping on destination output. */
	scaling_info->clip_rect = scaling_info->dst_rect;

	/* TODO: Validate scaling per-format with DC plane caps */
	scale_w = scaling_info->dst_rect.width * 1000 /
		  scaling_info->src_rect.width;

	if (scale_w < 250 || scale_w > 16000)
		return -EINVAL;

	scale_h = scaling_info->dst_rect.height * 1000 /
		  scaling_info->src_rect.height;

	if (scale_h < 250 || scale_h > 16000)
		return -EINVAL;

	/*
	 * The "scaling_quality" can be ignored for now, quality = 0 has DC
	 * assume reasonable defaults based on the format.
	 */

	return 0;
}
static void
fill_gfx8_tiling_info_from_flags(union dc_tiling_info *tiling_info,
				uint64_t tiling_flags)
{	
	/* Fill GFX8 params */
	if (AMDGPU_TILING_GET(tiling_flags, ARRAY_MODE) == DC_ARRAY_2D_TILED_THIN1) {
		unsigned int bankw, bankh, mtaspect, tile_split, num_banks;

		bankw = AMDGPU_TILING_GET(tiling_flags, BANK_WIDTH);
		bankh = AMDGPU_TILING_GET(tiling_flags, BANK_HEIGHT);
		mtaspect = AMDGPU_TILING_GET(tiling_flags, MACRO_TILE_ASPECT);
		tile_split = AMDGPU_TILING_GET(tiling_flags, TILE_SPLIT);
		num_banks = AMDGPU_TILING_GET(tiling_flags, NUM_BANKS);

		/* XXX fix me for VI */
		tiling_info->gfx8.num_banks = num_banks;
		tiling_info->gfx8.array_mode =
				DC_ARRAY_2D_TILED_THIN1;
		tiling_info->gfx8.tile_split = tile_split;
		tiling_info->gfx8.bank_width = bankw;
		tiling_info->gfx8.bank_height = bankh;
		tiling_info->gfx8.tile_aspect = mtaspect;
		tiling_info->gfx8.tile_mode =
				DC_ADDR_SURF_MICRO_TILING_DISPLAY;
	} else if (AMDGPU_TILING_GET(tiling_flags, ARRAY_MODE)
			== DC_ARRAY_1D_TILED_THIN1) {
		tiling_info->gfx8.array_mode = DC_ARRAY_1D_TILED_THIN1;
	}

	tiling_info->gfx8.pipe_config =
			AMDGPU_TILING_GET(tiling_flags, PIPE_CONFIG);
}

static void
fill_gfx9_tiling_info_from_device(const struct amdgpu_device *adev,
				 union dc_tiling_info *tiling_info)
{
	tiling_info->gfx9.num_pipes =
		adev->gfx.config.gb_addr_config_fields.num_pipes;
	tiling_info->gfx9.num_banks =
		adev->gfx.config.gb_addr_config_fields.num_banks;
	tiling_info->gfx9.pipe_interleave =
		adev->gfx.config.gb_addr_config_fields.pipe_interleave_size;
	tiling_info->gfx9.num_shader_engines =
		adev->gfx.config.gb_addr_config_fields.num_se;
	tiling_info->gfx9.max_compressed_frags =
		adev->gfx.config.gb_addr_config_fields.max_compress_frags;
	tiling_info->gfx9.num_rb_per_se =
		adev->gfx.config.gb_addr_config_fields.num_rb_per_se;
	tiling_info->gfx9.shaderEnable = 1;
#ifdef CONFIG_DRM_AMD_DC_DCN3_0
	if (adev->asic_type == CHIP_SIENNA_CICHLID ||
	    adev->asic_type == CHIP_NAVY_FLOUNDER ||
	    adev->asic_type == CHIP_DIMGREY_CAVEFISH ||
	    adev->asic_type == CHIP_VANGOGH)
		tiling_info->gfx9.num_pkrs = adev->gfx.config.gb_addr_config_fields.num_pkrs;
#endif
}

static int
validate_dcc(struct amdgpu_device *adev,
	     const enum surface_pixel_format format,
	     const enum dc_rotation_angle rotation,
	     const union dc_tiling_info *tiling_info,
	     const struct dc_plane_dcc_param *dcc,
	     const struct dc_plane_address *address,
	     const struct plane_size *plane_size)
{
	struct dc *dc = adev->dm.dc;
	struct dc_dcc_surface_param input;
	struct dc_surface_dcc_cap output;

	memset(&input, 0, sizeof(input));
	memset(&output, 0, sizeof(output));

	if (!dcc->enable)
		return 0;

	if (format >= SURFACE_PIXEL_FORMAT_VIDEO_BEGIN ||
	    !dc->cap_funcs.get_dcc_compression_cap)
		return -EINVAL;

	input.format = format;
	input.surface_size.width = plane_size->surface_size.width;
	input.surface_size.height = plane_size->surface_size.height;
	input.swizzle_mode = tiling_info->gfx9.swizzle;

	if (rotation == ROTATION_ANGLE_0 || rotation == ROTATION_ANGLE_180)
		input.scan = SCAN_DIRECTION_HORIZONTAL;
	else if (rotation == ROTATION_ANGLE_90 || rotation == ROTATION_ANGLE_270)
		input.scan = SCAN_DIRECTION_VERTICAL;

	if (!dc->cap_funcs.get_dcc_compression_cap(dc, &input, &output))
		return -EINVAL;

	if (!output.capable)
		return -EINVAL;

	if (dcc->independent_64b_blks == 0 &&
	    output.grph.rgb.independent_64b_blks != 0)
		return -EINVAL;

	return 0;
}

static void
fill_dcc_params_from_flags(const struct amdgpu_framebuffer *afb,
			  struct dc_plane_dcc_param *dcc,
			  struct dc_plane_address *address,
			  const uint64_t flags, bool force_disable_dcc)
{
	uint64_t dcc_address;
	uint64_t plane_address = afb->address + afb->base.offsets[0];
	uint32_t offset = AMDGPU_TILING_GET(flags, DCC_OFFSET_256B);
	uint32_t i64b = AMDGPU_TILING_GET(flags, DCC_INDEPENDENT_64B) != 0;

	if (!offset || force_disable_dcc)
		return;

	dcc->enable = 1;
	dcc->meta_pitch = AMDGPU_TILING_GET(flags, DCC_PITCH_MAX) + 1;
	dcc->independent_64b_blks = i64b;

	dcc_address = plane_address + (uint64_t)offset * 256;
	address->grph.meta_addr.low_part = lower_32_bits(dcc_address);
	address->grph.meta_addr.high_part = upper_32_bits(dcc_address);
}


static int
fill_gfx9_plane_attributes_from_flags(struct amdgpu_device *adev,
				     const struct amdgpu_framebuffer *afb,
				     const enum surface_pixel_format format,
				     const enum dc_rotation_angle rotation,
				     const struct plane_size *plane_size,
				     union dc_tiling_info *tiling_info,
				     struct dc_plane_dcc_param *dcc,
				     struct dc_plane_address *address,
				     uint64_t tiling_flags,
				     bool force_disable_dcc)
{
	int ret;

	fill_gfx9_tiling_info_from_device(adev, tiling_info);

	tiling_info->gfx9.swizzle =
		AMDGPU_TILING_GET(tiling_flags, SWIZZLE_MODE);

	fill_dcc_params_from_flags(afb, dcc, address, tiling_flags, force_disable_dcc);
	ret = validate_dcc(adev, format, rotation, tiling_info, dcc, address, plane_size);
	if (ret)
		return ret;	

	return 0;
}

static bool
modifier_has_dcc(uint64_t modifier)
{
	return IS_AMD_FMT_MOD(modifier) && AMD_FMT_MOD_GET(DCC, modifier);
}

static unsigned
modifier_gfx9_swizzle_mode(uint64_t modifier)
{
	if (modifier == DRM_FORMAT_MOD_LINEAR)
		return 0;

	return AMD_FMT_MOD_GET(TILE, modifier);
}

static const struct drm_format_info *
amd_get_format_info(const struct drm_mode_fb_cmd2 *cmd)
{
	return amdgpu_lookup_format_info(cmd->pixel_format, cmd->modifier[0]);
}

static void
fill_gfx9_tiling_info_from_modifier(const struct amdgpu_device *adev,
				    union dc_tiling_info *tiling_info,
				    uint64_t modifier)
{
	unsigned int mod_bank_xor_bits = AMD_FMT_MOD_GET(BANK_XOR_BITS, modifier);
	unsigned int mod_pipe_xor_bits = AMD_FMT_MOD_GET(PIPE_XOR_BITS, modifier);
	unsigned int pkrs_log2 = AMD_FMT_MOD_GET(PACKERS, modifier);
	unsigned int pipes_log2 = min(4u, mod_pipe_xor_bits);

	fill_gfx9_tiling_info_from_device(adev, tiling_info);

	if (!IS_AMD_FMT_MOD(modifier))
		return;

	tiling_info->gfx9.num_pipes = 1u << pipes_log2;
	tiling_info->gfx9.num_shader_engines = 1u << (mod_pipe_xor_bits - pipes_log2);

	if (adev->family >= AMDGPU_FAMILY_NV) {
		tiling_info->gfx9.num_pkrs = 1u << pkrs_log2;
	} else {
		tiling_info->gfx9.num_banks = 1u << mod_bank_xor_bits;

		/* for DCC we know it isn't rb aligned, so rb_per_se doesn't matter. */
	}
}

enum dm_micro_swizzle {
	MICRO_SWIZZLE_Z = 0,
	MICRO_SWIZZLE_S = 1,
	MICRO_SWIZZLE_D = 2,
	MICRO_SWIZZLE_R = 3
};

static bool dm_plane_format_mod_supported(struct drm_plane *plane,
					  uint32_t format,
					  uint64_t modifier)
{
	struct amdgpu_device *adev = drm_to_adev(plane->dev);
	const struct drm_format_info *info = drm_format_info(format);

	enum dm_micro_swizzle microtile = modifier_gfx9_swizzle_mode(modifier) & 3;

	if (!info)
		return false;

	/*
<<<<<<< HEAD
	 * We always have to allow this modifier, because core DRM still
	 * checks LINEAR support if userspace does not provide modifers.
	 */
	if (modifier == DRM_FORMAT_MOD_LINEAR)
		return true;
=======
	 * For reasons we don't (yet) fully understand a non-zero
	 * src_y coordinate into an NV12 buffer can cause a
	 * system hang. To avoid hangs (and maybe be overly cautious)
	 * let's reject both non-zero src_x and src_y.
	 *
	 * We currently know of only one use-case to reproduce a
	 * scenario with non-zero src_x and src_y for NV12, which
	 * is to gesture the YouTube Android app into full screen
	 * on ChromeOS.
	 */
	if (state->fb &&
	    state->fb->format->format == DRM_FORMAT_NV12 &&
	    (scaling_info->src_rect.x != 0 ||
	     scaling_info->src_rect.y != 0))
		return -EINVAL;

	/*
	 * For reasons we don't (yet) fully understand a non-zero
	 * src_y coordinate into an NV12 buffer can cause a
	 * system hang. To avoid hangs (and maybe be overly cautious)
	 * let's reject both non-zero src_x and src_y.
	 *
	 * We currently know of only one use-case to reproduce a
	 * scenario with non-zero src_x and src_y for NV12, which
	 * is to gesture the YouTube Android app into full screen
	 * on ChromeOS.
	 */
	if (state->fb &&
	    state->fb->format->format == DRM_FORMAT_NV12 &&
	    (scaling_info->src_rect.x != 0 ||
	     scaling_info->src_rect.y != 0))
		return -EINVAL;

	scaling_info->src_rect.width = state->src_w >> 16;
	if (scaling_info->src_rect.width == 0)
		return -EINVAL;
>>>>>>> 8e24ff11

	/*
	 * The arbitrary tiling support for multiplane formats has not been hooked
	 * up.
	 */
	if (info->num_planes > 1)
		return false;

	/*
	 * For D swizzle the canonical modifier depends on the bpp, so check
	 * it here.
	 */
	if (AMD_FMT_MOD_GET(TILE_VERSION, modifier) == AMD_FMT_MOD_TILE_VER_GFX9 &&
	    adev->family >= AMDGPU_FAMILY_NV) {
		if (microtile == MICRO_SWIZZLE_D && info->cpp[0] == 4)
			return false;
	}

	if (adev->family >= AMDGPU_FAMILY_RV && microtile == MICRO_SWIZZLE_D &&
	    info->cpp[0] < 8)
		return false;

	if (modifier_has_dcc(modifier)) {
		/* Per radeonsi comments 16/64 bpp are more complicated. */
		if (info->cpp[0] != 4)
			return false;
	}

	return true;
}

static void
add_modifier(uint64_t **mods, uint64_t *size, uint64_t *cap, uint64_t mod)
{
	if (!*mods)
		return;

	if (*cap - *size < 1) {
		uint64_t new_cap = *cap * 2;
		uint64_t *new_mods = kmalloc(new_cap * sizeof(uint64_t), GFP_KERNEL);

		if (!new_mods) {
			kfree(*mods);
			*mods = NULL;
			return;
		}

		memcpy(new_mods, *mods, sizeof(uint64_t) * *size);
		kfree(*mods);
		*mods = new_mods;
		*cap = new_cap;
	}

	(*mods)[*size] = mod;
	*size += 1;
}

static void
add_gfx9_modifiers(const struct amdgpu_device *adev,
		   uint64_t **mods, uint64_t *size, uint64_t *capacity)
{
	int pipes = ilog2(adev->gfx.config.gb_addr_config_fields.num_pipes);
	int pipe_xor_bits = min(8, pipes +
				ilog2(adev->gfx.config.gb_addr_config_fields.num_se));
	int bank_xor_bits = min(8 - pipe_xor_bits,
				ilog2(adev->gfx.config.gb_addr_config_fields.num_banks));
	int rb = ilog2(adev->gfx.config.gb_addr_config_fields.num_se) +
		 ilog2(adev->gfx.config.gb_addr_config_fields.num_rb_per_se);


	if (adev->family == AMDGPU_FAMILY_RV) {
		/* Raven2 and later */
		bool has_constant_encode = adev->asic_type > CHIP_RAVEN || adev->external_rev_id >= 0x81;

		/*
		 * No _D DCC swizzles yet because we only allow 32bpp, which
		 * doesn't support _D on DCN
		 */

		if (has_constant_encode) {
			add_modifier(mods, size, capacity, AMD_FMT_MOD |
				    AMD_FMT_MOD_SET(TILE, AMD_FMT_MOD_TILE_GFX9_64K_S_X) |
				    AMD_FMT_MOD_SET(TILE_VERSION, AMD_FMT_MOD_TILE_VER_GFX9) |
				    AMD_FMT_MOD_SET(PIPE_XOR_BITS, pipe_xor_bits) |
				    AMD_FMT_MOD_SET(BANK_XOR_BITS, bank_xor_bits) |
				    AMD_FMT_MOD_SET(DCC, 1) |
				    AMD_FMT_MOD_SET(DCC_INDEPENDENT_64B, 1) |
				    AMD_FMT_MOD_SET(DCC_MAX_COMPRESSED_BLOCK, AMD_FMT_MOD_DCC_BLOCK_64B) |
				    AMD_FMT_MOD_SET(DCC_CONSTANT_ENCODE, 1));
		}

		add_modifier(mods, size, capacity, AMD_FMT_MOD |
			    AMD_FMT_MOD_SET(TILE, AMD_FMT_MOD_TILE_GFX9_64K_S_X) |
			    AMD_FMT_MOD_SET(TILE_VERSION, AMD_FMT_MOD_TILE_VER_GFX9) |
			    AMD_FMT_MOD_SET(PIPE_XOR_BITS, pipe_xor_bits) |
			    AMD_FMT_MOD_SET(BANK_XOR_BITS, bank_xor_bits) |
			    AMD_FMT_MOD_SET(DCC, 1) |
			    AMD_FMT_MOD_SET(DCC_INDEPENDENT_64B, 1) |
			    AMD_FMT_MOD_SET(DCC_MAX_COMPRESSED_BLOCK, AMD_FMT_MOD_DCC_BLOCK_64B) |
			    AMD_FMT_MOD_SET(DCC_CONSTANT_ENCODE, 0));

		if (has_constant_encode) {
			add_modifier(mods, size, capacity, AMD_FMT_MOD |
				    AMD_FMT_MOD_SET(TILE, AMD_FMT_MOD_TILE_GFX9_64K_S_X) |
				    AMD_FMT_MOD_SET(TILE_VERSION, AMD_FMT_MOD_TILE_VER_GFX9) |
				    AMD_FMT_MOD_SET(PIPE_XOR_BITS, pipe_xor_bits) |
				    AMD_FMT_MOD_SET(BANK_XOR_BITS, bank_xor_bits) |
				    AMD_FMT_MOD_SET(DCC, 1) |
				    AMD_FMT_MOD_SET(DCC_RETILE, 1) |
				    AMD_FMT_MOD_SET(DCC_INDEPENDENT_64B, 1) |
				    AMD_FMT_MOD_SET(DCC_MAX_COMPRESSED_BLOCK, AMD_FMT_MOD_DCC_BLOCK_64B) |

				    AMD_FMT_MOD_SET(DCC_CONSTANT_ENCODE, 1) |
				    AMD_FMT_MOD_SET(RB, rb) |
				    AMD_FMT_MOD_SET(PIPE, pipes));
		}

		add_modifier(mods, size, capacity, AMD_FMT_MOD |
			    AMD_FMT_MOD_SET(TILE, AMD_FMT_MOD_TILE_GFX9_64K_S_X) |
			    AMD_FMT_MOD_SET(TILE_VERSION, AMD_FMT_MOD_TILE_VER_GFX9) |
			    AMD_FMT_MOD_SET(PIPE_XOR_BITS, pipe_xor_bits) |
			    AMD_FMT_MOD_SET(BANK_XOR_BITS, bank_xor_bits) |
			    AMD_FMT_MOD_SET(DCC, 1) |
			    AMD_FMT_MOD_SET(DCC_RETILE, 1) |
			    AMD_FMT_MOD_SET(DCC_INDEPENDENT_64B, 1) |
			    AMD_FMT_MOD_SET(DCC_MAX_COMPRESSED_BLOCK, AMD_FMT_MOD_DCC_BLOCK_64B) |
			    AMD_FMT_MOD_SET(DCC_CONSTANT_ENCODE, 0) |
			    AMD_FMT_MOD_SET(RB, rb) |
			    AMD_FMT_MOD_SET(PIPE, pipes));
	}

	/*
	 * Only supported for 64bpp on Raven, will be filtered on format in
	 * dm_plane_format_mod_supported.
	 */
	add_modifier(mods, size, capacity, AMD_FMT_MOD |
		    AMD_FMT_MOD_SET(TILE, AMD_FMT_MOD_TILE_GFX9_64K_D_X) |
		    AMD_FMT_MOD_SET(TILE_VERSION, AMD_FMT_MOD_TILE_VER_GFX9) |
		    AMD_FMT_MOD_SET(PIPE_XOR_BITS, pipe_xor_bits) |
		    AMD_FMT_MOD_SET(BANK_XOR_BITS, bank_xor_bits));

	if (adev->family == AMDGPU_FAMILY_RV) {
		add_modifier(mods, size, capacity, AMD_FMT_MOD |
			    AMD_FMT_MOD_SET(TILE, AMD_FMT_MOD_TILE_GFX9_64K_S_X) |
			    AMD_FMT_MOD_SET(TILE_VERSION, AMD_FMT_MOD_TILE_VER_GFX9) |
			    AMD_FMT_MOD_SET(PIPE_XOR_BITS, pipe_xor_bits) |
			    AMD_FMT_MOD_SET(BANK_XOR_BITS, bank_xor_bits));
	}

	/*
	 * Only supported for 64bpp on Raven, will be filtered on format in
	 * dm_plane_format_mod_supported.
	 */
	add_modifier(mods, size, capacity, AMD_FMT_MOD |
		    AMD_FMT_MOD_SET(TILE, AMD_FMT_MOD_TILE_GFX9_64K_D) |
		    AMD_FMT_MOD_SET(TILE_VERSION, AMD_FMT_MOD_TILE_VER_GFX9));

	if (adev->family == AMDGPU_FAMILY_RV) {
		add_modifier(mods, size, capacity, AMD_FMT_MOD |
			    AMD_FMT_MOD_SET(TILE, AMD_FMT_MOD_TILE_GFX9_64K_S) |
			    AMD_FMT_MOD_SET(TILE_VERSION, AMD_FMT_MOD_TILE_VER_GFX9));
	}
}

static void
add_gfx10_1_modifiers(const struct amdgpu_device *adev,
		      uint64_t **mods, uint64_t *size, uint64_t *capacity)
{
	int pipe_xor_bits = ilog2(adev->gfx.config.gb_addr_config_fields.num_pipes);

	add_modifier(mods, size, capacity, AMD_FMT_MOD |
		    AMD_FMT_MOD_SET(TILE, AMD_FMT_MOD_TILE_GFX9_64K_R_X) |
		    AMD_FMT_MOD_SET(TILE_VERSION, AMD_FMT_MOD_TILE_VER_GFX10) |
		    AMD_FMT_MOD_SET(PIPE_XOR_BITS, pipe_xor_bits) |
		    AMD_FMT_MOD_SET(DCC, 1) |
		    AMD_FMT_MOD_SET(DCC_CONSTANT_ENCODE, 1) |
		    AMD_FMT_MOD_SET(DCC_INDEPENDENT_64B, 1) |
		    AMD_FMT_MOD_SET(DCC_MAX_COMPRESSED_BLOCK, AMD_FMT_MOD_DCC_BLOCK_64B));

	add_modifier(mods, size, capacity, AMD_FMT_MOD |
		    AMD_FMT_MOD_SET(TILE, AMD_FMT_MOD_TILE_GFX9_64K_R_X) |
		    AMD_FMT_MOD_SET(TILE_VERSION, AMD_FMT_MOD_TILE_VER_GFX10) |
		    AMD_FMT_MOD_SET(PIPE_XOR_BITS, pipe_xor_bits) |
		    AMD_FMT_MOD_SET(DCC, 1) |
		    AMD_FMT_MOD_SET(DCC_RETILE, 1) |
		    AMD_FMT_MOD_SET(DCC_CONSTANT_ENCODE, 1) |
		    AMD_FMT_MOD_SET(DCC_INDEPENDENT_64B, 1) |
		    AMD_FMT_MOD_SET(DCC_MAX_COMPRESSED_BLOCK, AMD_FMT_MOD_DCC_BLOCK_64B));

	add_modifier(mods, size, capacity, AMD_FMT_MOD |
		    AMD_FMT_MOD_SET(TILE, AMD_FMT_MOD_TILE_GFX9_64K_R_X) |
		    AMD_FMT_MOD_SET(TILE_VERSION, AMD_FMT_MOD_TILE_VER_GFX10) |
		    AMD_FMT_MOD_SET(PIPE_XOR_BITS, pipe_xor_bits));

	add_modifier(mods, size, capacity, AMD_FMT_MOD |
		    AMD_FMT_MOD_SET(TILE, AMD_FMT_MOD_TILE_GFX9_64K_S_X) |
		    AMD_FMT_MOD_SET(TILE_VERSION, AMD_FMT_MOD_TILE_VER_GFX10) |
		    AMD_FMT_MOD_SET(PIPE_XOR_BITS, pipe_xor_bits));


	/* Only supported for 64bpp, will be filtered in dm_plane_format_mod_supported */
	add_modifier(mods, size, capacity, AMD_FMT_MOD |
		    AMD_FMT_MOD_SET(TILE, AMD_FMT_MOD_TILE_GFX9_64K_D) |
		    AMD_FMT_MOD_SET(TILE_VERSION, AMD_FMT_MOD_TILE_VER_GFX9));

	add_modifier(mods, size, capacity, AMD_FMT_MOD |
		    AMD_FMT_MOD_SET(TILE, AMD_FMT_MOD_TILE_GFX9_64K_S) |
		    AMD_FMT_MOD_SET(TILE_VERSION, AMD_FMT_MOD_TILE_VER_GFX9));
}

static void
add_gfx10_3_modifiers(const struct amdgpu_device *adev,
		      uint64_t **mods, uint64_t *size, uint64_t *capacity)
{
	int pipe_xor_bits = ilog2(adev->gfx.config.gb_addr_config_fields.num_pipes);
	int pkrs = ilog2(adev->gfx.config.gb_addr_config_fields.num_pkrs);

	add_modifier(mods, size, capacity, AMD_FMT_MOD |
		    AMD_FMT_MOD_SET(TILE, AMD_FMT_MOD_TILE_GFX9_64K_R_X) |
		    AMD_FMT_MOD_SET(TILE_VERSION, AMD_FMT_MOD_TILE_VER_GFX10_RBPLUS) |
		    AMD_FMT_MOD_SET(PIPE_XOR_BITS, pipe_xor_bits) |
		    AMD_FMT_MOD_SET(PACKERS, pkrs) |
		    AMD_FMT_MOD_SET(DCC, 1) |
		    AMD_FMT_MOD_SET(DCC_CONSTANT_ENCODE, 1) |
		    AMD_FMT_MOD_SET(DCC_INDEPENDENT_64B, 1) |
		    AMD_FMT_MOD_SET(DCC_INDEPENDENT_128B, 1) |
		    AMD_FMT_MOD_SET(DCC_MAX_COMPRESSED_BLOCK, AMD_FMT_MOD_DCC_BLOCK_128B));

	add_modifier(mods, size, capacity, AMD_FMT_MOD |
		    AMD_FMT_MOD_SET(TILE, AMD_FMT_MOD_TILE_GFX9_64K_R_X) |
		    AMD_FMT_MOD_SET(TILE_VERSION, AMD_FMT_MOD_TILE_VER_GFX10_RBPLUS) |
		    AMD_FMT_MOD_SET(PIPE_XOR_BITS, pipe_xor_bits) |
		    AMD_FMT_MOD_SET(PACKERS, pkrs) |
		    AMD_FMT_MOD_SET(DCC, 1) |
		    AMD_FMT_MOD_SET(DCC_RETILE, 1) |
		    AMD_FMT_MOD_SET(DCC_CONSTANT_ENCODE, 1) |
		    AMD_FMT_MOD_SET(DCC_INDEPENDENT_64B, 1) |
		    AMD_FMT_MOD_SET(DCC_INDEPENDENT_128B, 1) |
		    AMD_FMT_MOD_SET(DCC_MAX_COMPRESSED_BLOCK, AMD_FMT_MOD_DCC_BLOCK_128B));

	add_modifier(mods, size, capacity, AMD_FMT_MOD |
		    AMD_FMT_MOD_SET(TILE, AMD_FMT_MOD_TILE_GFX9_64K_R_X) |
		    AMD_FMT_MOD_SET(TILE_VERSION, AMD_FMT_MOD_TILE_VER_GFX10_RBPLUS) |
		    AMD_FMT_MOD_SET(PIPE_XOR_BITS, pipe_xor_bits) |
		    AMD_FMT_MOD_SET(PACKERS, pkrs));

	add_modifier(mods, size, capacity, AMD_FMT_MOD |
		    AMD_FMT_MOD_SET(TILE, AMD_FMT_MOD_TILE_GFX9_64K_S_X) |
		    AMD_FMT_MOD_SET(TILE_VERSION, AMD_FMT_MOD_TILE_VER_GFX10_RBPLUS) |
		    AMD_FMT_MOD_SET(PIPE_XOR_BITS, pipe_xor_bits) |
		    AMD_FMT_MOD_SET(PACKERS, pkrs));

	/* Only supported for 64bpp, will be filtered in dm_plane_format_mod_supported */
	add_modifier(mods, size, capacity, AMD_FMT_MOD |
		    AMD_FMT_MOD_SET(TILE, AMD_FMT_MOD_TILE_GFX9_64K_D) |
		    AMD_FMT_MOD_SET(TILE_VERSION, AMD_FMT_MOD_TILE_VER_GFX9));

	add_modifier(mods, size, capacity, AMD_FMT_MOD |
		    AMD_FMT_MOD_SET(TILE, AMD_FMT_MOD_TILE_GFX9_64K_S) |
		    AMD_FMT_MOD_SET(TILE_VERSION, AMD_FMT_MOD_TILE_VER_GFX9));
}

static int
get_plane_modifiers(const struct amdgpu_device *adev, unsigned int plane_type, uint64_t **mods)
{
	uint64_t size = 0, capacity = 128;
	*mods = NULL;

	/* We have not hooked up any pre-GFX9 modifiers. */
	if (adev->family < AMDGPU_FAMILY_AI)
		return 0;

	*mods = kmalloc(capacity * sizeof(uint64_t), GFP_KERNEL);

	if (plane_type == DRM_PLANE_TYPE_CURSOR) {
		add_modifier(mods, &size, &capacity, DRM_FORMAT_MOD_LINEAR);
		add_modifier(mods, &size, &capacity, DRM_FORMAT_MOD_INVALID);
		return *mods ? 0 : -ENOMEM;
	}

	switch (adev->family) {
	case AMDGPU_FAMILY_AI:
	case AMDGPU_FAMILY_RV:
		add_gfx9_modifiers(adev, mods, &size, &capacity);
		break;
	case AMDGPU_FAMILY_NV:
	case AMDGPU_FAMILY_VGH:
		if (adev->asic_type >= CHIP_SIENNA_CICHLID)
			add_gfx10_3_modifiers(adev, mods, &size, &capacity);
		else
			add_gfx10_1_modifiers(adev, mods, &size, &capacity);
		break;
	}

	add_modifier(mods, &size, &capacity, DRM_FORMAT_MOD_LINEAR);

	/* INVALID marks the end of the list. */
	add_modifier(mods, &size, &capacity, DRM_FORMAT_MOD_INVALID);

	if (!*mods)
		return -ENOMEM;

	return 0;
}

static int
fill_gfx9_plane_attributes_from_modifiers(struct amdgpu_device *adev,
					  const struct amdgpu_framebuffer *afb,
					  const enum surface_pixel_format format,
					  const enum dc_rotation_angle rotation,
					  const struct plane_size *plane_size,
					  union dc_tiling_info *tiling_info,
					  struct dc_plane_dcc_param *dcc,
					  struct dc_plane_address *address,
					  const bool force_disable_dcc)
{
	const uint64_t modifier = afb->base.modifier;
	int ret;

	fill_gfx9_tiling_info_from_modifier(adev, tiling_info, modifier);
	tiling_info->gfx9.swizzle = modifier_gfx9_swizzle_mode(modifier);

	if (modifier_has_dcc(modifier) && !force_disable_dcc) {
		uint64_t dcc_address = afb->address + afb->base.offsets[1];

		dcc->enable = 1;
		dcc->meta_pitch = afb->base.pitches[1];
		dcc->independent_64b_blks = AMD_FMT_MOD_GET(DCC_INDEPENDENT_64B, modifier);

		address->grph.meta_addr.low_part = lower_32_bits(dcc_address);
		address->grph.meta_addr.high_part = upper_32_bits(dcc_address);
	}

	ret = validate_dcc(adev, format, rotation, tiling_info, dcc, address, plane_size);
	if (ret)
		return ret;

	return 0;
}

static int
fill_plane_buffer_attributes(struct amdgpu_device *adev,
			     const struct amdgpu_framebuffer *afb,
			     const enum surface_pixel_format format,
			     const enum dc_rotation_angle rotation,
			     const uint64_t tiling_flags,
			     union dc_tiling_info *tiling_info,
			     struct plane_size *plane_size,
			     struct dc_plane_dcc_param *dcc,
			     struct dc_plane_address *address,
			     bool tmz_surface,
			     bool force_disable_dcc)
{
	const struct drm_framebuffer *fb = &afb->base;
	int ret;

	memset(tiling_info, 0, sizeof(*tiling_info));
	memset(plane_size, 0, sizeof(*plane_size));
	memset(dcc, 0, sizeof(*dcc));
	memset(address, 0, sizeof(*address));

	address->tmz_surface = tmz_surface;

	if (format < SURFACE_PIXEL_FORMAT_VIDEO_BEGIN) {
		plane_size->surface_size.x = 0;
		plane_size->surface_size.y = 0;
		plane_size->surface_size.width = fb->width;
		plane_size->surface_size.height = fb->height;
		plane_size->surface_pitch =
			fb->pitches[0] / fb->format->cpp[0];

		address->type = PLN_ADDR_TYPE_GRAPHICS;
		address->grph.addr.low_part = lower_32_bits(afb->address);
		address->grph.addr.high_part = upper_32_bits(afb->address);
	} else if (format < SURFACE_PIXEL_FORMAT_INVALID) {
		uint64_t chroma_addr = afb->address + fb->offsets[1];

		plane_size->surface_size.x = 0;
		plane_size->surface_size.y = 0;
		plane_size->surface_size.width = fb->width;
		plane_size->surface_size.height = fb->height;
		plane_size->surface_pitch =
			fb->pitches[0] / fb->format->cpp[0];

		plane_size->chroma_size.x = 0;
		plane_size->chroma_size.y = 0;
		/* TODO: set these based on surface format */
		plane_size->chroma_size.width = fb->width / 2;
		plane_size->chroma_size.height = fb->height / 2;

		plane_size->chroma_pitch =
			fb->pitches[1] / fb->format->cpp[1];

		address->type = PLN_ADDR_TYPE_VIDEO_PROGRESSIVE;
		address->video_progressive.luma_addr.low_part =
			lower_32_bits(afb->address);
		address->video_progressive.luma_addr.high_part =
			upper_32_bits(afb->address);
		address->video_progressive.chroma_addr.low_part =
			lower_32_bits(chroma_addr);
		address->video_progressive.chroma_addr.high_part =
			upper_32_bits(chroma_addr);
	}

	if (adev->family >= AMDGPU_FAMILY_AI) {
		if (afb->base.flags & DRM_MODE_FB_MODIFIERS) {
			ret = fill_gfx9_plane_attributes_from_modifiers(adev, afb, format,
									rotation, plane_size,
									tiling_info, dcc,
									address,
									force_disable_dcc);
			if (ret)
				return ret;
		} else {
			ret = fill_gfx9_plane_attributes_from_flags(adev, afb, format, rotation,
								    plane_size, tiling_info, dcc,
								    address, tiling_flags,
								    force_disable_dcc);
			if (ret)
				return ret;
		}
	} else {
		fill_gfx8_tiling_info_from_flags(tiling_info, tiling_flags);
	}

	return 0;
}

static void
fill_blending_from_plane_state(const struct drm_plane_state *plane_state,
			       bool *per_pixel_alpha, bool *global_alpha,
			       int *global_alpha_value)
{
	*per_pixel_alpha = false;
	*global_alpha = false;
	*global_alpha_value = 0xff;

	if (plane_state->plane->type != DRM_PLANE_TYPE_OVERLAY)
		return;

	if (plane_state->pixel_blend_mode == DRM_MODE_BLEND_PREMULTI) {
		static const uint32_t alpha_formats[] = {
			DRM_FORMAT_ARGB8888,
			DRM_FORMAT_RGBA8888,
			DRM_FORMAT_ABGR8888,
		};
		uint32_t format = plane_state->fb->format->format;
		unsigned int i;

		for (i = 0; i < ARRAY_SIZE(alpha_formats); ++i) {
			if (format == alpha_formats[i]) {
				*per_pixel_alpha = true;
				break;
			}
		}
	}

	if (plane_state->alpha < 0xffff) {
		*global_alpha = true;
		*global_alpha_value = plane_state->alpha >> 8;
	}
}

static int
fill_plane_color_attributes(const struct drm_plane_state *plane_state,
			    const enum surface_pixel_format format,
			    enum dc_color_space *color_space)
{
	bool full_range;

	*color_space = COLOR_SPACE_SRGB;

	/* DRM color properties only affect non-RGB formats. */
	if (format < SURFACE_PIXEL_FORMAT_VIDEO_BEGIN)
		return 0;

	full_range = (plane_state->color_range == DRM_COLOR_YCBCR_FULL_RANGE);

	switch (plane_state->color_encoding) {
	case DRM_COLOR_YCBCR_BT601:
		if (full_range)
			*color_space = COLOR_SPACE_YCBCR601;
		else
			*color_space = COLOR_SPACE_YCBCR601_LIMITED;
		break;

	case DRM_COLOR_YCBCR_BT709:
		if (full_range)
			*color_space = COLOR_SPACE_YCBCR709;
		else
			*color_space = COLOR_SPACE_YCBCR709_LIMITED;
		break;

	case DRM_COLOR_YCBCR_BT2020:
		if (full_range)
			*color_space = COLOR_SPACE_2020_YCBCR;
		else
			return -EINVAL;
		break;

	default:
		return -EINVAL;
	}

	return 0;
}

static int
fill_dc_plane_info_and_addr(struct amdgpu_device *adev,
			    const struct drm_plane_state *plane_state,
			    const uint64_t tiling_flags,
			    struct dc_plane_info *plane_info,
			    struct dc_plane_address *address,
			    bool tmz_surface,
			    bool force_disable_dcc)
{
	const struct drm_framebuffer *fb = plane_state->fb;
	const struct amdgpu_framebuffer *afb =
		to_amdgpu_framebuffer(plane_state->fb);
	struct drm_format_name_buf format_name;
	int ret;

	memset(plane_info, 0, sizeof(*plane_info));

	switch (fb->format->format) {
	case DRM_FORMAT_C8:
		plane_info->format =
			SURFACE_PIXEL_FORMAT_GRPH_PALETA_256_COLORS;
		break;
	case DRM_FORMAT_RGB565:
		plane_info->format = SURFACE_PIXEL_FORMAT_GRPH_RGB565;
		break;
	case DRM_FORMAT_XRGB8888:
	case DRM_FORMAT_ARGB8888:
		plane_info->format = SURFACE_PIXEL_FORMAT_GRPH_ARGB8888;
		break;
	case DRM_FORMAT_XRGB2101010:
	case DRM_FORMAT_ARGB2101010:
		plane_info->format = SURFACE_PIXEL_FORMAT_GRPH_ARGB2101010;
		break;
	case DRM_FORMAT_XBGR2101010:
	case DRM_FORMAT_ABGR2101010:
		plane_info->format = SURFACE_PIXEL_FORMAT_GRPH_ABGR2101010;
		break;
	case DRM_FORMAT_XBGR8888:
	case DRM_FORMAT_ABGR8888:
		plane_info->format = SURFACE_PIXEL_FORMAT_GRPH_ABGR8888;
		break;
	case DRM_FORMAT_NV21:
		plane_info->format = SURFACE_PIXEL_FORMAT_VIDEO_420_YCbCr;
		break;
	case DRM_FORMAT_NV12:
		plane_info->format = SURFACE_PIXEL_FORMAT_VIDEO_420_YCrCb;
		break;
	case DRM_FORMAT_P010:
		plane_info->format = SURFACE_PIXEL_FORMAT_VIDEO_420_10bpc_YCrCb;
		break;
	case DRM_FORMAT_XRGB16161616F:
	case DRM_FORMAT_ARGB16161616F:
		plane_info->format = SURFACE_PIXEL_FORMAT_GRPH_ARGB16161616F;
		break;
	case DRM_FORMAT_XBGR16161616F:
	case DRM_FORMAT_ABGR16161616F:
		plane_info->format = SURFACE_PIXEL_FORMAT_GRPH_ABGR16161616F;
		break;
	default:
		DRM_ERROR(
			"Unsupported screen format %s\n",
			drm_get_format_name(fb->format->format, &format_name));
		return -EINVAL;
	}

	switch (plane_state->rotation & DRM_MODE_ROTATE_MASK) {
	case DRM_MODE_ROTATE_0:
		plane_info->rotation = ROTATION_ANGLE_0;
		break;
	case DRM_MODE_ROTATE_90:
		plane_info->rotation = ROTATION_ANGLE_90;
		break;
	case DRM_MODE_ROTATE_180:
		plane_info->rotation = ROTATION_ANGLE_180;
		break;
	case DRM_MODE_ROTATE_270:
		plane_info->rotation = ROTATION_ANGLE_270;
		break;
	default:
		plane_info->rotation = ROTATION_ANGLE_0;
		break;
	}

	plane_info->visible = true;
	plane_info->stereo_format = PLANE_STEREO_FORMAT_NONE;

	plane_info->layer_index = 0;

	ret = fill_plane_color_attributes(plane_state, plane_info->format,
					  &plane_info->color_space);
	if (ret)
		return ret;

	ret = fill_plane_buffer_attributes(adev, afb, plane_info->format,
					   plane_info->rotation, tiling_flags,
					   &plane_info->tiling_info,
					   &plane_info->plane_size,
					   &plane_info->dcc, address,
					   tmz_surface, force_disable_dcc);
	if (ret)
		return ret;

	fill_blending_from_plane_state(
		plane_state, &plane_info->per_pixel_alpha,
		&plane_info->global_alpha, &plane_info->global_alpha_value);

	return 0;
}

static int fill_dc_plane_attributes(struct amdgpu_device *adev,
				    struct dc_plane_state *dc_plane_state,
				    struct drm_plane_state *plane_state,
				    struct drm_crtc_state *crtc_state)
{
	struct dm_crtc_state *dm_crtc_state = to_dm_crtc_state(crtc_state);
	struct amdgpu_framebuffer *afb = (struct amdgpu_framebuffer *)plane_state->fb;
	struct dc_scaling_info scaling_info;
	struct dc_plane_info plane_info;
	int ret;
	bool force_disable_dcc = false;

	ret = fill_dc_scaling_info(plane_state, &scaling_info);
	if (ret)
		return ret;

	dc_plane_state->src_rect = scaling_info.src_rect;
	dc_plane_state->dst_rect = scaling_info.dst_rect;
	dc_plane_state->clip_rect = scaling_info.clip_rect;
	dc_plane_state->scaling_quality = scaling_info.scaling_quality;

	force_disable_dcc = adev->asic_type == CHIP_RAVEN && adev->in_suspend;
	ret = fill_dc_plane_info_and_addr(adev, plane_state,
					  afb->tiling_flags,
					  &plane_info,
					  &dc_plane_state->address,
					  afb->tmz_surface,
					  force_disable_dcc);
	if (ret)
		return ret;

	dc_plane_state->format = plane_info.format;
	dc_plane_state->color_space = plane_info.color_space;
	dc_plane_state->format = plane_info.format;
	dc_plane_state->plane_size = plane_info.plane_size;
	dc_plane_state->rotation = plane_info.rotation;
	dc_plane_state->horizontal_mirror = plane_info.horizontal_mirror;
	dc_plane_state->stereo_format = plane_info.stereo_format;
	dc_plane_state->tiling_info = plane_info.tiling_info;
	dc_plane_state->visible = plane_info.visible;
	dc_plane_state->per_pixel_alpha = plane_info.per_pixel_alpha;
	dc_plane_state->global_alpha = plane_info.global_alpha;
	dc_plane_state->global_alpha_value = plane_info.global_alpha_value;
	dc_plane_state->dcc = plane_info.dcc;
	dc_plane_state->layer_index = plane_info.layer_index; // Always returns 0

	/*
	 * Always set input transfer function, since plane state is refreshed
	 * every time.
	 */
	ret = amdgpu_dm_update_plane_color_mgmt(dm_crtc_state, dc_plane_state);
	if (ret)
		return ret;

	return 0;
}

static void update_stream_scaling_settings(const struct drm_display_mode *mode,
					   const struct dm_connector_state *dm_state,
					   struct dc_stream_state *stream)
{
	enum amdgpu_rmx_type rmx_type;

	struct rect src = { 0 }; /* viewport in composition space*/
	struct rect dst = { 0 }; /* stream addressable area */

	/* no mode. nothing to be done */
	if (!mode)
		return;

	/* Full screen scaling by default */
	src.width = mode->hdisplay;
	src.height = mode->vdisplay;
	dst.width = stream->timing.h_addressable;
	dst.height = stream->timing.v_addressable;

	if (dm_state) {
		rmx_type = dm_state->scaling;
		if (rmx_type == RMX_ASPECT || rmx_type == RMX_OFF) {
			if (src.width * dst.height <
					src.height * dst.width) {
				/* height needs less upscaling/more downscaling */
				dst.width = src.width *
						dst.height / src.height;
			} else {
				/* width needs less upscaling/more downscaling */
				dst.height = src.height *
						dst.width / src.width;
			}
		} else if (rmx_type == RMX_CENTER) {
			dst = src;
		}

		dst.x = (stream->timing.h_addressable - dst.width) / 2;
		dst.y = (stream->timing.v_addressable - dst.height) / 2;

		if (dm_state->underscan_enable) {
			dst.x += dm_state->underscan_hborder / 2;
			dst.y += dm_state->underscan_vborder / 2;
			dst.width -= dm_state->underscan_hborder;
			dst.height -= dm_state->underscan_vborder;
		}
	}

	stream->src = src;
	stream->dst = dst;

	DRM_DEBUG_DRIVER("Destination Rectangle x:%d  y:%d  width:%d  height:%d\n",
			dst.x, dst.y, dst.width, dst.height);

}

static enum dc_color_depth
convert_color_depth_from_display_info(const struct drm_connector *connector,
				      bool is_y420, int requested_bpc)
{
	uint8_t bpc;

	if (is_y420) {
		bpc = 8;

		/* Cap display bpc based on HDMI 2.0 HF-VSDB */
		if (connector->display_info.hdmi.y420_dc_modes & DRM_EDID_YCBCR420_DC_48)
			bpc = 16;
		else if (connector->display_info.hdmi.y420_dc_modes & DRM_EDID_YCBCR420_DC_36)
			bpc = 12;
		else if (connector->display_info.hdmi.y420_dc_modes & DRM_EDID_YCBCR420_DC_30)
			bpc = 10;
	} else {
		bpc = (uint8_t)connector->display_info.bpc;
		/* Assume 8 bpc by default if no bpc is specified. */
		bpc = bpc ? bpc : 8;
	}

	if (requested_bpc > 0) {
		/*
		 * Cap display bpc based on the user requested value.
		 *
		 * The value for state->max_bpc may not correctly updated
		 * depending on when the connector gets added to the state
		 * or if this was called outside of atomic check, so it
		 * can't be used directly.
		 */
		bpc = min_t(u8, bpc, requested_bpc);

		/* Round down to the nearest even number. */
		bpc = bpc - (bpc & 1);
	}

	switch (bpc) {
	case 0:
		/*
		 * Temporary Work around, DRM doesn't parse color depth for
		 * EDID revision before 1.4
		 * TODO: Fix edid parsing
		 */
		return COLOR_DEPTH_888;
	case 6:
		return COLOR_DEPTH_666;
	case 8:
		return COLOR_DEPTH_888;
	case 10:
		return COLOR_DEPTH_101010;
	case 12:
		return COLOR_DEPTH_121212;
	case 14:
		return COLOR_DEPTH_141414;
	case 16:
		return COLOR_DEPTH_161616;
	default:
		return COLOR_DEPTH_UNDEFINED;
	}
}

static enum dc_aspect_ratio
get_aspect_ratio(const struct drm_display_mode *mode_in)
{
	/* 1-1 mapping, since both enums follow the HDMI spec. */
	return (enum dc_aspect_ratio) mode_in->picture_aspect_ratio;
}

static enum dc_color_space
get_output_color_space(const struct dc_crtc_timing *dc_crtc_timing)
{
	enum dc_color_space color_space = COLOR_SPACE_SRGB;

	switch (dc_crtc_timing->pixel_encoding)	{
	case PIXEL_ENCODING_YCBCR422:
	case PIXEL_ENCODING_YCBCR444:
	case PIXEL_ENCODING_YCBCR420:
	{
		/*
		 * 27030khz is the separation point between HDTV and SDTV
		 * according to HDMI spec, we use YCbCr709 and YCbCr601
		 * respectively
		 */
		if (dc_crtc_timing->pix_clk_100hz > 270300) {
			if (dc_crtc_timing->flags.Y_ONLY)
				color_space =
					COLOR_SPACE_YCBCR709_LIMITED;
			else
				color_space = COLOR_SPACE_YCBCR709;
		} else {
			if (dc_crtc_timing->flags.Y_ONLY)
				color_space =
					COLOR_SPACE_YCBCR601_LIMITED;
			else
				color_space = COLOR_SPACE_YCBCR601;
		}

	}
	break;
	case PIXEL_ENCODING_RGB:
		color_space = COLOR_SPACE_SRGB;
		break;

	default:
		WARN_ON(1);
		break;
	}

	return color_space;
}

static bool adjust_colour_depth_from_display_info(
	struct dc_crtc_timing *timing_out,
	const struct drm_display_info *info)
{
	enum dc_color_depth depth = timing_out->display_color_depth;
	int normalized_clk;
	do {
		normalized_clk = timing_out->pix_clk_100hz / 10;
		/* YCbCr 4:2:0 requires additional adjustment of 1/2 */
		if (timing_out->pixel_encoding == PIXEL_ENCODING_YCBCR420)
			normalized_clk /= 2;
		/* Adjusting pix clock following on HDMI spec based on colour depth */
		switch (depth) {
		case COLOR_DEPTH_888:
			break;
		case COLOR_DEPTH_101010:
			normalized_clk = (normalized_clk * 30) / 24;
			break;
		case COLOR_DEPTH_121212:
			normalized_clk = (normalized_clk * 36) / 24;
			break;
		case COLOR_DEPTH_161616:
			normalized_clk = (normalized_clk * 48) / 24;
			break;
		default:
			/* The above depths are the only ones valid for HDMI. */
			return false;
		}
		if (normalized_clk <= info->max_tmds_clock) {
			timing_out->display_color_depth = depth;
			return true;
		}
	} while (--depth > COLOR_DEPTH_666);
	return false;
}

static void fill_stream_properties_from_drm_display_mode(
	struct dc_stream_state *stream,
	const struct drm_display_mode *mode_in,
	const struct drm_connector *connector,
	const struct drm_connector_state *connector_state,
	const struct dc_stream_state *old_stream,
	int requested_bpc)
{
	struct dc_crtc_timing *timing_out = &stream->timing;
	const struct drm_display_info *info = &connector->display_info;
	struct amdgpu_dm_connector *aconnector = to_amdgpu_dm_connector(connector);
	struct hdmi_vendor_infoframe hv_frame;
	struct hdmi_avi_infoframe avi_frame;

	memset(&hv_frame, 0, sizeof(hv_frame));
	memset(&avi_frame, 0, sizeof(avi_frame));

	timing_out->h_border_left = 0;
	timing_out->h_border_right = 0;
	timing_out->v_border_top = 0;
	timing_out->v_border_bottom = 0;
	/* TODO: un-hardcode */
	if (drm_mode_is_420_only(info, mode_in)
			&& stream->signal == SIGNAL_TYPE_HDMI_TYPE_A)
		timing_out->pixel_encoding = PIXEL_ENCODING_YCBCR420;
	else if (drm_mode_is_420_also(info, mode_in)
			&& aconnector->force_yuv420_output)
		timing_out->pixel_encoding = PIXEL_ENCODING_YCBCR420;
	else if ((connector->display_info.color_formats & DRM_COLOR_FORMAT_YCRCB444)
			&& stream->signal == SIGNAL_TYPE_HDMI_TYPE_A)
		timing_out->pixel_encoding = PIXEL_ENCODING_YCBCR444;
	else
		timing_out->pixel_encoding = PIXEL_ENCODING_RGB;

	timing_out->timing_3d_format = TIMING_3D_FORMAT_NONE;
	timing_out->display_color_depth = convert_color_depth_from_display_info(
		connector,
		(timing_out->pixel_encoding == PIXEL_ENCODING_YCBCR420),
		requested_bpc);
	timing_out->scan_type = SCANNING_TYPE_NODATA;
	timing_out->hdmi_vic = 0;

	if(old_stream) {
		timing_out->vic = old_stream->timing.vic;
		timing_out->flags.HSYNC_POSITIVE_POLARITY = old_stream->timing.flags.HSYNC_POSITIVE_POLARITY;
		timing_out->flags.VSYNC_POSITIVE_POLARITY = old_stream->timing.flags.VSYNC_POSITIVE_POLARITY;
	} else {
		timing_out->vic = drm_match_cea_mode(mode_in);
		if (mode_in->flags & DRM_MODE_FLAG_PHSYNC)
			timing_out->flags.HSYNC_POSITIVE_POLARITY = 1;
		if (mode_in->flags & DRM_MODE_FLAG_PVSYNC)
			timing_out->flags.VSYNC_POSITIVE_POLARITY = 1;
	}

	if (stream->signal == SIGNAL_TYPE_HDMI_TYPE_A) {
		drm_hdmi_avi_infoframe_from_display_mode(&avi_frame, (struct drm_connector *)connector, mode_in);
		timing_out->vic = avi_frame.video_code;
		drm_hdmi_vendor_infoframe_from_display_mode(&hv_frame, (struct drm_connector *)connector, mode_in);
		timing_out->hdmi_vic = hv_frame.vic;
	}

	timing_out->h_addressable = mode_in->crtc_hdisplay;
	timing_out->h_total = mode_in->crtc_htotal;
	timing_out->h_sync_width =
		mode_in->crtc_hsync_end - mode_in->crtc_hsync_start;
	timing_out->h_front_porch =
		mode_in->crtc_hsync_start - mode_in->crtc_hdisplay;
	timing_out->v_total = mode_in->crtc_vtotal;
	timing_out->v_addressable = mode_in->crtc_vdisplay;
	timing_out->v_front_porch =
		mode_in->crtc_vsync_start - mode_in->crtc_vdisplay;
	timing_out->v_sync_width =
		mode_in->crtc_vsync_end - mode_in->crtc_vsync_start;
	timing_out->pix_clk_100hz = mode_in->crtc_clock * 10;
	timing_out->aspect_ratio = get_aspect_ratio(mode_in);

	stream->output_color_space = get_output_color_space(timing_out);

	stream->out_transfer_func->type = TF_TYPE_PREDEFINED;
	stream->out_transfer_func->tf = TRANSFER_FUNCTION_SRGB;
	if (stream->signal == SIGNAL_TYPE_HDMI_TYPE_A) {
		if (!adjust_colour_depth_from_display_info(timing_out, info) &&
		    drm_mode_is_420_also(info, mode_in) &&
		    timing_out->pixel_encoding != PIXEL_ENCODING_YCBCR420) {
			timing_out->pixel_encoding = PIXEL_ENCODING_YCBCR420;
			adjust_colour_depth_from_display_info(timing_out, info);
		}
	}
}

static void fill_audio_info(struct audio_info *audio_info,
			    const struct drm_connector *drm_connector,
			    const struct dc_sink *dc_sink)
{
	int i = 0;
	int cea_revision = 0;
	const struct dc_edid_caps *edid_caps = &dc_sink->edid_caps;

	audio_info->manufacture_id = edid_caps->manufacturer_id;
	audio_info->product_id = edid_caps->product_id;

	cea_revision = drm_connector->display_info.cea_rev;

	strscpy(audio_info->display_name,
		edid_caps->display_name,
		AUDIO_INFO_DISPLAY_NAME_SIZE_IN_CHARS);

	if (cea_revision >= 3) {
		audio_info->mode_count = edid_caps->audio_mode_count;

		for (i = 0; i < audio_info->mode_count; ++i) {
			audio_info->modes[i].format_code =
					(enum audio_format_code)
					(edid_caps->audio_modes[i].format_code);
			audio_info->modes[i].channel_count =
					edid_caps->audio_modes[i].channel_count;
			audio_info->modes[i].sample_rates.all =
					edid_caps->audio_modes[i].sample_rate;
			audio_info->modes[i].sample_size =
					edid_caps->audio_modes[i].sample_size;
		}
	}

	audio_info->flags.all = edid_caps->speaker_flags;

	/* TODO: We only check for the progressive mode, check for interlace mode too */
	if (drm_connector->latency_present[0]) {
		audio_info->video_latency = drm_connector->video_latency[0];
		audio_info->audio_latency = drm_connector->audio_latency[0];
	}

	/* TODO: For DP, video and audio latency should be calculated from DPCD caps */

}

static void
copy_crtc_timing_for_drm_display_mode(const struct drm_display_mode *src_mode,
				      struct drm_display_mode *dst_mode)
{
	dst_mode->crtc_hdisplay = src_mode->crtc_hdisplay;
	dst_mode->crtc_vdisplay = src_mode->crtc_vdisplay;
	dst_mode->crtc_clock = src_mode->crtc_clock;
	dst_mode->crtc_hblank_start = src_mode->crtc_hblank_start;
	dst_mode->crtc_hblank_end = src_mode->crtc_hblank_end;
	dst_mode->crtc_hsync_start =  src_mode->crtc_hsync_start;
	dst_mode->crtc_hsync_end = src_mode->crtc_hsync_end;
	dst_mode->crtc_htotal = src_mode->crtc_htotal;
	dst_mode->crtc_hskew = src_mode->crtc_hskew;
	dst_mode->crtc_vblank_start = src_mode->crtc_vblank_start;
	dst_mode->crtc_vblank_end = src_mode->crtc_vblank_end;
	dst_mode->crtc_vsync_start = src_mode->crtc_vsync_start;
	dst_mode->crtc_vsync_end = src_mode->crtc_vsync_end;
	dst_mode->crtc_vtotal = src_mode->crtc_vtotal;
}

static void
decide_crtc_timing_for_drm_display_mode(struct drm_display_mode *drm_mode,
					const struct drm_display_mode *native_mode,
					bool scale_enabled)
{
	if (scale_enabled) {
		copy_crtc_timing_for_drm_display_mode(native_mode, drm_mode);
	} else if (native_mode->clock == drm_mode->clock &&
			native_mode->htotal == drm_mode->htotal &&
			native_mode->vtotal == drm_mode->vtotal) {
		copy_crtc_timing_for_drm_display_mode(native_mode, drm_mode);
	} else {
		/* no scaling nor amdgpu inserted, no need to patch */
	}
}

static struct dc_sink *
create_fake_sink(struct amdgpu_dm_connector *aconnector)
{
	struct dc_sink_init_data sink_init_data = { 0 };
	struct dc_sink *sink = NULL;
	sink_init_data.link = aconnector->dc_link;
	sink_init_data.sink_signal = aconnector->dc_link->connector_signal;

	sink = dc_sink_create(&sink_init_data);
	if (!sink) {
		DRM_ERROR("Failed to create sink!\n");
		return NULL;
	}
	sink->sink_signal = SIGNAL_TYPE_VIRTUAL;

	return sink;
}

static void set_multisync_trigger_params(
		struct dc_stream_state *stream)
{
	if (stream->triggered_crtc_reset.enabled) {
		stream->triggered_crtc_reset.event = CRTC_EVENT_VSYNC_RISING;
		stream->triggered_crtc_reset.delay = TRIGGER_DELAY_NEXT_LINE;
	}
}

static void set_master_stream(struct dc_stream_state *stream_set[],
			      int stream_count)
{
	int j, highest_rfr = 0, master_stream = 0;

	for (j = 0;  j < stream_count; j++) {
		if (stream_set[j] && stream_set[j]->triggered_crtc_reset.enabled) {
			int refresh_rate = 0;

			refresh_rate = (stream_set[j]->timing.pix_clk_100hz*100)/
				(stream_set[j]->timing.h_total*stream_set[j]->timing.v_total);
			if (refresh_rate > highest_rfr) {
				highest_rfr = refresh_rate;
				master_stream = j;
			}
		}
	}
	for (j = 0;  j < stream_count; j++) {
		if (stream_set[j])
			stream_set[j]->triggered_crtc_reset.event_source = stream_set[master_stream];
	}
}

static void dm_enable_per_frame_crtc_master_sync(struct dc_state *context)
{
	int i = 0;

	if (context->stream_count < 2)
		return;
	for (i = 0; i < context->stream_count ; i++) {
		if (!context->streams[i])
			continue;
		/*
		 * TODO: add a function to read AMD VSDB bits and set
		 * crtc_sync_master.multi_sync_enabled flag
		 * For now it's set to false
		 */
		set_multisync_trigger_params(context->streams[i]);
	}
	set_master_stream(context->streams, context->stream_count);
}

static struct dc_stream_state *
create_stream_for_sink(struct amdgpu_dm_connector *aconnector,
		       const struct drm_display_mode *drm_mode,
		       const struct dm_connector_state *dm_state,
		       const struct dc_stream_state *old_stream,
		       int requested_bpc)
{
	struct drm_display_mode *preferred_mode = NULL;
	struct drm_connector *drm_connector;
	const struct drm_connector_state *con_state =
		dm_state ? &dm_state->base : NULL;
	struct dc_stream_state *stream = NULL;
	struct drm_display_mode mode = *drm_mode;
	bool native_mode_found = false;
	bool scale = dm_state ? (dm_state->scaling != RMX_OFF) : false;
	int mode_refresh;
	int preferred_refresh = 0;
#ifdef CONFIG_DRM_AMD_DC_DSC_SUPPORT
#if defined(CONFIG_DRM_AMD_DC_DCN1_0)
	struct dsc_dec_dpcd_caps dsc_caps;
#endif
	uint32_t link_bandwidth_kbps;
#endif
	struct dc_sink *sink = NULL;
	if (aconnector == NULL) {
		DRM_ERROR("aconnector is NULL!\n");
		return stream;
	}

	drm_connector = &aconnector->base;

	if (!aconnector->dc_sink) {
		sink = create_fake_sink(aconnector);
		if (!sink)
			return stream;
	} else {
		sink = aconnector->dc_sink;
		dc_sink_retain(sink);
	}

	stream = dc_create_stream_for_sink(sink);

	if (stream == NULL) {
		DRM_ERROR("Failed to create stream for sink!\n");
		goto finish;
	}

	stream->dm_stream_context = aconnector;

	stream->timing.flags.LTE_340MCSC_SCRAMBLE =
		drm_connector->display_info.hdmi.scdc.scrambling.low_rates;

	list_for_each_entry(preferred_mode, &aconnector->base.modes, head) {
		/* Search for preferred mode */
		if (preferred_mode->type & DRM_MODE_TYPE_PREFERRED) {
			native_mode_found = true;
			break;
		}
	}
	if (!native_mode_found)
		preferred_mode = list_first_entry_or_null(
				&aconnector->base.modes,
				struct drm_display_mode,
				head);

	mode_refresh = drm_mode_vrefresh(&mode);

	if (preferred_mode == NULL) {
		/*
		 * This may not be an error, the use case is when we have no
		 * usermode calls to reset and set mode upon hotplug. In this
		 * case, we call set mode ourselves to restore the previous mode
		 * and the modelist may not be filled in in time.
		 */
		DRM_DEBUG_DRIVER("No preferred mode found\n");
	} else {
		decide_crtc_timing_for_drm_display_mode(
				&mode, preferred_mode,
				dm_state ? (dm_state->scaling != RMX_OFF) : false);
		preferred_refresh = drm_mode_vrefresh(preferred_mode);
	}

	if (!dm_state)
		drm_mode_set_crtcinfo(&mode, 0);

	/*
	* If scaling is enabled and refresh rate didn't change
	* we copy the vic and polarities of the old timings
	*/
	if (!scale || mode_refresh != preferred_refresh)
		fill_stream_properties_from_drm_display_mode(stream,
			&mode, &aconnector->base, con_state, NULL, requested_bpc);
	else
		fill_stream_properties_from_drm_display_mode(stream,
			&mode, &aconnector->base, con_state, old_stream, requested_bpc);

#ifdef CONFIG_DRM_AMD_DC_DSC_SUPPORT
	stream->timing.flags.DSC = 0;

	if (aconnector->dc_link && sink->sink_signal == SIGNAL_TYPE_DISPLAY_PORT) {
#if defined(CONFIG_DRM_AMD_DC_DCN1_0)
		dc_dsc_parse_dsc_dpcd(aconnector->dc_link->ctx->dc,
				      aconnector->dc_link->dpcd_caps.dsc_caps.dsc_basic_caps.raw,
				      aconnector->dc_link->dpcd_caps.dsc_caps.dsc_branch_decoder_caps.raw,
				      &dsc_caps);
#endif
		link_bandwidth_kbps = dc_link_bandwidth_kbps(aconnector->dc_link,
							     dc_link_get_link_cap(aconnector->dc_link));

#if defined(CONFIG_DRM_AMD_DC_DCN1_0)
		if (aconnector->dsc_settings.dsc_force_enable != DSC_CLK_FORCE_DISABLE && dsc_caps.is_dsc_supported) {
			/* Set DSC policy according to dsc_clock_en */
			dc_dsc_policy_set_enable_dsc_when_not_needed(
				aconnector->dsc_settings.dsc_force_enable == DSC_CLK_FORCE_ENABLE);

			if (dc_dsc_compute_config(aconnector->dc_link->ctx->dc->res_pool->dscs[0],
						  &dsc_caps,
						  aconnector->dc_link->ctx->dc->debug.dsc_min_slice_height_override,
						  0,
						  link_bandwidth_kbps,
						  &stream->timing,
						  &stream->timing.dsc_cfg))
				stream->timing.flags.DSC = 1;
			/* Overwrite the stream flag if DSC is enabled through debugfs */
			if (aconnector->dsc_settings.dsc_force_enable == DSC_CLK_FORCE_ENABLE)
				stream->timing.flags.DSC = 1;

			if (stream->timing.flags.DSC && aconnector->dsc_settings.dsc_num_slices_h)
				stream->timing.dsc_cfg.num_slices_h = aconnector->dsc_settings.dsc_num_slices_h;

			if (stream->timing.flags.DSC && aconnector->dsc_settings.dsc_num_slices_v)
				stream->timing.dsc_cfg.num_slices_v = aconnector->dsc_settings.dsc_num_slices_v;

			if (stream->timing.flags.DSC && aconnector->dsc_settings.dsc_bits_per_pixel)
				stream->timing.dsc_cfg.bits_per_pixel = aconnector->dsc_settings.dsc_bits_per_pixel;			
		}
#endif
	}
#endif

	update_stream_scaling_settings(&mode, dm_state, stream);

	fill_audio_info(
		&stream->audio_info,
		drm_connector,
		sink);

	update_stream_signal(stream, sink);

	if (stream->signal == SIGNAL_TYPE_HDMI_TYPE_A)
		mod_build_hf_vsif_infopacket(stream, &stream->vsp_infopacket);

	if (stream->link->psr_settings.psr_feature_enabled) {
		//
		// should decide stream support vsc sdp colorimetry capability
		// before building vsc info packet
		//
		stream->use_vsc_sdp_for_colorimetry = false;
		if (aconnector->dc_sink->sink_signal == SIGNAL_TYPE_DISPLAY_PORT_MST) {
			stream->use_vsc_sdp_for_colorimetry =
				aconnector->dc_sink->is_vsc_sdp_colorimetry_supported;
		} else {
			if (stream->link->dpcd_caps.dprx_feature.bits.VSC_SDP_COLORIMETRY_SUPPORTED)
				stream->use_vsc_sdp_for_colorimetry = true;
		}
		mod_build_vsc_infopacket(stream, &stream->vsc_infopacket);
	}
finish:
	dc_sink_release(sink);

	return stream;
}

static void amdgpu_dm_crtc_destroy(struct drm_crtc *crtc)
{
	drm_crtc_cleanup(crtc);
	kfree(crtc);
}

static void dm_crtc_destroy_state(struct drm_crtc *crtc,
				  struct drm_crtc_state *state)
{
	struct dm_crtc_state *cur = to_dm_crtc_state(state);

	/* TODO Destroy dc_stream objects are stream object is flattened */
	if (cur->stream)
		dc_stream_release(cur->stream);


	__drm_atomic_helper_crtc_destroy_state(state);


	kfree(state);
}

static void dm_crtc_reset_state(struct drm_crtc *crtc)
{
	struct dm_crtc_state *state;

	if (crtc->state)
		dm_crtc_destroy_state(crtc, crtc->state);

	state = kzalloc(sizeof(*state), GFP_KERNEL);
	if (WARN_ON(!state))
		return;

	crtc->state = &state->base;
	crtc->state->crtc = crtc;

}

static struct drm_crtc_state *
dm_crtc_duplicate_state(struct drm_crtc *crtc)
{
	struct dm_crtc_state *state, *cur;

	cur = to_dm_crtc_state(crtc->state);

	if (WARN_ON(!crtc->state))
		return NULL;

	state = kzalloc(sizeof(*state), GFP_KERNEL);
	if (!state)
		return NULL;

	__drm_atomic_helper_crtc_duplicate_state(crtc, &state->base);

	if (cur->stream) {
		state->stream = cur->stream;
		dc_stream_retain(state->stream);
	}

	state->active_planes = cur->active_planes;
	state->vrr_infopacket = cur->vrr_infopacket;
	state->abm_level = cur->abm_level;
	state->vrr_supported = cur->vrr_supported;
	state->freesync_config = cur->freesync_config;
	state->crc_src = cur->crc_src;
	state->cm_has_degamma = cur->cm_has_degamma;
	state->cm_is_degamma_srgb = cur->cm_is_degamma_srgb;
#ifdef CONFIG_DEBUG_FS
	state->crc_window = cur->crc_window;
#endif
	/* TODO Duplicate dc_stream after objects are stream object is flattened */

	return &state->base;
}

#ifdef CONFIG_DEBUG_FS
int amdgpu_dm_crtc_atomic_set_property(struct drm_crtc *crtc,
					    struct drm_crtc_state *crtc_state,
					    struct drm_property *property,
					    uint64_t val)
{
	struct drm_device *dev = crtc->dev;
	struct amdgpu_device *adev = drm_to_adev(dev);
	struct dm_crtc_state *dm_new_state =
		to_dm_crtc_state(crtc_state);

	if (property == adev->dm.crc_win_x_start_property)
		dm_new_state->crc_window.x_start = val;
	else if (property == adev->dm.crc_win_y_start_property)
		dm_new_state->crc_window.y_start = val;
	else if (property == adev->dm.crc_win_x_end_property)
		dm_new_state->crc_window.x_end = val;
	else if (property == adev->dm.crc_win_y_end_property)
		dm_new_state->crc_window.y_end = val;
	else
		return -EINVAL;

	return 0;
}

int amdgpu_dm_crtc_atomic_get_property(struct drm_crtc *crtc,
					    const struct drm_crtc_state *state,
					    struct drm_property *property,
					    uint64_t *val)
{
	struct drm_device *dev = crtc->dev;
	struct amdgpu_device *adev = drm_to_adev(dev);
	struct dm_crtc_state *dm_state =
		to_dm_crtc_state(state);

	if (property == adev->dm.crc_win_x_start_property)
		*val = dm_state->crc_window.x_start;
	else if (property == adev->dm.crc_win_y_start_property)
		*val = dm_state->crc_window.y_start;
	else if (property == adev->dm.crc_win_x_end_property)
		*val = dm_state->crc_window.x_end;
	else if (property == adev->dm.crc_win_y_end_property)
		*val = dm_state->crc_window.y_end;
	else
		return -EINVAL;

	return 0;
}
#endif

static inline int dm_set_vupdate_irq(struct drm_crtc *crtc, bool enable)
{
	enum dc_irq_source irq_source;
	struct amdgpu_crtc *acrtc = to_amdgpu_crtc(crtc);
	struct amdgpu_device *adev = drm_to_adev(crtc->dev);
	int rc;

	irq_source = IRQ_TYPE_VUPDATE + acrtc->otg_inst;

	rc = dc_interrupt_set(adev->dm.dc, irq_source, enable) ? 0 : -EBUSY;

	DRM_DEBUG_DRIVER("crtc %d - vupdate irq %sabling: r=%d\n",
			 acrtc->crtc_id, enable ? "en" : "dis", rc);
	return rc;
}

static inline int dm_set_vblank(struct drm_crtc *crtc, bool enable)
{
	enum dc_irq_source irq_source;
	struct amdgpu_crtc *acrtc = to_amdgpu_crtc(crtc);
	struct amdgpu_device *adev = drm_to_adev(crtc->dev);
	struct dm_crtc_state *acrtc_state = to_dm_crtc_state(crtc->state);
	int rc = 0;

	if (enable) {
		/* vblank irq on -> Only need vupdate irq in vrr mode */
		if (amdgpu_dm_vrr_active(acrtc_state))
			rc = dm_set_vupdate_irq(crtc, true);
	} else {
		/* vblank irq off -> vupdate irq off */
		rc = dm_set_vupdate_irq(crtc, false);
	}

	if (rc)
		return rc;

	irq_source = IRQ_TYPE_VBLANK + acrtc->otg_inst;
	return dc_interrupt_set(adev->dm.dc, irq_source, enable) ? 0 : -EBUSY;
}

static int dm_enable_vblank(struct drm_crtc *crtc)
{
	return dm_set_vblank(crtc, true);
}

static void dm_disable_vblank(struct drm_crtc *crtc)
{
	dm_set_vblank(crtc, false);
}

/* Implemented only the options currently availible for the driver */
static const struct drm_crtc_funcs amdgpu_dm_crtc_funcs = {
	.reset = dm_crtc_reset_state,
	.destroy = amdgpu_dm_crtc_destroy,
	.gamma_set = drm_atomic_helper_legacy_gamma_set,
	.set_config = drm_atomic_helper_set_config,
	.page_flip = drm_atomic_helper_page_flip,
	.atomic_duplicate_state = dm_crtc_duplicate_state,
	.atomic_destroy_state = dm_crtc_destroy_state,
	.set_crc_source = amdgpu_dm_crtc_set_crc_source,
	.verify_crc_source = amdgpu_dm_crtc_verify_crc_source,
	.enable_vblank = dm_enable_vblank,
	.disable_vblank = dm_disable_vblank,
#ifdef CONFIG_DEBUG_FS
	.atomic_set_property = amdgpu_dm_crtc_atomic_set_property,
	.atomic_get_property = amdgpu_dm_crtc_atomic_get_property,
#endif
};

static enum drm_connector_status
amdgpu_dm_connector_detect(struct drm_connector *connector, bool force)
{
	bool connected;
	struct amdgpu_dm_connector *aconnector = to_amdgpu_dm_connector(connector);

	/*
	 * Notes:
	 * 1. This interface is NOT called in context of HPD irq.
	 * 2. This interface *is called* in context of user-mode ioctl. Which
	 * makes it a bad place for *any* MST-related activity.
	 */

	if (aconnector->base.force == DRM_FORCE_UNSPECIFIED &&
	    !aconnector->fake_enable)
		connected = (aconnector->dc_sink != NULL);
	else
		connected = (aconnector->base.force == DRM_FORCE_ON);

	return (connected ? connector_status_connected :
			connector_status_disconnected);
}

int amdgpu_dm_connector_atomic_set_property(struct drm_connector *connector,
					    struct drm_connector_state *connector_state,
					    struct drm_property *property,
					    uint64_t val)
{
	struct drm_device *dev = connector->dev;
	struct amdgpu_device *adev = drm_to_adev(dev);
	struct dm_connector_state *dm_old_state =
		to_dm_connector_state(connector->state);
	struct dm_connector_state *dm_new_state =
		to_dm_connector_state(connector_state);

	int ret = -EINVAL;

	if (property == dev->mode_config.scaling_mode_property) {
		enum amdgpu_rmx_type rmx_type;

		switch (val) {
		case DRM_MODE_SCALE_CENTER:
			rmx_type = RMX_CENTER;
			break;
		case DRM_MODE_SCALE_ASPECT:
			rmx_type = RMX_ASPECT;
			break;
		case DRM_MODE_SCALE_FULLSCREEN:
			rmx_type = RMX_FULL;
			break;
		case DRM_MODE_SCALE_NONE:
		default:
			rmx_type = RMX_OFF;
			break;
		}

		if (dm_old_state->scaling == rmx_type)
			return 0;

		dm_new_state->scaling = rmx_type;
		ret = 0;
	} else if (property == adev->mode_info.underscan_hborder_property) {
		dm_new_state->underscan_hborder = val;
		ret = 0;
	} else if (property == adev->mode_info.underscan_vborder_property) {
		dm_new_state->underscan_vborder = val;
		ret = 0;
	} else if (property == adev->mode_info.underscan_property) {
		dm_new_state->underscan_enable = val;
		ret = 0;
	} else if (property == adev->mode_info.abm_level_property) {
		dm_new_state->abm_level = val;
		ret = 0;
	} else if (property == adev->mode_info.freesync_property) {
		dm_new_state->freesync_enable = val;
		ret = 0;
	} else if (property == adev->mode_info.freesync_capable_property) {
		dm_new_state->freesync_capable = val;
		ret = 0;
	}

	return ret;
}

int amdgpu_dm_connector_atomic_get_property(struct drm_connector *connector,
					    const struct drm_connector_state *state,
					    struct drm_property *property,
					    uint64_t *val)
{
	struct drm_device *dev = connector->dev;
	struct amdgpu_device *adev = drm_to_adev(dev);
	struct dm_connector_state *dm_state =
		to_dm_connector_state(state);
	int ret = -EINVAL;

	if (property == dev->mode_config.scaling_mode_property) {
		switch (dm_state->scaling) {
		case RMX_CENTER:
			*val = DRM_MODE_SCALE_CENTER;
			break;
		case RMX_ASPECT:
			*val = DRM_MODE_SCALE_ASPECT;
			break;
		case RMX_FULL:
			*val = DRM_MODE_SCALE_FULLSCREEN;
			break;
		case RMX_OFF:
		default:
			*val = DRM_MODE_SCALE_NONE;
			break;
		}
		ret = 0;
	} else if (property == adev->mode_info.underscan_hborder_property) {
		*val = dm_state->underscan_hborder;
		ret = 0;
	} else if (property == adev->mode_info.underscan_vborder_property) {
		*val = dm_state->underscan_vborder;
		ret = 0;
	} else if (property == adev->mode_info.underscan_property) {
		*val = dm_state->underscan_enable;
		ret = 0;
	} else if (property == adev->mode_info.abm_level_property) {
		*val = dm_state->abm_level;
		ret = 0;
	} else if (property == adev->mode_info.freesync_property) {
		*val = dm_state->freesync_enable;
		ret = 0;
	} else if (property == adev->mode_info.freesync_capable_property) {
		*val = dm_state->freesync_capable;
		ret = 0;
	}

	return ret;
}

static int
amdgpu_dm_connector_late_register(struct drm_connector *connector)
{
	struct amdgpu_dm_connector *amdgpu_dm_connector =
		to_amdgpu_dm_connector(connector);
	int r;

	if ((connector->connector_type == DRM_MODE_CONNECTOR_DisplayPort) ||
	    (connector->connector_type == DRM_MODE_CONNECTOR_eDP)) {
		amdgpu_dm_connector->dm_dp_aux.aux.dev = connector->kdev;
		r = drm_dp_aux_register(&amdgpu_dm_connector->dm_dp_aux.aux);
		if (r)
			return r;
	}

#if defined(CONFIG_DEBUG_FS)
	connector_debugfs_init(amdgpu_dm_connector);
#endif

	return 0;
}

static void amdgpu_dm_connector_unregister(struct drm_connector *connector)
{
	struct amdgpu_dm_connector *amdgpu_dm_connector = to_amdgpu_dm_connector(connector);

	drm_dp_aux_unregister(&amdgpu_dm_connector->dm_dp_aux.aux);
}

static void amdgpu_dm_connector_destroy(struct drm_connector *connector)
{
	struct amdgpu_dm_connector *aconnector = to_amdgpu_dm_connector(connector);
	const struct dc_link *link = aconnector->dc_link;
	struct amdgpu_device *adev = drm_to_adev(connector->dev);
	struct amdgpu_display_manager *dm = &adev->dm;

	/*
	 * Call only if mst_mgr was iniitalized before since it's not done
	 * for all connector types.
	 */
	if (aconnector->mst_mgr.dev)
		drm_dp_mst_topology_mgr_destroy(&aconnector->mst_mgr);

#if defined(CONFIG_BACKLIGHT_CLASS_DEVICE) ||\
	defined(CONFIG_BACKLIGHT_CLASS_DEVICE_MODULE)

	if ((link->connector_signal & (SIGNAL_TYPE_EDP | SIGNAL_TYPE_LVDS)) &&
	    link->type != dc_connection_none &&
	    dm->backlight_dev) {
		backlight_device_unregister(dm->backlight_dev);
		dm->backlight_dev = NULL;
	}
#endif

	if (aconnector->dc_em_sink)
		dc_sink_release(aconnector->dc_em_sink);
	aconnector->dc_em_sink = NULL;
	if (aconnector->dc_sink)
		dc_sink_release(aconnector->dc_sink);
	aconnector->dc_sink = NULL;

	drm_dp_cec_unregister_connector(&aconnector->dm_dp_aux.aux);
	drm_connector_unregister(connector);
	drm_connector_cleanup(connector);
	if (aconnector->i2c) {
		i2c_del_adapter(&aconnector->i2c->base);
		kfree(aconnector->i2c);
	}
	kfree(aconnector->dm_dp_aux.aux.name);

	kfree(connector);
}

void amdgpu_dm_connector_funcs_reset(struct drm_connector *connector)
{
	struct dm_connector_state *state =
		to_dm_connector_state(connector->state);

	if (connector->state)
		__drm_atomic_helper_connector_destroy_state(connector->state);

	kfree(state);

	state = kzalloc(sizeof(*state), GFP_KERNEL);

	if (state) {
		state->scaling = RMX_OFF;
		state->underscan_enable = false;
		state->underscan_hborder = 0;
		state->underscan_vborder = 0;
		state->base.max_requested_bpc = 8;
		
		state->vcpi_slots = 0;
		state->pbn = 0;

		if (connector->connector_type == DRM_MODE_CONNECTOR_eDP)
			state->abm_level = amdgpu_dm_abm_level;

		__drm_atomic_helper_connector_reset(connector, &state->base);
	}
}

struct drm_connector_state *
amdgpu_dm_connector_atomic_duplicate_state(struct drm_connector *connector)
{
	struct dm_connector_state *state =
		to_dm_connector_state(connector->state);

	struct dm_connector_state *new_state =
			kmemdup(state, sizeof(*state), GFP_KERNEL);

	if (!new_state)
		return NULL;

	__drm_atomic_helper_connector_duplicate_state(connector, &new_state->base);

	new_state->freesync_enable = state->freesync_enable;
	new_state->freesync_capable = state->freesync_capable;
	new_state->abm_level = state->abm_level;
	new_state->scaling = state->scaling;
	new_state->underscan_enable = state->underscan_enable;
	new_state->underscan_hborder = state->underscan_hborder;
	new_state->underscan_vborder = state->underscan_vborder;

	new_state->vcpi_slots = state->vcpi_slots;
	new_state->pbn = state->pbn;

	return &new_state->base;
}

static const struct drm_connector_funcs amdgpu_dm_connector_funcs = {
	.reset = amdgpu_dm_connector_funcs_reset,
	.detect = amdgpu_dm_connector_detect,
	.fill_modes = drm_helper_probe_single_connector_modes,
	.destroy = amdgpu_dm_connector_destroy,
	.atomic_duplicate_state = amdgpu_dm_connector_atomic_duplicate_state,
	.atomic_destroy_state = drm_atomic_helper_connector_destroy_state,
	.atomic_set_property = amdgpu_dm_connector_atomic_set_property,
	.atomic_get_property = amdgpu_dm_connector_atomic_get_property,
	.late_register = amdgpu_dm_connector_late_register,
	.early_unregister = amdgpu_dm_connector_unregister
};

static int get_modes(struct drm_connector *connector)
{
	return amdgpu_dm_connector_get_modes(connector);
}

static void create_eml_sink(struct amdgpu_dm_connector *aconnector)
{
	struct dc_sink_init_data init_params = {
			.link = aconnector->dc_link,
			.sink_signal = SIGNAL_TYPE_VIRTUAL
	};
	struct edid *edid;

	if (!aconnector->base.edid_blob_ptr) {
		DRM_ERROR("No EDID firmware found on connector: %s ,forcing to OFF!\n",
				aconnector->base.name);

		aconnector->base.force = DRM_FORCE_OFF;
		aconnector->base.override_edid = false;
		return;
	}

	edid = (struct edid *) aconnector->base.edid_blob_ptr->data;

	aconnector->edid = edid;

	aconnector->dc_em_sink = dc_link_add_remote_sink(
		aconnector->dc_link,
		(uint8_t *)edid,
		(edid->extensions + 1) * EDID_LENGTH,
		&init_params);

	if (aconnector->base.force == DRM_FORCE_ON) {
		aconnector->dc_sink = aconnector->dc_link->local_sink ?
		aconnector->dc_link->local_sink :
		aconnector->dc_em_sink;
		dc_sink_retain(aconnector->dc_sink);
	}
}

static void handle_edid_mgmt(struct amdgpu_dm_connector *aconnector)
{
	struct dc_link *link = (struct dc_link *)aconnector->dc_link;

	/*
	 * In case of headless boot with force on for DP managed connector
	 * Those settings have to be != 0 to get initial modeset
	 */
	if (link->connector_signal == SIGNAL_TYPE_DISPLAY_PORT) {
		link->verified_link_cap.lane_count = LANE_COUNT_FOUR;
		link->verified_link_cap.link_rate = LINK_RATE_HIGH2;
	}


	aconnector->base.override_edid = true;
	create_eml_sink(aconnector);
}

static struct dc_stream_state *
create_validate_stream_for_sink(struct amdgpu_dm_connector *aconnector,
				const struct drm_display_mode *drm_mode,
				const struct dm_connector_state *dm_state,
				const struct dc_stream_state *old_stream)
{
	struct drm_connector *connector = &aconnector->base;
	struct amdgpu_device *adev = drm_to_adev(connector->dev);
	struct dc_stream_state *stream;
	const struct drm_connector_state *drm_state = dm_state ? &dm_state->base : NULL;
	int requested_bpc = drm_state ? drm_state->max_requested_bpc : 8;
	enum dc_status dc_result = DC_OK;

	do {
		stream = create_stream_for_sink(aconnector, drm_mode,
						dm_state, old_stream,
						requested_bpc);
		if (stream == NULL) {
			DRM_ERROR("Failed to create stream for sink!\n");
			break;
		}

		dc_result = dc_validate_stream(adev->dm.dc, stream);

		if (dc_result != DC_OK) {
			DRM_DEBUG_KMS("Mode %dx%d (clk %d) failed DC validation with error %d (%s)\n",
				      drm_mode->hdisplay,
				      drm_mode->vdisplay,
				      drm_mode->clock,
				      dc_result,
				      dc_status_to_str(dc_result));

			dc_stream_release(stream);
			stream = NULL;
			requested_bpc -= 2; /* lower bpc to retry validation */
		}

	} while (stream == NULL && requested_bpc >= 6);

	return stream;
}

enum drm_mode_status amdgpu_dm_connector_mode_valid(struct drm_connector *connector,
				   struct drm_display_mode *mode)
{
	int result = MODE_ERROR;
	struct dc_sink *dc_sink;
	/* TODO: Unhardcode stream count */
	struct dc_stream_state *stream;
	struct amdgpu_dm_connector *aconnector = to_amdgpu_dm_connector(connector);

	if ((mode->flags & DRM_MODE_FLAG_INTERLACE) ||
			(mode->flags & DRM_MODE_FLAG_DBLSCAN))
		return result;

	/*
	 * Only run this the first time mode_valid is called to initilialize
	 * EDID mgmt
	 */
	if (aconnector->base.force != DRM_FORCE_UNSPECIFIED &&
		!aconnector->dc_em_sink)
		handle_edid_mgmt(aconnector);

	dc_sink = to_amdgpu_dm_connector(connector)->dc_sink;

	if (dc_sink == NULL && aconnector->base.force != DRM_FORCE_ON_DIGITAL &&
				aconnector->base.force != DRM_FORCE_ON) {
		DRM_ERROR("dc_sink is NULL!\n");
		goto fail;
	}

	stream = create_validate_stream_for_sink(aconnector, mode, NULL, NULL);
	if (stream) {
		dc_stream_release(stream);
		result = MODE_OK;
	}

fail:
	/* TODO: error handling*/
	return result;
}

static int fill_hdr_info_packet(const struct drm_connector_state *state,
				struct dc_info_packet *out)
{
	struct hdmi_drm_infoframe frame;
	unsigned char buf[30]; /* 26 + 4 */
	ssize_t len;
	int ret, i;

	memset(out, 0, sizeof(*out));

	if (!state->hdr_output_metadata)
		return 0;

	ret = drm_hdmi_infoframe_set_hdr_metadata(&frame, state);
	if (ret)
		return ret;

	len = hdmi_drm_infoframe_pack_only(&frame, buf, sizeof(buf));
	if (len < 0)
		return (int)len;

	/* Static metadata is a fixed 26 bytes + 4 byte header. */
	if (len != 30)
		return -EINVAL;

	/* Prepare the infopacket for DC. */
	switch (state->connector->connector_type) {
	case DRM_MODE_CONNECTOR_HDMIA:
		out->hb0 = 0x87; /* type */
		out->hb1 = 0x01; /* version */
		out->hb2 = 0x1A; /* length */
		out->sb[0] = buf[3]; /* checksum */
		i = 1;
		break;

	case DRM_MODE_CONNECTOR_DisplayPort:
	case DRM_MODE_CONNECTOR_eDP:
		out->hb0 = 0x00; /* sdp id, zero */
		out->hb1 = 0x87; /* type */
		out->hb2 = 0x1D; /* payload len - 1 */
		out->hb3 = (0x13 << 2); /* sdp version */
		out->sb[0] = 0x01; /* version */
		out->sb[1] = 0x1A; /* length */
		i = 2;
		break;

	default:
		return -EINVAL;
	}

	memcpy(&out->sb[i], &buf[4], 26);
	out->valid = true;

	print_hex_dump(KERN_DEBUG, "HDR SB:", DUMP_PREFIX_NONE, 16, 1, out->sb,
		       sizeof(out->sb), false);

	return 0;
}

static bool
is_hdr_metadata_different(const struct drm_connector_state *old_state,
			  const struct drm_connector_state *new_state)
{
	struct drm_property_blob *old_blob = old_state->hdr_output_metadata;
	struct drm_property_blob *new_blob = new_state->hdr_output_metadata;

	if (old_blob != new_blob) {
		if (old_blob && new_blob &&
		    old_blob->length == new_blob->length)
			return memcmp(old_blob->data, new_blob->data,
				      old_blob->length);

		return true;
	}

	return false;
}

static int
amdgpu_dm_connector_atomic_check(struct drm_connector *conn,
				 struct drm_atomic_state *state)
{
	struct drm_connector_state *new_con_state =
		drm_atomic_get_new_connector_state(state, conn);
	struct drm_connector_state *old_con_state =
		drm_atomic_get_old_connector_state(state, conn);
	struct drm_crtc *crtc = new_con_state->crtc;
	struct drm_crtc_state *new_crtc_state;
	int ret;

	if (!crtc)
		return 0;

	if (is_hdr_metadata_different(old_con_state, new_con_state)) {
		struct dc_info_packet hdr_infopacket;

		ret = fill_hdr_info_packet(new_con_state, &hdr_infopacket);
		if (ret)
			return ret;

		new_crtc_state = drm_atomic_get_crtc_state(state, crtc);
		if (IS_ERR(new_crtc_state))
			return PTR_ERR(new_crtc_state);

		/*
		 * DC considers the stream backends changed if the
		 * static metadata changes. Forcing the modeset also
		 * gives a simple way for userspace to switch from
		 * 8bpc to 10bpc when setting the metadata to enter
		 * or exit HDR.
		 *
		 * Changing the static metadata after it's been
		 * set is permissible, however. So only force a
		 * modeset if we're entering or exiting HDR.
		 */
		new_crtc_state->mode_changed =
			!old_con_state->hdr_output_metadata ||
			!new_con_state->hdr_output_metadata;
	}

	return 0;
}

static const struct drm_connector_helper_funcs
amdgpu_dm_connector_helper_funcs = {
	/*
	 * If hotplugging a second bigger display in FB Con mode, bigger resolution
	 * modes will be filtered by drm_mode_validate_size(), and those modes
	 * are missing after user start lightdm. So we need to renew modes list.
	 * in get_modes call back, not just return the modes count
	 */
	.get_modes = get_modes,
	.mode_valid = amdgpu_dm_connector_mode_valid,
	.atomic_check = amdgpu_dm_connector_atomic_check,
};

static void dm_crtc_helper_disable(struct drm_crtc *crtc)
{
}

static int count_crtc_active_planes(struct drm_crtc_state *new_crtc_state)
{
	struct drm_atomic_state *state = new_crtc_state->state;
	struct drm_plane *plane;
	int num_active = 0;

	drm_for_each_plane_mask(plane, state->dev, new_crtc_state->plane_mask) {
		struct drm_plane_state *new_plane_state;

		/* Cursor planes are "fake". */
		if (plane->type == DRM_PLANE_TYPE_CURSOR)
			continue;

		new_plane_state = drm_atomic_get_new_plane_state(state, plane);

		if (!new_plane_state) {
			/*
			 * The plane is enable on the CRTC and hasn't changed
			 * state. This means that it previously passed
			 * validation and is therefore enabled.
			 */
			num_active += 1;
			continue;
		}

		/* We need a framebuffer to be considered enabled. */
		num_active += (new_plane_state->fb != NULL);
	}

	return num_active;
}

static void dm_update_crtc_active_planes(struct drm_crtc *crtc,
					 struct drm_crtc_state *new_crtc_state)
{
	struct dm_crtc_state *dm_new_crtc_state =
		to_dm_crtc_state(new_crtc_state);

	dm_new_crtc_state->active_planes = 0;

	if (!dm_new_crtc_state->stream)
		return;

	dm_new_crtc_state->active_planes =
		count_crtc_active_planes(new_crtc_state);
}

static int dm_crtc_helper_atomic_check(struct drm_crtc *crtc,
				       struct drm_crtc_state *state)
{
	struct amdgpu_device *adev = drm_to_adev(crtc->dev);
	struct dc *dc = adev->dm.dc;
	struct dm_crtc_state *dm_crtc_state = to_dm_crtc_state(state);
	int ret = -EINVAL;

	dm_update_crtc_active_planes(crtc, state);

	if (unlikely(!dm_crtc_state->stream &&
		     modeset_required(state, NULL, dm_crtc_state->stream))) {
		WARN_ON(1);
		return ret;
	}

	/*
	 * We require the primary plane to be enabled whenever the CRTC is, otherwise
	 * drm_mode_cursor_universal may end up trying to enable the cursor plane while all other
	 * planes are disabled, which is not supported by the hardware. And there is legacy
	 * userspace which stops using the HW cursor altogether in response to the resulting EINVAL.
	 */
	if (state->enable &&
	    !(state->plane_mask & drm_plane_mask(crtc->primary))) {
		DRM_DEBUG_ATOMIC("Can't enable a CRTC without enabling the primary plane\n");
		return -EINVAL;
	}

	/* In some use cases, like reset, no stream is attached */
	if (!dm_crtc_state->stream)
		return 0;

	if (dc_validate_stream(dc, dm_crtc_state->stream) == DC_OK)
		return 0;

	DRM_DEBUG_ATOMIC("Failed DC stream validation\n");
	return ret;
}

static bool dm_crtc_helper_mode_fixup(struct drm_crtc *crtc,
				      const struct drm_display_mode *mode,
				      struct drm_display_mode *adjusted_mode)
{
	return true;
}

static const struct drm_crtc_helper_funcs amdgpu_dm_crtc_helper_funcs = {
	.disable = dm_crtc_helper_disable,
	.atomic_check = dm_crtc_helper_atomic_check,
	.mode_fixup = dm_crtc_helper_mode_fixup
};

static void dm_encoder_helper_disable(struct drm_encoder *encoder)
{

}

static int convert_dc_color_depth_into_bpc (enum dc_color_depth display_color_depth)
{
	switch (display_color_depth) {
		case COLOR_DEPTH_666:
			return 6;
		case COLOR_DEPTH_888:
			return 8;
		case COLOR_DEPTH_101010:
			return 10;
		case COLOR_DEPTH_121212:
			return 12;
		case COLOR_DEPTH_141414:
			return 14;
		case COLOR_DEPTH_161616:
			return 16;
		default:
			break;
		}
	return 0;
}

static int dm_encoder_helper_atomic_check(struct drm_encoder *encoder,
					  struct drm_crtc_state *crtc_state,
					  struct drm_connector_state *conn_state)
{
	struct drm_atomic_state *state = crtc_state->state;
	struct drm_connector *connector = conn_state->connector;
	struct amdgpu_dm_connector *aconnector = to_amdgpu_dm_connector(connector);
	struct dm_connector_state *dm_new_connector_state = to_dm_connector_state(conn_state);
	const struct drm_display_mode *adjusted_mode = &crtc_state->adjusted_mode;
	struct drm_dp_mst_topology_mgr *mst_mgr;
	struct drm_dp_mst_port *mst_port;
	enum dc_color_depth color_depth;
	int clock, bpp = 0;
	bool is_y420 = false;

	if (!aconnector->port || !aconnector->dc_sink)
		return 0;

	mst_port = aconnector->port;
	mst_mgr = &aconnector->mst_port->mst_mgr;

	if (!crtc_state->connectors_changed && !crtc_state->mode_changed)
		return 0;

	if (!state->duplicated) {
		int max_bpc = conn_state->max_requested_bpc;
		is_y420 = drm_mode_is_420_also(&connector->display_info, adjusted_mode) &&
				aconnector->force_yuv420_output;
		color_depth = convert_color_depth_from_display_info(connector,
								    is_y420,
								    max_bpc);
		bpp = convert_dc_color_depth_into_bpc(color_depth) * 3;
		clock = adjusted_mode->clock;
		dm_new_connector_state->pbn = drm_dp_calc_pbn_mode(clock, bpp, false);
	}
	dm_new_connector_state->vcpi_slots = drm_dp_atomic_find_vcpi_slots(state,
									   mst_mgr,
									   mst_port,
									   dm_new_connector_state->pbn,
									   dm_mst_get_pbn_divider(aconnector->dc_link));
	if (dm_new_connector_state->vcpi_slots < 0) {
		DRM_DEBUG_ATOMIC("failed finding vcpi slots: %d\n", (int)dm_new_connector_state->vcpi_slots);
		return dm_new_connector_state->vcpi_slots;
	}
	return 0;
}

const struct drm_encoder_helper_funcs amdgpu_dm_encoder_helper_funcs = {
	.disable = dm_encoder_helper_disable,
	.atomic_check = dm_encoder_helper_atomic_check
};

#ifdef CONFIG_DRM_AMD_DC_DSC_SUPPORT
#if defined(CONFIG_DRM_AMD_DC_DCN)
static int dm_update_mst_vcpi_slots_for_dsc(struct drm_atomic_state *state,
					    struct dc_state *dc_state)
{
	struct dc_stream_state *stream = NULL;
	struct drm_connector *connector;
	struct drm_connector_state *new_con_state, *old_con_state;
	struct amdgpu_dm_connector *aconnector;
	struct dm_connector_state *dm_conn_state;
	int i, j, clock, bpp;
	int vcpi, pbn_div, pbn = 0;

	for_each_oldnew_connector_in_state(state, connector, old_con_state, new_con_state, i) {

		aconnector = to_amdgpu_dm_connector(connector);

		if (!aconnector->port)
			continue;

		if (!new_con_state || !new_con_state->crtc)
			continue;

		dm_conn_state = to_dm_connector_state(new_con_state);

		for (j = 0; j < dc_state->stream_count; j++) {
			stream = dc_state->streams[j];
			if (!stream)
				continue;

			if ((struct amdgpu_dm_connector*)stream->dm_stream_context == aconnector)
				break;

			stream = NULL;
		}

		if (!stream)
			continue;

		if (stream->timing.flags.DSC != 1) {
			drm_dp_mst_atomic_enable_dsc(state,
						     aconnector->port,
						     dm_conn_state->pbn,
						     0,
						     false);
			continue;
		}

		pbn_div = dm_mst_get_pbn_divider(stream->link);
		bpp = stream->timing.dsc_cfg.bits_per_pixel;
		clock = stream->timing.pix_clk_100hz / 10;
		pbn = drm_dp_calc_pbn_mode(clock, bpp, true);
		vcpi = drm_dp_mst_atomic_enable_dsc(state,
						    aconnector->port,
						    pbn, pbn_div,
						    true);
		if (vcpi < 0)
			return vcpi;

		dm_conn_state->pbn = pbn;
		dm_conn_state->vcpi_slots = vcpi;
	}
	return 0;
}

#endif
#endif

static void dm_drm_plane_reset(struct drm_plane *plane)
{
	struct dm_plane_state *amdgpu_state = NULL;

	if (plane->state)
		plane->funcs->atomic_destroy_state(plane, plane->state);

	amdgpu_state = kzalloc(sizeof(*amdgpu_state), GFP_KERNEL);
	WARN_ON(amdgpu_state == NULL);

	if (amdgpu_state)
		__drm_atomic_helper_plane_reset(plane, &amdgpu_state->base);
}

static struct drm_plane_state *
dm_drm_plane_duplicate_state(struct drm_plane *plane)
{
	struct dm_plane_state *dm_plane_state, *old_dm_plane_state;

	old_dm_plane_state = to_dm_plane_state(plane->state);
	dm_plane_state = kzalloc(sizeof(*dm_plane_state), GFP_KERNEL);
	if (!dm_plane_state)
		return NULL;

	__drm_atomic_helper_plane_duplicate_state(plane, &dm_plane_state->base);

	if (old_dm_plane_state->dc_state) {
		dm_plane_state->dc_state = old_dm_plane_state->dc_state;
		dc_plane_state_retain(dm_plane_state->dc_state);
	}

	return &dm_plane_state->base;
}

static void dm_drm_plane_destroy_state(struct drm_plane *plane,
				struct drm_plane_state *state)
{
	struct dm_plane_state *dm_plane_state = to_dm_plane_state(state);

	if (dm_plane_state->dc_state)
		dc_plane_state_release(dm_plane_state->dc_state);

	drm_atomic_helper_plane_destroy_state(plane, state);
}

static const struct drm_plane_funcs dm_plane_funcs = {
	.update_plane	= drm_atomic_helper_update_plane,
	.disable_plane	= drm_atomic_helper_disable_plane,
	.destroy	= drm_primary_helper_destroy,
	.reset = dm_drm_plane_reset,
	.atomic_duplicate_state = dm_drm_plane_duplicate_state,
	.atomic_destroy_state = dm_drm_plane_destroy_state,
	.format_mod_supported = dm_plane_format_mod_supported,
};

static int dm_plane_helper_prepare_fb(struct drm_plane *plane,
				      struct drm_plane_state *new_state)
{
	struct amdgpu_framebuffer *afb;
	struct drm_gem_object *obj;
	struct amdgpu_device *adev;
	struct amdgpu_bo *rbo;
	struct dm_plane_state *dm_plane_state_new, *dm_plane_state_old;
	struct list_head list;
	struct ttm_validate_buffer tv;
	struct ww_acquire_ctx ticket;
	uint32_t domain;
	int r;

	if (!new_state->fb) {
		DRM_DEBUG_DRIVER("No FB bound\n");
		return 0;
	}

	afb = to_amdgpu_framebuffer(new_state->fb);
	obj = new_state->fb->obj[0];
	rbo = gem_to_amdgpu_bo(obj);
	adev = amdgpu_ttm_adev(rbo->tbo.bdev);
	INIT_LIST_HEAD(&list);

	tv.bo = &rbo->tbo;
	tv.num_shared = 1;
	list_add(&tv.head, &list);

	r = ttm_eu_reserve_buffers(&ticket, &list, false, NULL, true);
	if (r) {
		dev_err(adev->dev, "fail to reserve bo (%d)\n", r);
		return r;
	}

	if (plane->type != DRM_PLANE_TYPE_CURSOR)
		domain = amdgpu_display_supported_domains(adev, rbo->flags);
	else
		domain = AMDGPU_GEM_DOMAIN_VRAM;

	r = amdgpu_bo_pin(rbo, domain);
	if (unlikely(r != 0)) {
		if (r != -ERESTARTSYS)
			DRM_ERROR("Failed to pin framebuffer with error %d\n", r);
		ttm_eu_backoff_reservation(&ticket, &list);
		return r;
	}

	r = amdgpu_ttm_alloc_gart(&rbo->tbo);
	if (unlikely(r != 0)) {
		amdgpu_bo_unpin(rbo);
		ttm_eu_backoff_reservation(&ticket, &list);
		DRM_ERROR("%p bind failed\n", rbo);
		return r;
	}

	ttm_eu_backoff_reservation(&ticket, &list);

	afb->address = amdgpu_bo_gpu_offset(rbo);

	amdgpu_bo_ref(rbo);

	/**
	 * We don't do surface updates on planes that have been newly created,
	 * but we also don't have the afb->address during atomic check.
	 *
	 * Fill in buffer attributes depending on the address here, but only on
	 * newly created planes since they're not being used by DC yet and this
	 * won't modify global state.
	 */
	dm_plane_state_old = to_dm_plane_state(plane->state);
	dm_plane_state_new = to_dm_plane_state(new_state);

	if (dm_plane_state_new->dc_state &&
	    dm_plane_state_old->dc_state != dm_plane_state_new->dc_state) {
		struct dc_plane_state *plane_state =
			dm_plane_state_new->dc_state;
		bool force_disable_dcc = !plane_state->dcc.enable;

		force_disable_dcc = adev->asic_type == CHIP_RAVEN && adev->in_suspend;
		fill_plane_buffer_attributes(
			adev, afb, plane_state->format, plane_state->rotation,
			afb->tiling_flags,
			&plane_state->tiling_info, &plane_state->plane_size,
			&plane_state->dcc, &plane_state->address,
			afb->tmz_surface, force_disable_dcc);
	}

	return 0;
}

static void dm_plane_helper_cleanup_fb(struct drm_plane *plane,
				       struct drm_plane_state *old_state)
{
	struct amdgpu_bo *rbo;
	int r;

	if (!old_state->fb)
		return;

	rbo = gem_to_amdgpu_bo(old_state->fb->obj[0]);
	r = amdgpu_bo_reserve(rbo, false);
	if (unlikely(r)) {
		DRM_ERROR("failed to reserve rbo before unpin\n");
		return;
	}

	amdgpu_bo_unpin(rbo);
	amdgpu_bo_unreserve(rbo);
	amdgpu_bo_unref(&rbo);
}

static int dm_plane_helper_check_state(struct drm_plane_state *state,
				       struct drm_crtc_state *new_crtc_state)
{
	int max_downscale = 0;
	int max_upscale = INT_MAX;

	/* TODO: These should be checked against DC plane caps */
	return drm_atomic_helper_check_plane_state(
		state, new_crtc_state, max_downscale, max_upscale, true, true);
}

static int dm_plane_atomic_check(struct drm_plane *plane,
				 struct drm_plane_state *state)
{
	struct amdgpu_device *adev = drm_to_adev(plane->dev);
	struct dc *dc = adev->dm.dc;
	struct dm_plane_state *dm_plane_state;
	struct dc_scaling_info scaling_info;
	struct drm_crtc_state *new_crtc_state;
	int ret;

	dm_plane_state = to_dm_plane_state(state);

	if (!dm_plane_state->dc_state)
		return 0;

	new_crtc_state =
		drm_atomic_get_new_crtc_state(state->state, state->crtc);
	if (!new_crtc_state)
		return -EINVAL;

	ret = dm_plane_helper_check_state(state, new_crtc_state);
	if (ret)
		return ret;

	ret = fill_dc_scaling_info(state, &scaling_info);
	if (ret)
		return ret;

	if (dc_validate_plane(dc, dm_plane_state->dc_state) == DC_OK)
		return 0;

	return -EINVAL;
}

static int dm_plane_atomic_async_check(struct drm_plane *plane,
				       struct drm_plane_state *new_plane_state)
{
	struct drm_plane_state *old_plane_state =
		drm_atomic_get_old_plane_state(new_plane_state->state, plane);
	/* Only support async updates on cursor planes. */
	if (plane->type != DRM_PLANE_TYPE_CURSOR)
		return -EINVAL;

	/*
	 * DRM calls prepare_fb and cleanup_fb on new_plane_state for
	 * async commits so don't allow fb changes.
	 */
	if (old_plane_state->fb != new_plane_state->fb)
		return -EINVAL;

	return 0;
}

static void dm_plane_atomic_async_update(struct drm_plane *plane,
					 struct drm_plane_state *new_state)
{
	struct drm_plane_state *old_state =
		drm_atomic_get_old_plane_state(new_state->state, plane);

	swap(plane->state->fb, new_state->fb);

	plane->state->src_x = new_state->src_x;
	plane->state->src_y = new_state->src_y;
	plane->state->src_w = new_state->src_w;
	plane->state->src_h = new_state->src_h;
	plane->state->crtc_x = new_state->crtc_x;
	plane->state->crtc_y = new_state->crtc_y;
	plane->state->crtc_w = new_state->crtc_w;
	plane->state->crtc_h = new_state->crtc_h;

	handle_cursor_update(plane, old_state);
}

static const struct drm_plane_helper_funcs dm_plane_helper_funcs = {
	.prepare_fb = dm_plane_helper_prepare_fb,
	.cleanup_fb = dm_plane_helper_cleanup_fb,
	.atomic_check = dm_plane_atomic_check,
	.atomic_async_check = dm_plane_atomic_async_check,
	.atomic_async_update = dm_plane_atomic_async_update
};

/*
 * TODO: these are currently initialized to rgb formats only.
 * For future use cases we should either initialize them dynamically based on
 * plane capabilities, or initialize this array to all formats, so internal drm
 * check will succeed, and let DC implement proper check
 */
static const uint32_t rgb_formats[] = {
	DRM_FORMAT_XRGB8888,
	DRM_FORMAT_ARGB8888,
	DRM_FORMAT_RGBA8888,
	DRM_FORMAT_XRGB2101010,
	DRM_FORMAT_XBGR2101010,
	DRM_FORMAT_ARGB2101010,
	DRM_FORMAT_ABGR2101010,
	DRM_FORMAT_XBGR8888,
	DRM_FORMAT_ABGR8888,
	DRM_FORMAT_RGB565,
};

static const uint32_t overlay_formats[] = {
	DRM_FORMAT_XRGB8888,
	DRM_FORMAT_ARGB8888,
	DRM_FORMAT_RGBA8888,
	DRM_FORMAT_XBGR8888,
	DRM_FORMAT_ABGR8888,
	DRM_FORMAT_RGB565
};

static const u32 cursor_formats[] = {
	DRM_FORMAT_ARGB8888
};

static int get_plane_formats(const struct drm_plane *plane,
			     const struct dc_plane_cap *plane_cap,
			     uint32_t *formats, int max_formats)
{
	int i, num_formats = 0;

	/*
	 * TODO: Query support for each group of formats directly from
	 * DC plane caps. This will require adding more formats to the
	 * caps list.
	 */

	switch (plane->type) {
	case DRM_PLANE_TYPE_PRIMARY:
		for (i = 0; i < ARRAY_SIZE(rgb_formats); ++i) {
			if (num_formats >= max_formats)
				break;

			formats[num_formats++] = rgb_formats[i];
		}

		if (plane_cap && plane_cap->pixel_format_support.nv12)
			formats[num_formats++] = DRM_FORMAT_NV12;
		if (plane_cap && plane_cap->pixel_format_support.p010)
			formats[num_formats++] = DRM_FORMAT_P010;
		if (plane_cap && plane_cap->pixel_format_support.fp16) {
			formats[num_formats++] = DRM_FORMAT_XRGB16161616F;
			formats[num_formats++] = DRM_FORMAT_ARGB16161616F;
			formats[num_formats++] = DRM_FORMAT_XBGR16161616F;
			formats[num_formats++] = DRM_FORMAT_ABGR16161616F;
		}
		break;

	case DRM_PLANE_TYPE_OVERLAY:
		for (i = 0; i < ARRAY_SIZE(overlay_formats); ++i) {
			if (num_formats >= max_formats)
				break;

			formats[num_formats++] = overlay_formats[i];
		}
		break;

	case DRM_PLANE_TYPE_CURSOR:
		for (i = 0; i < ARRAY_SIZE(cursor_formats); ++i) {
			if (num_formats >= max_formats)
				break;

			formats[num_formats++] = cursor_formats[i];
		}
		break;
	}

	return num_formats;
}

static int amdgpu_dm_plane_init(struct amdgpu_display_manager *dm,
				struct drm_plane *plane,
				unsigned long possible_crtcs,
				const struct dc_plane_cap *plane_cap)
{
	uint32_t formats[32];
	int num_formats;
	int res = -EPERM;
	unsigned int supported_rotations;
	uint64_t *modifiers = NULL;

	num_formats = get_plane_formats(plane, plane_cap, formats,
					ARRAY_SIZE(formats));

	res = get_plane_modifiers(dm->adev, plane->type, &modifiers);
	if (res)
		return res;

	res = drm_universal_plane_init(adev_to_drm(dm->adev), plane, possible_crtcs,
				       &dm_plane_funcs, formats, num_formats,
				       modifiers, plane->type, NULL);
	kfree(modifiers);
	if (res)
		return res;

	if (plane->type == DRM_PLANE_TYPE_OVERLAY &&
	    plane_cap && plane_cap->per_pixel_alpha) {
		unsigned int blend_caps = BIT(DRM_MODE_BLEND_PIXEL_NONE) |
					  BIT(DRM_MODE_BLEND_PREMULTI);

		drm_plane_create_alpha_property(plane);
		drm_plane_create_blend_mode_property(plane, blend_caps);
	}

	if (plane->type == DRM_PLANE_TYPE_PRIMARY &&
	    plane_cap &&
	    (plane_cap->pixel_format_support.nv12 ||
	     plane_cap->pixel_format_support.p010)) {
		/* This only affects YUV formats. */
		drm_plane_create_color_properties(
			plane,
			BIT(DRM_COLOR_YCBCR_BT601) |
			BIT(DRM_COLOR_YCBCR_BT709) |
			BIT(DRM_COLOR_YCBCR_BT2020),
			BIT(DRM_COLOR_YCBCR_LIMITED_RANGE) |
			BIT(DRM_COLOR_YCBCR_FULL_RANGE),
			DRM_COLOR_YCBCR_BT709, DRM_COLOR_YCBCR_LIMITED_RANGE);
	}

	supported_rotations =
		DRM_MODE_ROTATE_0 | DRM_MODE_ROTATE_90 |
		DRM_MODE_ROTATE_180 | DRM_MODE_ROTATE_270;

	if (dm->adev->asic_type >= CHIP_BONAIRE &&
	    plane->type != DRM_PLANE_TYPE_CURSOR)
		drm_plane_create_rotation_property(plane, DRM_MODE_ROTATE_0,
						   supported_rotations);

	drm_plane_helper_add(plane, &dm_plane_helper_funcs);

	/* Create (reset) the plane state */
	if (plane->funcs->reset)
		plane->funcs->reset(plane);

	return 0;
}

#ifdef CONFIG_DEBUG_FS
static void attach_crtc_crc_properties(struct amdgpu_display_manager *dm,
				struct amdgpu_crtc *acrtc)
{
	drm_object_attach_property(&acrtc->base.base,
				   dm->crc_win_x_start_property,
				   0);
	drm_object_attach_property(&acrtc->base.base,
				   dm->crc_win_y_start_property,
				   0);
	drm_object_attach_property(&acrtc->base.base,
				   dm->crc_win_x_end_property,
				   0);
	drm_object_attach_property(&acrtc->base.base,
				   dm->crc_win_y_end_property,
				   0);
}
#endif

static int amdgpu_dm_crtc_init(struct amdgpu_display_manager *dm,
			       struct drm_plane *plane,
			       uint32_t crtc_index)
{
	struct amdgpu_crtc *acrtc = NULL;
	struct drm_plane *cursor_plane;

	int res = -ENOMEM;

	cursor_plane = kzalloc(sizeof(*cursor_plane), GFP_KERNEL);
	if (!cursor_plane)
		goto fail;

	cursor_plane->type = DRM_PLANE_TYPE_CURSOR;
	res = amdgpu_dm_plane_init(dm, cursor_plane, 0, NULL);

	acrtc = kzalloc(sizeof(struct amdgpu_crtc), GFP_KERNEL);
	if (!acrtc)
		goto fail;

	res = drm_crtc_init_with_planes(
			dm->ddev,
			&acrtc->base,
			plane,
			cursor_plane,
			&amdgpu_dm_crtc_funcs, NULL);

	if (res)
		goto fail;

	drm_crtc_helper_add(&acrtc->base, &amdgpu_dm_crtc_helper_funcs);

	/* Create (reset) the plane state */
	if (acrtc->base.funcs->reset)
		acrtc->base.funcs->reset(&acrtc->base);

	acrtc->max_cursor_width = dm->adev->dm.dc->caps.max_cursor_size;
	acrtc->max_cursor_height = dm->adev->dm.dc->caps.max_cursor_size;

	acrtc->crtc_id = crtc_index;
	acrtc->base.enabled = false;
	acrtc->otg_inst = -1;

	dm->adev->mode_info.crtcs[crtc_index] = acrtc;
	drm_crtc_enable_color_mgmt(&acrtc->base, MAX_COLOR_LUT_ENTRIES,
				   true, MAX_COLOR_LUT_ENTRIES);
	drm_mode_crtc_set_gamma_size(&acrtc->base, MAX_COLOR_LEGACY_LUT_ENTRIES);
#ifdef CONFIG_DEBUG_FS
	attach_crtc_crc_properties(dm, acrtc);
#endif
	return 0;

fail:
	kfree(acrtc);
	kfree(cursor_plane);
	return res;
}


static int to_drm_connector_type(enum signal_type st)
{
	switch (st) {
	case SIGNAL_TYPE_HDMI_TYPE_A:
		return DRM_MODE_CONNECTOR_HDMIA;
	case SIGNAL_TYPE_EDP:
		return DRM_MODE_CONNECTOR_eDP;
	case SIGNAL_TYPE_LVDS:
		return DRM_MODE_CONNECTOR_LVDS;
	case SIGNAL_TYPE_RGB:
		return DRM_MODE_CONNECTOR_VGA;
	case SIGNAL_TYPE_DISPLAY_PORT:
	case SIGNAL_TYPE_DISPLAY_PORT_MST:
		return DRM_MODE_CONNECTOR_DisplayPort;
	case SIGNAL_TYPE_DVI_DUAL_LINK:
	case SIGNAL_TYPE_DVI_SINGLE_LINK:
		return DRM_MODE_CONNECTOR_DVID;
	case SIGNAL_TYPE_VIRTUAL:
		return DRM_MODE_CONNECTOR_VIRTUAL;

	default:
		return DRM_MODE_CONNECTOR_Unknown;
	}
}

static struct drm_encoder *amdgpu_dm_connector_to_encoder(struct drm_connector *connector)
{
	return drm_encoder_find(connector->dev, NULL, connector->encoder_ids[0]);
}

static void amdgpu_dm_get_native_mode(struct drm_connector *connector)
{
	struct drm_encoder *encoder;
	struct amdgpu_encoder *amdgpu_encoder;

	encoder = amdgpu_dm_connector_to_encoder(connector);

	if (encoder == NULL)
		return;

	amdgpu_encoder = to_amdgpu_encoder(encoder);

	amdgpu_encoder->native_mode.clock = 0;

	if (!list_empty(&connector->probed_modes)) {
		struct drm_display_mode *preferred_mode = NULL;

		list_for_each_entry(preferred_mode,
				    &connector->probed_modes,
				    head) {
			if (preferred_mode->type & DRM_MODE_TYPE_PREFERRED)
				amdgpu_encoder->native_mode = *preferred_mode;

			break;
		}

	}
}

static struct drm_display_mode *
amdgpu_dm_create_common_mode(struct drm_encoder *encoder,
			     char *name,
			     int hdisplay, int vdisplay)
{
	struct drm_device *dev = encoder->dev;
	struct amdgpu_encoder *amdgpu_encoder = to_amdgpu_encoder(encoder);
	struct drm_display_mode *mode = NULL;
	struct drm_display_mode *native_mode = &amdgpu_encoder->native_mode;

	mode = drm_mode_duplicate(dev, native_mode);

	if (mode == NULL)
		return NULL;

	mode->hdisplay = hdisplay;
	mode->vdisplay = vdisplay;
	mode->type &= ~DRM_MODE_TYPE_PREFERRED;
	strscpy(mode->name, name, DRM_DISPLAY_MODE_LEN);

	return mode;

}

static void amdgpu_dm_connector_add_common_modes(struct drm_encoder *encoder,
						 struct drm_connector *connector)
{
	struct amdgpu_encoder *amdgpu_encoder = to_amdgpu_encoder(encoder);
	struct drm_display_mode *mode = NULL;
	struct drm_display_mode *native_mode = &amdgpu_encoder->native_mode;
	struct amdgpu_dm_connector *amdgpu_dm_connector =
				to_amdgpu_dm_connector(connector);
	int i;
	int n;
	struct mode_size {
		char name[DRM_DISPLAY_MODE_LEN];
		int w;
		int h;
	} common_modes[] = {
		{  "640x480",  640,  480},
		{  "800x600",  800,  600},
		{ "1024x768", 1024,  768},
		{ "1280x720", 1280,  720},
		{ "1280x800", 1280,  800},
		{"1280x1024", 1280, 1024},
		{ "1440x900", 1440,  900},
		{"1680x1050", 1680, 1050},
		{"1600x1200", 1600, 1200},
		{"1920x1080", 1920, 1080},
		{"1920x1200", 1920, 1200}
	};

	n = ARRAY_SIZE(common_modes);

	for (i = 0; i < n; i++) {
		struct drm_display_mode *curmode = NULL;
		bool mode_existed = false;

		if (common_modes[i].w > native_mode->hdisplay ||
		    common_modes[i].h > native_mode->vdisplay ||
		   (common_modes[i].w == native_mode->hdisplay &&
		    common_modes[i].h == native_mode->vdisplay))
			continue;

		list_for_each_entry(curmode, &connector->probed_modes, head) {
			if (common_modes[i].w == curmode->hdisplay &&
			    common_modes[i].h == curmode->vdisplay) {
				mode_existed = true;
				break;
			}
		}

		if (mode_existed)
			continue;

		mode = amdgpu_dm_create_common_mode(encoder,
				common_modes[i].name, common_modes[i].w,
				common_modes[i].h);
		drm_mode_probed_add(connector, mode);
		amdgpu_dm_connector->num_modes++;
	}
}

static void amdgpu_dm_connector_ddc_get_modes(struct drm_connector *connector,
					      struct edid *edid)
{
	struct amdgpu_dm_connector *amdgpu_dm_connector =
			to_amdgpu_dm_connector(connector);

	if (edid) {
		/* empty probed_modes */
		INIT_LIST_HEAD(&connector->probed_modes);
		amdgpu_dm_connector->num_modes =
				drm_add_edid_modes(connector, edid);

		/* sorting the probed modes before calling function
		 * amdgpu_dm_get_native_mode() since EDID can have
		 * more than one preferred mode. The modes that are
		 * later in the probed mode list could be of higher
		 * and preferred resolution. For example, 3840x2160
		 * resolution in base EDID preferred timing and 4096x2160
		 * preferred resolution in DID extension block later.
		 */
		drm_mode_sort(&connector->probed_modes);
		amdgpu_dm_get_native_mode(connector);
	} else {
		amdgpu_dm_connector->num_modes = 0;
	}
}

static int amdgpu_dm_connector_get_modes(struct drm_connector *connector)
{
	struct amdgpu_dm_connector *amdgpu_dm_connector =
			to_amdgpu_dm_connector(connector);
	struct drm_encoder *encoder;
	struct edid *edid = amdgpu_dm_connector->edid;

	encoder = amdgpu_dm_connector_to_encoder(connector);

	if (!drm_edid_is_valid(edid)) {
		amdgpu_dm_connector->num_modes =
				drm_add_modes_noedid(connector, 640, 480);
	} else {
		amdgpu_dm_connector_ddc_get_modes(connector, edid);
		amdgpu_dm_connector_add_common_modes(encoder, connector);
	}
	amdgpu_dm_fbc_init(connector);

	return amdgpu_dm_connector->num_modes;
}

void amdgpu_dm_connector_init_helper(struct amdgpu_display_manager *dm,
				     struct amdgpu_dm_connector *aconnector,
				     int connector_type,
				     struct dc_link *link,
				     int link_index)
{
	struct amdgpu_device *adev = drm_to_adev(dm->ddev);

	/*
	 * Some of the properties below require access to state, like bpc.
	 * Allocate some default initial connector state with our reset helper.
	 */
	if (aconnector->base.funcs->reset)
		aconnector->base.funcs->reset(&aconnector->base);

	aconnector->connector_id = link_index;
	aconnector->dc_link = link;
	aconnector->base.interlace_allowed = false;
	aconnector->base.doublescan_allowed = false;
	aconnector->base.stereo_allowed = false;
	aconnector->base.dpms = DRM_MODE_DPMS_OFF;
	aconnector->hpd.hpd = AMDGPU_HPD_NONE; /* not used */
	aconnector->audio_inst = -1;
	mutex_init(&aconnector->hpd_lock);

	/*
	 * configure support HPD hot plug connector_>polled default value is 0
	 * which means HPD hot plug not supported
	 */
	switch (connector_type) {
	case DRM_MODE_CONNECTOR_HDMIA:
		aconnector->base.polled = DRM_CONNECTOR_POLL_HPD;
		aconnector->base.ycbcr_420_allowed =
			link->link_enc->features.hdmi_ycbcr420_supported ? true : false;
		break;
	case DRM_MODE_CONNECTOR_DisplayPort:
		aconnector->base.polled = DRM_CONNECTOR_POLL_HPD;
		aconnector->base.ycbcr_420_allowed =
			link->link_enc->features.dp_ycbcr420_supported ? true : false;
		break;
	case DRM_MODE_CONNECTOR_DVID:
		aconnector->base.polled = DRM_CONNECTOR_POLL_HPD;
		break;
	default:
		break;
	}

	drm_object_attach_property(&aconnector->base.base,
				dm->ddev->mode_config.scaling_mode_property,
				DRM_MODE_SCALE_NONE);

	drm_object_attach_property(&aconnector->base.base,
				adev->mode_info.underscan_property,
				UNDERSCAN_OFF);
	drm_object_attach_property(&aconnector->base.base,
				adev->mode_info.underscan_hborder_property,
				0);
	drm_object_attach_property(&aconnector->base.base,
				adev->mode_info.underscan_vborder_property,
				0);

	if (!aconnector->mst_port)
		drm_connector_attach_max_bpc_property(&aconnector->base, 8, 16);

	/* This defaults to the max in the range, but we want 8bpc for non-edp. */
	aconnector->base.state->max_bpc = (connector_type == DRM_MODE_CONNECTOR_eDP) ? 16 : 8;
	aconnector->base.state->max_requested_bpc = aconnector->base.state->max_bpc;

	if (connector_type == DRM_MODE_CONNECTOR_eDP &&
	    (dc_is_dmcu_initialized(adev->dm.dc) || adev->dm.dc->ctx->dmub_srv)) {
		drm_object_attach_property(&aconnector->base.base,
				adev->mode_info.abm_level_property, 0);
	}

	if (connector_type == DRM_MODE_CONNECTOR_HDMIA ||
	    connector_type == DRM_MODE_CONNECTOR_DisplayPort ||
	    connector_type == DRM_MODE_CONNECTOR_eDP) {
		drm_object_attach_property(
			&aconnector->base.base,
			dm->ddev->mode_config.hdr_output_metadata_property, 0);

		if (!aconnector->mst_port)
			drm_connector_attach_vrr_capable_property(&aconnector->base);

		drm_object_attach_property(&aconnector->base.base,
				adev->mode_info.freesync_property, 0);
		drm_object_attach_property(&aconnector->base.base,
				adev->mode_info.freesync_capable_property, 0);
#ifdef CONFIG_DRM_AMD_DC_HDCP
		if (adev->dm.hdcp_workqueue)
			drm_connector_attach_content_protection_property(&aconnector->base, true);
#endif
	}
}

static int amdgpu_dm_i2c_xfer(struct i2c_adapter *i2c_adap,
			      struct i2c_msg *msgs, int num)
{
	struct amdgpu_i2c_adapter *i2c = i2c_get_adapdata(i2c_adap);
	struct ddc_service *ddc_service = i2c->ddc_service;
	struct i2c_command cmd;
	int i;
	int result = -EIO;

	cmd.payloads = kcalloc(num, sizeof(struct i2c_payload), GFP_KERNEL);

	if (!cmd.payloads)
		return result;

	cmd.number_of_payloads = num;
	cmd.engine = I2C_COMMAND_ENGINE_DEFAULT;
	cmd.speed = 100;

	for (i = 0; i < num; i++) {
		cmd.payloads[i].write = !(msgs[i].flags & I2C_M_RD);
		cmd.payloads[i].address = msgs[i].addr;
		cmd.payloads[i].length = msgs[i].len;
		cmd.payloads[i].data = msgs[i].buf;
	}

	if (dc_submit_i2c(
			ddc_service->ctx->dc,
			ddc_service->ddc_pin->hw_info.ddc_channel,
			&cmd))
		result = num;

	kfree(cmd.payloads);
	return result;
}

static u32 amdgpu_dm_i2c_func(struct i2c_adapter *adap)
{
	return I2C_FUNC_I2C | I2C_FUNC_SMBUS_EMUL;
}

static const struct i2c_algorithm amdgpu_dm_i2c_algo = {
	.master_xfer = amdgpu_dm_i2c_xfer,
	.functionality = amdgpu_dm_i2c_func,
};

static struct amdgpu_i2c_adapter *
create_i2c(struct ddc_service *ddc_service,
	   int link_index,
	   int *res)
{
	struct amdgpu_device *adev = ddc_service->ctx->driver_context;
	struct amdgpu_i2c_adapter *i2c;

	i2c = kzalloc(sizeof(struct amdgpu_i2c_adapter), GFP_KERNEL);
	if (!i2c)
		return NULL;
	i2c->base.owner = THIS_MODULE;
	i2c->base.class = I2C_CLASS_DDC;
	i2c->base.dev.parent = &adev->pdev->dev;
	i2c->base.algo = &amdgpu_dm_i2c_algo;
	snprintf(i2c->base.name, sizeof(i2c->base.name), "AMDGPU DM i2c hw bus %d", link_index);
	i2c_set_adapdata(&i2c->base, i2c);
	i2c->ddc_service = ddc_service;
	i2c->ddc_service->ddc_pin->hw_info.ddc_channel = link_index;

	return i2c;
}


/*
 * Note: this function assumes that dc_link_detect() was called for the
 * dc_link which will be represented by this aconnector.
 */
static int amdgpu_dm_connector_init(struct amdgpu_display_manager *dm,
				    struct amdgpu_dm_connector *aconnector,
				    uint32_t link_index,
				    struct amdgpu_encoder *aencoder)
{
	int res = 0;
	int connector_type;
	struct dc *dc = dm->dc;
	struct dc_link *link = dc_get_link_at_index(dc, link_index);
	struct amdgpu_i2c_adapter *i2c;

	link->priv = aconnector;

	DRM_DEBUG_DRIVER("%s()\n", __func__);

	i2c = create_i2c(link->ddc, link->link_index, &res);
	if (!i2c) {
		DRM_ERROR("Failed to create i2c adapter data\n");
		return -ENOMEM;
	}

	aconnector->i2c = i2c;
	res = i2c_add_adapter(&i2c->base);

	if (res) {
		DRM_ERROR("Failed to register hw i2c %d\n", link->link_index);
		goto out_free;
	}

	connector_type = to_drm_connector_type(link->connector_signal);

	res = drm_connector_init_with_ddc(
			dm->ddev,
			&aconnector->base,
			&amdgpu_dm_connector_funcs,
			connector_type,
			&i2c->base);

	if (res) {
		DRM_ERROR("connector_init failed\n");
		aconnector->connector_id = -1;
		goto out_free;
	}

	drm_connector_helper_add(
			&aconnector->base,
			&amdgpu_dm_connector_helper_funcs);

	amdgpu_dm_connector_init_helper(
		dm,
		aconnector,
		connector_type,
		link,
		link_index);

	drm_connector_attach_encoder(
		&aconnector->base, &aencoder->base);

	if (connector_type == DRM_MODE_CONNECTOR_DisplayPort
		|| connector_type == DRM_MODE_CONNECTOR_eDP)
		amdgpu_dm_initialize_dp_connector(dm, aconnector, link->link_index);

out_free:
	if (res) {
		kfree(i2c);
		aconnector->i2c = NULL;
	}
	return res;
}

int amdgpu_dm_get_encoder_crtc_mask(struct amdgpu_device *adev)
{
	switch (adev->mode_info.num_crtc) {
	case 1:
		return 0x1;
	case 2:
		return 0x3;
	case 3:
		return 0x7;
	case 4:
		return 0xf;
	case 5:
		return 0x1f;
	case 6:
	default:
		return 0x3f;
	}
}

static int amdgpu_dm_encoder_init(struct drm_device *dev,
				  struct amdgpu_encoder *aencoder,
				  uint32_t link_index)
{
	struct amdgpu_device *adev = drm_to_adev(dev);

	int res = drm_encoder_init(dev,
				   &aencoder->base,
				   &amdgpu_dm_encoder_funcs,
				   DRM_MODE_ENCODER_TMDS,
				   NULL);

	aencoder->base.possible_crtcs = amdgpu_dm_get_encoder_crtc_mask(adev);

	if (!res)
		aencoder->encoder_id = link_index;
	else
		aencoder->encoder_id = -1;

	drm_encoder_helper_add(&aencoder->base, &amdgpu_dm_encoder_helper_funcs);

	return res;
}

static void manage_dm_interrupts(struct amdgpu_device *adev,
				 struct amdgpu_crtc *acrtc,
				 bool enable)
{
	/*
	 * We have no guarantee that the frontend index maps to the same
	 * backend index - some even map to more than one.
	 *
	 * TODO: Use a different interrupt or check DC itself for the mapping.
	 */
	int irq_type =
		amdgpu_display_crtc_idx_to_irq_type(
			adev,
			acrtc->crtc_id);

	if (enable) {
		drm_crtc_vblank_on(&acrtc->base);
		amdgpu_irq_get(
			adev,
			&adev->pageflip_irq,
			irq_type);
	} else {

		amdgpu_irq_put(
			adev,
			&adev->pageflip_irq,
			irq_type);
		drm_crtc_vblank_off(&acrtc->base);
	}
}

static void dm_update_pflip_irq_state(struct amdgpu_device *adev,
				      struct amdgpu_crtc *acrtc)
{
	int irq_type =
		amdgpu_display_crtc_idx_to_irq_type(adev, acrtc->crtc_id);

	/**
	 * This reads the current state for the IRQ and force reapplies
	 * the setting to hardware.
	 */
	amdgpu_irq_update(adev, &adev->pageflip_irq, irq_type);
}

static bool
is_scaling_state_different(const struct dm_connector_state *dm_state,
			   const struct dm_connector_state *old_dm_state)
{
	if (dm_state->scaling != old_dm_state->scaling)
		return true;
	if (!dm_state->underscan_enable && old_dm_state->underscan_enable) {
		if (old_dm_state->underscan_hborder != 0 && old_dm_state->underscan_vborder != 0)
			return true;
	} else  if (dm_state->underscan_enable && !old_dm_state->underscan_enable) {
		if (dm_state->underscan_hborder != 0 && dm_state->underscan_vborder != 0)
			return true;
	} else if (dm_state->underscan_hborder != old_dm_state->underscan_hborder ||
		   dm_state->underscan_vborder != old_dm_state->underscan_vborder)
		return true;
	return false;
}

#ifdef CONFIG_DRM_AMD_DC_HDCP
static bool is_content_protection_different(struct drm_connector_state *state,
					    const struct drm_connector_state *old_state,
					    const struct drm_connector *connector, struct hdcp_workqueue *hdcp_w)
{
	struct amdgpu_dm_connector *aconnector = to_amdgpu_dm_connector(connector);

	if (old_state->hdcp_content_type != state->hdcp_content_type &&
	    state->content_protection != DRM_MODE_CONTENT_PROTECTION_UNDESIRED) {
		state->content_protection = DRM_MODE_CONTENT_PROTECTION_DESIRED;
		return true;
	}

	/* CP is being re enabled, ignore this */
	if (old_state->content_protection == DRM_MODE_CONTENT_PROTECTION_ENABLED &&
	    state->content_protection == DRM_MODE_CONTENT_PROTECTION_DESIRED) {
		state->content_protection = DRM_MODE_CONTENT_PROTECTION_ENABLED;
		return false;
	}

	/* S3 resume case, since old state will always be 0 (UNDESIRED) and the restored state will be ENABLED */
	if (old_state->content_protection == DRM_MODE_CONTENT_PROTECTION_UNDESIRED &&
	    state->content_protection == DRM_MODE_CONTENT_PROTECTION_ENABLED)
		state->content_protection = DRM_MODE_CONTENT_PROTECTION_DESIRED;

	/* Check if something is connected/enabled, otherwise we start hdcp but nothing is connected/enabled
	 * hot-plug, headless s3, dpms
	 */
	if (state->content_protection == DRM_MODE_CONTENT_PROTECTION_DESIRED && connector->dpms == DRM_MODE_DPMS_ON &&
	    aconnector->dc_sink != NULL)
		return true;

	if (old_state->content_protection == state->content_protection)
		return false;

	if (state->content_protection == DRM_MODE_CONTENT_PROTECTION_UNDESIRED)
		return true;

	return false;
}

#endif
static void remove_stream(struct amdgpu_device *adev,
			  struct amdgpu_crtc *acrtc,
			  struct dc_stream_state *stream)
{
	/* this is the update mode case */

	acrtc->otg_inst = -1;
	acrtc->enabled = false;
}

static int get_cursor_position(struct drm_plane *plane, struct drm_crtc *crtc,
			       struct dc_cursor_position *position)
{
	struct amdgpu_crtc *amdgpu_crtc = to_amdgpu_crtc(crtc);
	int x, y;
	int xorigin = 0, yorigin = 0;

	if (!crtc || !plane->state->fb)
		return 0;

	if ((plane->state->crtc_w > amdgpu_crtc->max_cursor_width) ||
	    (plane->state->crtc_h > amdgpu_crtc->max_cursor_height)) {
		DRM_ERROR("%s: bad cursor width or height %d x %d\n",
			  __func__,
			  plane->state->crtc_w,
			  plane->state->crtc_h);
		return -EINVAL;
	}

	x = plane->state->crtc_x;
	y = plane->state->crtc_y;

	if (x <= -amdgpu_crtc->max_cursor_width ||
	    y <= -amdgpu_crtc->max_cursor_height)
		return 0;

	if (x < 0) {
		xorigin = min(-x, amdgpu_crtc->max_cursor_width - 1);
		x = 0;
	}
	if (y < 0) {
		yorigin = min(-y, amdgpu_crtc->max_cursor_height - 1);
		y = 0;
	}
	position->enable = true;
	position->translate_by_source = true;
	position->x = x;
	position->y = y;
	position->x_hotspot = xorigin;
	position->y_hotspot = yorigin;

	return 0;
}

static void handle_cursor_update(struct drm_plane *plane,
				 struct drm_plane_state *old_plane_state)
{
	struct amdgpu_device *adev = drm_to_adev(plane->dev);
	struct amdgpu_framebuffer *afb = to_amdgpu_framebuffer(plane->state->fb);
	struct drm_crtc *crtc = afb ? plane->state->crtc : old_plane_state->crtc;
	struct dm_crtc_state *crtc_state = crtc ? to_dm_crtc_state(crtc->state) : NULL;
	struct amdgpu_crtc *amdgpu_crtc = to_amdgpu_crtc(crtc);
	uint64_t address = afb ? afb->address : 0;
	struct dc_cursor_position position = {0};
	struct dc_cursor_attributes attributes;
	int ret;

	if (!plane->state->fb && !old_plane_state->fb)
		return;

	DRM_DEBUG_DRIVER("%s: crtc_id=%d with size %d to %d\n",
			 __func__,
			 amdgpu_crtc->crtc_id,
			 plane->state->crtc_w,
			 plane->state->crtc_h);

	ret = get_cursor_position(plane, crtc, &position);
	if (ret)
		return;

	if (!position.enable) {
		/* turn off cursor */
		if (crtc_state && crtc_state->stream) {
			mutex_lock(&adev->dm.dc_lock);
			dc_stream_set_cursor_position(crtc_state->stream,
						      &position);
			mutex_unlock(&adev->dm.dc_lock);
		}
		return;
	}

	amdgpu_crtc->cursor_width = plane->state->crtc_w;
	amdgpu_crtc->cursor_height = plane->state->crtc_h;

	memset(&attributes, 0, sizeof(attributes));
	attributes.address.high_part = upper_32_bits(address);
	attributes.address.low_part  = lower_32_bits(address);
	attributes.width             = plane->state->crtc_w;
	attributes.height            = plane->state->crtc_h;
	attributes.color_format      = CURSOR_MODE_COLOR_PRE_MULTIPLIED_ALPHA;
	attributes.rotation_angle    = 0;
	attributes.attribute_flags.value = 0;

	attributes.pitch = afb->base.pitches[0] / afb->base.format->cpp[0];

	if (crtc_state->stream) {
		mutex_lock(&adev->dm.dc_lock);
		if (!dc_stream_set_cursor_attributes(crtc_state->stream,
							 &attributes))
			DRM_ERROR("DC failed to set cursor attributes\n");

		if (!dc_stream_set_cursor_position(crtc_state->stream,
						   &position))
			DRM_ERROR("DC failed to set cursor position\n");
		mutex_unlock(&adev->dm.dc_lock);
	}
}

static void prepare_flip_isr(struct amdgpu_crtc *acrtc)
{

	assert_spin_locked(&acrtc->base.dev->event_lock);
	WARN_ON(acrtc->event);

	acrtc->event = acrtc->base.state->event;

	/* Set the flip status */
	acrtc->pflip_status = AMDGPU_FLIP_SUBMITTED;

	/* Mark this event as consumed */
	acrtc->base.state->event = NULL;

	DRM_DEBUG_DRIVER("crtc:%d, pflip_stat:AMDGPU_FLIP_SUBMITTED\n",
						 acrtc->crtc_id);
}

static void update_freesync_state_on_stream(
	struct amdgpu_display_manager *dm,
	struct dm_crtc_state *new_crtc_state,
	struct dc_stream_state *new_stream,
	struct dc_plane_state *surface,
	u32 flip_timestamp_in_us)
{
	struct mod_vrr_params vrr_params;
	struct dc_info_packet vrr_infopacket = {0};
	struct amdgpu_device *adev = dm->adev;
	struct amdgpu_crtc *acrtc = to_amdgpu_crtc(new_crtc_state->base.crtc);
	unsigned long flags;

	if (!new_stream)
		return;

	/*
	 * TODO: Determine why min/max totals and vrefresh can be 0 here.
	 * For now it's sufficient to just guard against these conditions.
	 */

	if (!new_stream->timing.h_total || !new_stream->timing.v_total)
		return;

	spin_lock_irqsave(&adev_to_drm(adev)->event_lock, flags);
        vrr_params = acrtc->dm_irq_params.vrr_params;

	if (surface) {
		mod_freesync_handle_preflip(
			dm->freesync_module,
			surface,
			new_stream,
			flip_timestamp_in_us,
			&vrr_params);

		if (adev->family < AMDGPU_FAMILY_AI &&
		    amdgpu_dm_vrr_active(new_crtc_state)) {
			mod_freesync_handle_v_update(dm->freesync_module,
						     new_stream, &vrr_params);

			/* Need to call this before the frame ends. */
			dc_stream_adjust_vmin_vmax(dm->dc,
						   new_crtc_state->stream,
						   &vrr_params.adjust);
		}
	}

	mod_freesync_build_vrr_infopacket(
		dm->freesync_module,
		new_stream,
		&vrr_params,
		PACKET_TYPE_VRR,
		TRANSFER_FUNC_UNKNOWN,
		&vrr_infopacket);

	new_crtc_state->freesync_timing_changed |=
		(memcmp(&acrtc->dm_irq_params.vrr_params.adjust,
			&vrr_params.adjust,
			sizeof(vrr_params.adjust)) != 0);

	new_crtc_state->freesync_vrr_info_changed |=
		(memcmp(&new_crtc_state->vrr_infopacket,
			&vrr_infopacket,
			sizeof(vrr_infopacket)) != 0);

	acrtc->dm_irq_params.vrr_params = vrr_params;
	new_crtc_state->vrr_infopacket = vrr_infopacket;

	new_stream->adjust = acrtc->dm_irq_params.vrr_params.adjust;
	new_stream->vrr_infopacket = vrr_infopacket;

	if (new_crtc_state->freesync_vrr_info_changed)
		DRM_DEBUG_KMS("VRR packet update: crtc=%u enabled=%d state=%d",
			      new_crtc_state->base.crtc->base.id,
			      (int)new_crtc_state->base.vrr_enabled,
			      (int)vrr_params.state);

	spin_unlock_irqrestore(&adev_to_drm(adev)->event_lock, flags);
}

static void update_stream_irq_parameters(
	struct amdgpu_display_manager *dm,
	struct dm_crtc_state *new_crtc_state)
{
	struct dc_stream_state *new_stream = new_crtc_state->stream;
	struct mod_vrr_params vrr_params;
	struct mod_freesync_config config = new_crtc_state->freesync_config;
	struct amdgpu_device *adev = dm->adev;
	struct amdgpu_crtc *acrtc = to_amdgpu_crtc(new_crtc_state->base.crtc);
	unsigned long flags;

	if (!new_stream)
		return;

	/*
	 * TODO: Determine why min/max totals and vrefresh can be 0 here.
	 * For now it's sufficient to just guard against these conditions.
	 */
	if (!new_stream->timing.h_total || !new_stream->timing.v_total)
		return;

	spin_lock_irqsave(&adev_to_drm(adev)->event_lock, flags);
	vrr_params = acrtc->dm_irq_params.vrr_params;

	if (new_crtc_state->vrr_supported &&
	    config.min_refresh_in_uhz &&
	    config.max_refresh_in_uhz) {
		config.state = new_crtc_state->base.vrr_enabled ?
			VRR_STATE_ACTIVE_VARIABLE :
			VRR_STATE_INACTIVE;
	} else {
		config.state = VRR_STATE_UNSUPPORTED;
	}

	mod_freesync_build_vrr_params(dm->freesync_module,
				      new_stream,
				      &config, &vrr_params);

	new_crtc_state->freesync_timing_changed |=
		(memcmp(&acrtc->dm_irq_params.vrr_params.adjust,
			&vrr_params.adjust, sizeof(vrr_params.adjust)) != 0);

	new_crtc_state->freesync_config = config;
	/* Copy state for access from DM IRQ handler */
	acrtc->dm_irq_params.freesync_config = config;
	acrtc->dm_irq_params.active_planes = new_crtc_state->active_planes;
	acrtc->dm_irq_params.vrr_params = vrr_params;
	spin_unlock_irqrestore(&adev_to_drm(adev)->event_lock, flags);
}

static void amdgpu_dm_handle_vrr_transition(struct dm_crtc_state *old_state,
					    struct dm_crtc_state *new_state)
{
	bool old_vrr_active = amdgpu_dm_vrr_active(old_state);
	bool new_vrr_active = amdgpu_dm_vrr_active(new_state);

	if (!old_vrr_active && new_vrr_active) {
		/* Transition VRR inactive -> active:
		 * While VRR is active, we must not disable vblank irq, as a
		 * reenable after disable would compute bogus vblank/pflip
		 * timestamps if it likely happened inside display front-porch.
		 *
		 * We also need vupdate irq for the actual core vblank handling
		 * at end of vblank.
		 */
		dm_set_vupdate_irq(new_state->base.crtc, true);
		drm_crtc_vblank_get(new_state->base.crtc);
		DRM_DEBUG_DRIVER("%s: crtc=%u VRR off->on: Get vblank ref\n",
				 __func__, new_state->base.crtc->base.id);
	} else if (old_vrr_active && !new_vrr_active) {
		/* Transition VRR active -> inactive:
		 * Allow vblank irq disable again for fixed refresh rate.
		 */
		dm_set_vupdate_irq(new_state->base.crtc, false);
		drm_crtc_vblank_put(new_state->base.crtc);
		DRM_DEBUG_DRIVER("%s: crtc=%u VRR on->off: Drop vblank ref\n",
				 __func__, new_state->base.crtc->base.id);
	}
}

static void amdgpu_dm_commit_cursors(struct drm_atomic_state *state)
{
	struct drm_plane *plane;
	struct drm_plane_state *old_plane_state, *new_plane_state;
	int i;

	/*
	 * TODO: Make this per-stream so we don't issue redundant updates for
	 * commits with multiple streams.
	 */
	for_each_oldnew_plane_in_state(state, plane, old_plane_state,
				       new_plane_state, i)
		if (plane->type == DRM_PLANE_TYPE_CURSOR)
			handle_cursor_update(plane, old_plane_state);
}

static void amdgpu_dm_commit_planes(struct drm_atomic_state *state,
				    struct dc_state *dc_state,
				    struct drm_device *dev,
				    struct amdgpu_display_manager *dm,
				    struct drm_crtc *pcrtc,
				    bool wait_for_vblank)
{
	uint32_t i;
	uint64_t timestamp_ns;
	struct drm_plane *plane;
	struct drm_plane_state *old_plane_state, *new_plane_state;
	struct amdgpu_crtc *acrtc_attach = to_amdgpu_crtc(pcrtc);
	struct drm_crtc_state *new_pcrtc_state =
			drm_atomic_get_new_crtc_state(state, pcrtc);
	struct dm_crtc_state *acrtc_state = to_dm_crtc_state(new_pcrtc_state);
	struct dm_crtc_state *dm_old_crtc_state =
			to_dm_crtc_state(drm_atomic_get_old_crtc_state(state, pcrtc));
	int planes_count = 0, vpos, hpos;
	long r;
	unsigned long flags;
	struct amdgpu_bo *abo;
	uint32_t target_vblank, last_flip_vblank;
	bool vrr_active = amdgpu_dm_vrr_active(acrtc_state);
	bool pflip_present = false;
	struct {
		struct dc_surface_update surface_updates[MAX_SURFACES];
		struct dc_plane_info plane_infos[MAX_SURFACES];
		struct dc_scaling_info scaling_infos[MAX_SURFACES];
		struct dc_flip_addrs flip_addrs[MAX_SURFACES];
		struct dc_stream_update stream_update;
	} *bundle;

	bundle = kzalloc(sizeof(*bundle), GFP_KERNEL);

	if (!bundle) {
		dm_error("Failed to allocate update bundle\n");
		goto cleanup;
	}

	/*
	 * Disable the cursor first if we're disabling all the planes.
	 * It'll remain on the screen after the planes are re-enabled
	 * if we don't.
	 */
	if (acrtc_state->active_planes == 0)
		amdgpu_dm_commit_cursors(state);

	/* update planes when needed */
	for_each_oldnew_plane_in_state(state, plane, old_plane_state, new_plane_state, i) {
		struct drm_crtc *crtc = new_plane_state->crtc;
		struct drm_crtc_state *new_crtc_state;
		struct drm_framebuffer *fb = new_plane_state->fb;
		struct amdgpu_framebuffer *afb = (struct amdgpu_framebuffer *)fb;
		bool plane_needs_flip;
		struct dc_plane_state *dc_plane;
		struct dm_plane_state *dm_new_plane_state = to_dm_plane_state(new_plane_state);

		/* Cursor plane is handled after stream updates */
		if (plane->type == DRM_PLANE_TYPE_CURSOR)
			continue;

		if (!fb || !crtc || pcrtc != crtc)
			continue;

		new_crtc_state = drm_atomic_get_new_crtc_state(state, crtc);
		if (!new_crtc_state->active)
			continue;

		dc_plane = dm_new_plane_state->dc_state;
		
		bundle->surface_updates[planes_count].surface = dc_plane;
		if (new_pcrtc_state->color_mgmt_changed) {
			bundle->surface_updates[planes_count].gamma = dc_plane->gamma_correction;
			bundle->surface_updates[planes_count].in_transfer_func = dc_plane->in_transfer_func;
			bundle->surface_updates[planes_count].gamut_remap_matrix = &dc_plane->gamut_remap_matrix;
		}

		fill_dc_scaling_info(new_plane_state,
				     &bundle->scaling_infos[planes_count]);

		bundle->surface_updates[planes_count].scaling_info =
			&bundle->scaling_infos[planes_count];

		plane_needs_flip = old_plane_state->fb && new_plane_state->fb;

		pflip_present = pflip_present || plane_needs_flip;

		if (!plane_needs_flip) {
			planes_count += 1;
			continue;
		}

		abo = gem_to_amdgpu_bo(fb->obj[0]);

		/*
		 * Wait for all fences on this FB. Do limited wait to avoid
		 * deadlock during GPU reset when this fence will not signal
		 * but we hold reservation lock for the BO.
		 */
		r = dma_resv_wait_timeout_rcu(abo->tbo.base.resv, true,
							false,
							msecs_to_jiffies(5000));
		if (unlikely(r <= 0))
			DRM_ERROR("Waiting for fences timed out!");

		fill_dc_plane_info_and_addr(
			dm->adev, new_plane_state,
			afb->tiling_flags,
			&bundle->plane_infos[planes_count],
			&bundle->flip_addrs[planes_count].address,
			afb->tmz_surface, false);

		DRM_DEBUG_DRIVER("plane: id=%d dcc_en=%d\n",
				 new_plane_state->plane->index,
				 bundle->plane_infos[planes_count].dcc.enable);

		bundle->surface_updates[planes_count].plane_info =
			&bundle->plane_infos[planes_count];

		/*
		 * Only allow immediate flips for fast updates that don't
		 * change FB pitch, DCC state, rotation or mirroing.
		 */
		bundle->flip_addrs[planes_count].flip_immediate =
			crtc->state->async_flip &&
			acrtc_state->update_type == UPDATE_TYPE_FAST;

		timestamp_ns = ktime_get_ns();
		bundle->flip_addrs[planes_count].flip_timestamp_in_us = div_u64(timestamp_ns, 1000);
		bundle->surface_updates[planes_count].flip_addr = &bundle->flip_addrs[planes_count];
		bundle->surface_updates[planes_count].surface = dc_plane;

		if (!bundle->surface_updates[planes_count].surface) {
			DRM_ERROR("No surface for CRTC: id=%d\n",
					acrtc_attach->crtc_id);
			continue;
		}

		if (plane == pcrtc->primary)
			update_freesync_state_on_stream(
				dm,
				acrtc_state,
				acrtc_state->stream,
				dc_plane,
				bundle->flip_addrs[planes_count].flip_timestamp_in_us);

		DRM_DEBUG_DRIVER("%s Flipping to hi: 0x%x, low: 0x%x\n",
				 __func__,
				 bundle->flip_addrs[planes_count].address.grph.addr.high_part,
				 bundle->flip_addrs[planes_count].address.grph.addr.low_part);

		planes_count += 1;

	}

	if (pflip_present) {
		if (!vrr_active) {
			/* Use old throttling in non-vrr fixed refresh rate mode
			 * to keep flip scheduling based on target vblank counts
			 * working in a backwards compatible way, e.g., for
			 * clients using the GLX_OML_sync_control extension or
			 * DRI3/Present extension with defined target_msc.
			 */
			last_flip_vblank = amdgpu_get_vblank_counter_kms(dm->ddev, acrtc_attach->crtc_id);
		}
		else {
			/* For variable refresh rate mode only:
			 * Get vblank of last completed flip to avoid > 1 vrr
			 * flips per video frame by use of throttling, but allow
			 * flip programming anywhere in the possibly large
			 * variable vrr vblank interval for fine-grained flip
			 * timing control and more opportunity to avoid stutter
			 * on late submission of flips.
			 */
			spin_lock_irqsave(&pcrtc->dev->event_lock, flags);
			last_flip_vblank = acrtc_attach->dm_irq_params.last_flip_vblank;
			spin_unlock_irqrestore(&pcrtc->dev->event_lock, flags);
		}

		target_vblank = last_flip_vblank + wait_for_vblank;

		/*
		 * Wait until we're out of the vertical blank period before the one
		 * targeted by the flip
		 */
		while ((acrtc_attach->enabled &&
			(amdgpu_display_get_crtc_scanoutpos(dm->ddev, acrtc_attach->crtc_id,
							    0, &vpos, &hpos, NULL,
							    NULL, &pcrtc->hwmode)
			 & (DRM_SCANOUTPOS_VALID | DRM_SCANOUTPOS_IN_VBLANK)) ==
			(DRM_SCANOUTPOS_VALID | DRM_SCANOUTPOS_IN_VBLANK) &&
			(int)(target_vblank -
			  amdgpu_get_vblank_counter_kms(dm->ddev, acrtc_attach->crtc_id)) > 0)) {
			usleep_range(1000, 1100);
		}

		/**
		 * Prepare the flip event for the pageflip interrupt to handle.
		 *
		 * This only works in the case where we've already turned on the
		 * appropriate hardware blocks (eg. HUBP) so in the transition case
		 * from 0 -> n planes we have to skip a hardware generated event
		 * and rely on sending it from software.
		 */
		if (acrtc_attach->base.state->event &&
		    acrtc_state->active_planes > 0) {
			drm_crtc_vblank_get(pcrtc);

			spin_lock_irqsave(&pcrtc->dev->event_lock, flags);

			WARN_ON(acrtc_attach->pflip_status != AMDGPU_FLIP_NONE);
			prepare_flip_isr(acrtc_attach);

			spin_unlock_irqrestore(&pcrtc->dev->event_lock, flags);
		}

		if (acrtc_state->stream) {
			if (acrtc_state->freesync_vrr_info_changed)
				bundle->stream_update.vrr_infopacket =
					&acrtc_state->stream->vrr_infopacket;
		}
	}

	/* Update the planes if changed or disable if we don't have any. */
	if ((planes_count || acrtc_state->active_planes == 0) &&
		acrtc_state->stream) {
		bundle->stream_update.stream = acrtc_state->stream;
		if (new_pcrtc_state->mode_changed) {
			bundle->stream_update.src = acrtc_state->stream->src;
			bundle->stream_update.dst = acrtc_state->stream->dst;
		}

		if (new_pcrtc_state->color_mgmt_changed) {
			/*
			 * TODO: This isn't fully correct since we've actually
			 * already modified the stream in place.
			 */
			bundle->stream_update.gamut_remap =
				&acrtc_state->stream->gamut_remap_matrix;
			bundle->stream_update.output_csc_transform =
				&acrtc_state->stream->csc_color_matrix;
			bundle->stream_update.out_transfer_func =
				acrtc_state->stream->out_transfer_func;
		}

		acrtc_state->stream->abm_level = acrtc_state->abm_level;
		if (acrtc_state->abm_level != dm_old_crtc_state->abm_level)
			bundle->stream_update.abm_level = &acrtc_state->abm_level;

		/*
		 * If FreeSync state on the stream has changed then we need to
		 * re-adjust the min/max bounds now that DC doesn't handle this
		 * as part of commit.
		 */
		if (amdgpu_dm_vrr_active(dm_old_crtc_state) !=
		    amdgpu_dm_vrr_active(acrtc_state)) {
			spin_lock_irqsave(&pcrtc->dev->event_lock, flags);
			dc_stream_adjust_vmin_vmax(
				dm->dc, acrtc_state->stream,
				&acrtc_attach->dm_irq_params.vrr_params.adjust);
			spin_unlock_irqrestore(&pcrtc->dev->event_lock, flags);
		}
		mutex_lock(&dm->dc_lock);
		if ((acrtc_state->update_type > UPDATE_TYPE_FAST) &&
				acrtc_state->stream->link->psr_settings.psr_allow_active)
			amdgpu_dm_psr_disable(acrtc_state->stream);

		dc_commit_updates_for_stream(dm->dc,
						     bundle->surface_updates,
						     planes_count,
						     acrtc_state->stream,
						     &bundle->stream_update,
						     dc_state);

		/**
		 * Enable or disable the interrupts on the backend.
		 *
		 * Most pipes are put into power gating when unused.
		 *
		 * When power gating is enabled on a pipe we lose the
		 * interrupt enablement state when power gating is disabled.
		 *
		 * So we need to update the IRQ control state in hardware
		 * whenever the pipe turns on (since it could be previously
		 * power gated) or off (since some pipes can't be power gated
		 * on some ASICs).
		 */
		if (dm_old_crtc_state->active_planes != acrtc_state->active_planes)
			dm_update_pflip_irq_state(drm_to_adev(dev),
						  acrtc_attach);

		if ((acrtc_state->update_type > UPDATE_TYPE_FAST) &&
				acrtc_state->stream->link->psr_settings.psr_version != DC_PSR_VERSION_UNSUPPORTED &&
				!acrtc_state->stream->link->psr_settings.psr_feature_enabled)
			amdgpu_dm_link_setup_psr(acrtc_state->stream);
		else if ((acrtc_state->update_type == UPDATE_TYPE_FAST) &&
				acrtc_state->stream->link->psr_settings.psr_feature_enabled &&
				!acrtc_state->stream->link->psr_settings.psr_allow_active) {
			amdgpu_dm_psr_enable(acrtc_state->stream);
		}

		mutex_unlock(&dm->dc_lock);
	}

	/*
	 * Update cursor state *after* programming all the planes.
	 * This avoids redundant programming in the case where we're going
	 * to be disabling a single plane - those pipes are being disabled.
	 */
	if (acrtc_state->active_planes)
		amdgpu_dm_commit_cursors(state);

cleanup:
	kfree(bundle);
}

static void amdgpu_dm_commit_audio(struct drm_device *dev,
				   struct drm_atomic_state *state)
{
	struct amdgpu_device *adev = drm_to_adev(dev);
	struct amdgpu_dm_connector *aconnector;
	struct drm_connector *connector;
	struct drm_connector_state *old_con_state, *new_con_state;
	struct drm_crtc_state *new_crtc_state;
	struct dm_crtc_state *new_dm_crtc_state;
	const struct dc_stream_status *status;
	int i, inst;

	/* Notify device removals. */
	for_each_oldnew_connector_in_state(state, connector, old_con_state, new_con_state, i) {
		if (old_con_state->crtc != new_con_state->crtc) {
			/* CRTC changes require notification. */
			goto notify;
		}

		if (!new_con_state->crtc)
			continue;

		new_crtc_state = drm_atomic_get_new_crtc_state(
			state, new_con_state->crtc);

		if (!new_crtc_state)
			continue;

		if (!drm_atomic_crtc_needs_modeset(new_crtc_state))
			continue;

	notify:
		aconnector = to_amdgpu_dm_connector(connector);

		mutex_lock(&adev->dm.audio_lock);
		inst = aconnector->audio_inst;
		aconnector->audio_inst = -1;
		mutex_unlock(&adev->dm.audio_lock);

		amdgpu_dm_audio_eld_notify(adev, inst);
	}

	/* Notify audio device additions. */
	for_each_new_connector_in_state(state, connector, new_con_state, i) {
		if (!new_con_state->crtc)
			continue;

		new_crtc_state = drm_atomic_get_new_crtc_state(
			state, new_con_state->crtc);

		if (!new_crtc_state)
			continue;

		if (!drm_atomic_crtc_needs_modeset(new_crtc_state))
			continue;

		new_dm_crtc_state = to_dm_crtc_state(new_crtc_state);
		if (!new_dm_crtc_state->stream)
			continue;

		status = dc_stream_get_status(new_dm_crtc_state->stream);
		if (!status)
			continue;

		aconnector = to_amdgpu_dm_connector(connector);

		mutex_lock(&adev->dm.audio_lock);
		inst = status->audio_inst;
		aconnector->audio_inst = inst;
		mutex_unlock(&adev->dm.audio_lock);

		amdgpu_dm_audio_eld_notify(adev, inst);
	}
}

/*
 * amdgpu_dm_crtc_copy_transient_flags - copy mirrored flags from DRM to DC
 * @crtc_state: the DRM CRTC state
 * @stream_state: the DC stream state.
 *
 * Copy the mirrored transient state flags from DRM, to DC. It is used to bring
 * a dc_stream_state's flags in sync with a drm_crtc_state's flags.
 */
static void amdgpu_dm_crtc_copy_transient_flags(struct drm_crtc_state *crtc_state,
						struct dc_stream_state *stream_state)
{
	stream_state->mode_changed = drm_atomic_crtc_needs_modeset(crtc_state);
}

static int amdgpu_dm_atomic_commit(struct drm_device *dev,
				   struct drm_atomic_state *state,
				   bool nonblock)
{
	/*
	 * Add check here for SoC's that support hardware cursor plane, to
	 * unset legacy_cursor_update
	 */

	return drm_atomic_helper_commit(dev, state, nonblock);

	/*TODO Handle EINTR, reenable IRQ*/
}

/**
 * amdgpu_dm_atomic_commit_tail() - AMDgpu DM's commit tail implementation.
 * @state: The atomic state to commit
 *
 * This will tell DC to commit the constructed DC state from atomic_check,
 * programming the hardware. Any failures here implies a hardware failure, since
 * atomic check should have filtered anything non-kosher.
 */
static void amdgpu_dm_atomic_commit_tail(struct drm_atomic_state *state)
{
	struct drm_device *dev = state->dev;
	struct amdgpu_device *adev = drm_to_adev(dev);
	struct amdgpu_display_manager *dm = &adev->dm;
	struct dm_atomic_state *dm_state;
	struct dc_state *dc_state = NULL, *dc_state_temp = NULL;
	uint32_t i, j;
	struct drm_crtc *crtc;
	struct drm_crtc_state *old_crtc_state, *new_crtc_state;
	unsigned long flags;
	bool wait_for_vblank = true;
	struct drm_connector *connector;
	struct drm_connector_state *old_con_state, *new_con_state;
	struct dm_crtc_state *dm_old_crtc_state, *dm_new_crtc_state;
	int crtc_disable_count = 0;
	bool mode_set_reset_required = false;

	drm_atomic_helper_update_legacy_modeset_state(dev, state);
	drm_atomic_helper_calc_timestamping_constants(state);

	dm_state = dm_atomic_get_new_state(state);
	if (dm_state && dm_state->context) {
		dc_state = dm_state->context;
	} else {
		/* No state changes, retain current state. */
		dc_state_temp = dc_create_state(dm->dc);
		ASSERT(dc_state_temp);
		dc_state = dc_state_temp;
		dc_resource_state_copy_construct_current(dm->dc, dc_state);
	}

	for_each_oldnew_crtc_in_state (state, crtc, old_crtc_state,
				       new_crtc_state, i) {
		struct amdgpu_crtc *acrtc = to_amdgpu_crtc(crtc);

		dm_old_crtc_state = to_dm_crtc_state(old_crtc_state);

		if (old_crtc_state->active &&
		    (!new_crtc_state->active ||
		     drm_atomic_crtc_needs_modeset(new_crtc_state))) {
			manage_dm_interrupts(adev, acrtc, false);
			dc_stream_release(dm_old_crtc_state->stream);
		}
	}

#ifdef HAVE_DRM_ATOMIC_HELPER_CALC_TIMESTAMPING_CONSTANTS
	/* To avoid calculate the timestamp twice on legacy OS
	 * where no drm_atomic_helper_calc_timestamping_constants defined,
	 * just simply wrap the call under the macro rather than
	 * implementing the KCL counterpart of the function.
	 */
	drm_atomic_helper_calc_timestamping_constants(state);
#endif

	/* update changed items */
	for_each_oldnew_crtc_in_state(state, crtc, old_crtc_state, new_crtc_state, i) {
		struct amdgpu_crtc *acrtc = to_amdgpu_crtc(crtc);

		dm_new_crtc_state = to_dm_crtc_state(new_crtc_state);
		dm_old_crtc_state = to_dm_crtc_state(old_crtc_state);

		DRM_DEBUG_DRIVER(
			"amdgpu_crtc id:%d crtc_state_flags: enable:%d, active:%d, "
			"planes_changed:%d, mode_changed:%d,active_changed:%d,"
			"connectors_changed:%d\n",
			acrtc->crtc_id,
			new_crtc_state->enable,
			new_crtc_state->active,
			new_crtc_state->planes_changed,
			new_crtc_state->mode_changed,
			new_crtc_state->active_changed,
			new_crtc_state->connectors_changed);

		/* Disable cursor if disabling crtc */
		if (old_crtc_state->active && !new_crtc_state->active) {
			struct dc_cursor_position position;

			memset(&position, 0, sizeof(position));
			mutex_lock(&dm->dc_lock);
			dc_stream_set_cursor_position(dm_old_crtc_state->stream, &position);
			mutex_unlock(&dm->dc_lock);
		}

		/* Copy all transient state flags into dc state */
		if (dm_new_crtc_state->stream) {
			amdgpu_dm_crtc_copy_transient_flags(&dm_new_crtc_state->base,
							    dm_new_crtc_state->stream);
		}

		/* handles headless hotplug case, updating new_state and
		 * aconnector as needed
		 */

		if (modeset_required(new_crtc_state, dm_new_crtc_state->stream, dm_old_crtc_state->stream)) {

			DRM_DEBUG_DRIVER("Atomic commit: SET crtc id %d: [%p]\n", acrtc->crtc_id, acrtc);

			if (!dm_new_crtc_state->stream) {
				/*
				 * this could happen because of issues with
				 * userspace notifications delivery.
				 * In this case userspace tries to set mode on
				 * display which is disconnected in fact.
				 * dc_sink is NULL in this case on aconnector.
				 * We expect reset mode will come soon.
				 *
				 * This can also happen when unplug is done
				 * during resume sequence ended
				 *
				 * In this case, we want to pretend we still
				 * have a sink to keep the pipe running so that
				 * hw state is consistent with the sw state
				 */
				DRM_DEBUG_DRIVER("%s: Failed to create new stream for crtc %d\n",
						__func__, acrtc->base.base.id);
				continue;
			}

			if (dm_old_crtc_state->stream)
				remove_stream(adev, acrtc, dm_old_crtc_state->stream);

			pm_runtime_get_noresume(dev->dev);

			acrtc->enabled = true;
			acrtc->hw_mode = new_crtc_state->mode;
			crtc->hwmode = new_crtc_state->mode;
			mode_set_reset_required = true;
		} else if (modereset_required(new_crtc_state)) {
			DRM_DEBUG_DRIVER("Atomic commit: RESET. crtc id %d:[%p]\n", acrtc->crtc_id, acrtc);
			/* i.e. reset mode */
			if (dm_old_crtc_state->stream)
				remove_stream(adev, acrtc, dm_old_crtc_state->stream);
			mode_set_reset_required = true;
		}
	} /* for_each_crtc_in_state() */

	if (dc_state) {
		/* if there mode set or reset, disable eDP PSR */
		if (mode_set_reset_required)
			amdgpu_dm_psr_disable_all(dm);

		dm_enable_per_frame_crtc_master_sync(dc_state);
		mutex_lock(&dm->dc_lock);
		WARN_ON(!dc_commit_state(dm->dc, dc_state));
		mutex_unlock(&dm->dc_lock);
	}

	for_each_new_crtc_in_state(state, crtc, new_crtc_state, i) {
		struct amdgpu_crtc *acrtc = to_amdgpu_crtc(crtc);

		dm_new_crtc_state = to_dm_crtc_state(new_crtc_state);

		if (dm_new_crtc_state->stream != NULL) {
			const struct dc_stream_status *status =
					dc_stream_get_status(dm_new_crtc_state->stream);

			if (!status)
				status = dc_stream_get_status_from_state(dc_state,
									 dm_new_crtc_state->stream);
			if (!status)
				DC_ERR("got no status for stream %p on acrtc%p\n", dm_new_crtc_state->stream, acrtc);
			else
				acrtc->otg_inst = status->primary_otg_inst;
		}
	}
#ifdef CONFIG_DRM_AMD_DC_HDCP
	for_each_oldnew_connector_in_state(state, connector, old_con_state, new_con_state, i) {
		struct dm_connector_state *dm_new_con_state = to_dm_connector_state(new_con_state);
		struct amdgpu_crtc *acrtc = to_amdgpu_crtc(dm_new_con_state->base.crtc);
		struct amdgpu_dm_connector *aconnector = to_amdgpu_dm_connector(connector);

		new_crtc_state = NULL;

		if (acrtc)
			new_crtc_state = drm_atomic_get_new_crtc_state(state, &acrtc->base);

		dm_new_crtc_state = to_dm_crtc_state(new_crtc_state);

		if (dm_new_crtc_state && dm_new_crtc_state->stream == NULL &&
		    connector->state->content_protection == DRM_MODE_CONTENT_PROTECTION_ENABLED) {
			hdcp_reset_display(adev->dm.hdcp_workqueue, aconnector->dc_link->link_index);
			new_con_state->content_protection = DRM_MODE_CONTENT_PROTECTION_DESIRED;
			continue;
		}

		if (is_content_protection_different(new_con_state, old_con_state, connector, adev->dm.hdcp_workqueue))
			hdcp_update_display(
				adev->dm.hdcp_workqueue, aconnector->dc_link->link_index, aconnector,
				new_con_state->hdcp_content_type,
				new_con_state->content_protection == DRM_MODE_CONTENT_PROTECTION_DESIRED ? true
													 : false);
	}
#endif

	/* Handle connector state changes */
	for_each_oldnew_connector_in_state(state, connector, old_con_state, new_con_state, i) {
		struct dm_connector_state *dm_new_con_state = to_dm_connector_state(new_con_state);
		struct dm_connector_state *dm_old_con_state = to_dm_connector_state(old_con_state);
		struct amdgpu_crtc *acrtc = to_amdgpu_crtc(dm_new_con_state->base.crtc);
		struct dc_surface_update dummy_updates[MAX_SURFACES];
		struct dc_stream_update stream_update;
		struct dc_info_packet hdr_packet;
		struct dc_stream_status *status = NULL;
		bool abm_changed, hdr_changed, scaling_changed;

		memset(&dummy_updates, 0, sizeof(dummy_updates));
		memset(&stream_update, 0, sizeof(stream_update));

		if (acrtc) {
			new_crtc_state = drm_atomic_get_new_crtc_state(state, &acrtc->base);
			old_crtc_state = drm_atomic_get_old_crtc_state(state, &acrtc->base);
		}

		/* Skip any modesets/resets */
		if (!acrtc || drm_atomic_crtc_needs_modeset(new_crtc_state))
			continue;

		dm_new_crtc_state = to_dm_crtc_state(new_crtc_state);
		dm_old_crtc_state = to_dm_crtc_state(old_crtc_state);

		scaling_changed = is_scaling_state_different(dm_new_con_state,
							     dm_old_con_state);

		abm_changed = dm_new_crtc_state->abm_level !=
			      dm_old_crtc_state->abm_level;

		hdr_changed =
			is_hdr_metadata_different(old_con_state, new_con_state);

		if (!scaling_changed && !abm_changed && !hdr_changed)
			continue;
		
		stream_update.stream = dm_new_crtc_state->stream;
		if (is_scaling_state_different(dm_new_con_state, dm_old_con_state)) {
			update_stream_scaling_settings(&dm_new_con_state->base.crtc->mode,
					dm_new_con_state, dm_new_crtc_state->stream);

			stream_update.src = dm_new_crtc_state->stream->src;
			stream_update.dst = dm_new_crtc_state->stream->dst;
		}

		if (abm_changed) {
			dm_new_crtc_state->stream->abm_level = dm_new_crtc_state->abm_level;

			stream_update.abm_level = &dm_new_crtc_state->abm_level;
		}

		if (hdr_changed) {
			fill_hdr_info_packet(new_con_state, &hdr_packet);
			stream_update.hdr_static_metadata = &hdr_packet;
		}

		status = dc_stream_get_status(dm_new_crtc_state->stream);
		WARN_ON(!status);
		WARN_ON(!status->plane_count);

		/*
		 * TODO: DC refuses to perform stream updates without a dc_surface_update.
		 * Here we create an empty update on each plane.
		 * To fix this, DC should permit updating only stream properties.
		 */
		for (j = 0; j < status->plane_count; j++)
			dummy_updates[j].surface = status->plane_states[0];


		mutex_lock(&dm->dc_lock);
		dc_commit_updates_for_stream(dm->dc,
						     dummy_updates,
						     status->plane_count,
						     dm_new_crtc_state->stream,
						     &stream_update,
						     dc_state);
		mutex_unlock(&dm->dc_lock);
	}

	/* Count number of newly disabled CRTCs for dropping PM refs later. */
	for_each_oldnew_crtc_in_state(state, crtc, old_crtc_state,
				      new_crtc_state, i) {
		if (old_crtc_state->active && !new_crtc_state->active)
			crtc_disable_count++;

		dm_new_crtc_state = to_dm_crtc_state(new_crtc_state);
		dm_old_crtc_state = to_dm_crtc_state(old_crtc_state);

		/* For freesync config update on crtc state and params for irq */
		update_stream_irq_parameters(dm, dm_new_crtc_state);

		/* Handle vrr on->off / off->on transitions */
		amdgpu_dm_handle_vrr_transition(dm_old_crtc_state,
						dm_new_crtc_state);
	}

	/**
	 * Enable interrupts for CRTCs that are newly enabled or went through
	 * a modeset. It was intentionally deferred until after the front end
	 * state was modified to wait until the OTG was on and so the IRQ
	 * handlers didn't access stale or invalid state.
	 */
#if !defined(for_each_oldnew_crtc_in_state)
	for_each_crtc_in_state(state, crtc, old_crtc_state, i) {
		new_crtc_state = crtc->state;
#else
	for_each_oldnew_crtc_in_state(state, crtc, old_crtc_state, new_crtc_state, i) {
#endif
		struct amdgpu_crtc *acrtc = to_amdgpu_crtc(crtc);

		dm_new_crtc_state = to_dm_crtc_state(new_crtc_state);

		if (new_crtc_state->active &&
		    (!old_crtc_state->active ||
		     drm_atomic_crtc_needs_modeset(new_crtc_state))) {
			dc_stream_retain(dm_new_crtc_state->stream);
			acrtc->dm_irq_params.stream = dm_new_crtc_state->stream;
			manage_dm_interrupts(adev, acrtc, true);
		}
#ifdef HAVE_STRUCT_DRM_CRTC_FUNCS_SET_CRC_SOURCE
#ifdef CONFIG_DEBUG_FS
		if (new_crtc_state->active &&
			amdgpu_dm_is_valid_crc_source(dm_new_crtc_state->crc_src)) {
			bool configure_crc = false;
			/**
			 * Frontend may have changed so reapply the CRC capture
			 * settings for the stream.
			 */
			dm_new_crtc_state = to_dm_crtc_state(new_crtc_state);
			dm_old_crtc_state = to_dm_crtc_state(old_crtc_state);

			if (amdgpu_dm_crc_window_is_default(dm_new_crtc_state)) {
				if (!old_crtc_state->active || drm_atomic_crtc_needs_modeset(new_crtc_state))
					configure_crc = true;
			} else {
				if (amdgpu_dm_crc_window_changed(dm_new_crtc_state, dm_old_crtc_state))
					configure_crc = true;
			}
			if (configure_crc)
				amdgpu_dm_crtc_configure_crc_source(
					crtc, dm_new_crtc_state, dm_new_crtc_state->crc_src);
		}
#endif
#endif
	}

	for_each_new_crtc_in_state(state, crtc, new_crtc_state, j)
		if (new_crtc_state->async_flip)
			wait_for_vblank = false;

	/* update planes when needed per crtc*/
	for_each_new_crtc_in_state(state, crtc, new_crtc_state, j) {
		dm_new_crtc_state = to_dm_crtc_state(new_crtc_state);

		if (dm_new_crtc_state->stream)
			amdgpu_dm_commit_planes(state, dc_state, dev,
						dm, crtc, wait_for_vblank);
	}

	/* Update audio instances for each connector. */
	amdgpu_dm_commit_audio(dev, state);

	/*
	 * send vblank event on all events not handled in flip and
	 * mark consumed event for drm_atomic_helper_commit_hw_done
	 */
	spin_lock_irqsave(&adev_to_drm(adev)->event_lock, flags);
	for_each_new_crtc_in_state(state, crtc, new_crtc_state, i) {

		if (new_crtc_state->event)
			drm_send_event_locked(dev, &new_crtc_state->event->base);

		new_crtc_state->event = NULL;
	}
	spin_unlock_irqrestore(&adev_to_drm(adev)->event_lock, flags);

	/* Signal HW programming completion */
	drm_atomic_helper_commit_hw_done(state);

	if (wait_for_vblank)
		drm_atomic_helper_wait_for_flip_done(dev, state);

	drm_atomic_helper_cleanup_planes(dev, state);

	/*
	 * Finally, drop a runtime PM reference for each newly disabled CRTC,
	 * so we can put the GPU into runtime suspend if we're not driving any
	 * displays anymore
	 */
	for (i = 0; i < crtc_disable_count; i++)
		pm_runtime_put_autosuspend(dev->dev);
	pm_runtime_mark_last_busy(dev->dev);

	if (dc_state_temp)
		dc_release_state(dc_state_temp);
}


static int dm_force_atomic_commit(struct drm_connector *connector)
{
	int ret = 0;
	struct drm_device *ddev = connector->dev;
	struct drm_atomic_state *state = drm_atomic_state_alloc(ddev);
	struct amdgpu_crtc *disconnected_acrtc = to_amdgpu_crtc(connector->encoder->crtc);
	struct drm_plane *plane = disconnected_acrtc->base.primary;
	struct drm_connector_state *conn_state;
	struct drm_crtc_state *crtc_state;
	struct drm_plane_state *plane_state;

	if (!state)
		return -ENOMEM;

	state->acquire_ctx = ddev->mode_config.acquire_ctx;

	/* Construct an atomic state to restore previous display setting */

	/*
	 * Attach connectors to drm_atomic_state
	 */
	conn_state = drm_atomic_get_connector_state(state, connector);

	ret = PTR_ERR_OR_ZERO(conn_state);
	if (ret)
		goto out;

	/* Attach crtc to drm_atomic_state*/
	crtc_state = drm_atomic_get_crtc_state(state, &disconnected_acrtc->base);

	ret = PTR_ERR_OR_ZERO(crtc_state);
	if (ret)
		goto out;

	/* force a restore */
	crtc_state->mode_changed = true;

	/* Attach plane to drm_atomic_state */
	plane_state = drm_atomic_get_plane_state(state, plane);

	ret = PTR_ERR_OR_ZERO(plane_state);
	if (ret)
		goto out;

	/* Call commit internally with the state we just constructed */
	ret = drm_atomic_commit(state);

out:
	drm_atomic_state_put(state);
	if (ret)
		DRM_ERROR("Restoring old state failed with %i\n", ret);

	return ret;
}

/*
 * This function handles all cases when set mode does not come upon hotplug.
 * This includes when a display is unplugged then plugged back into the
 * same port and when running without usermode desktop manager supprot
 */
void dm_restore_drm_connector_state(struct drm_device *dev,
				    struct drm_connector *connector)
{
	struct amdgpu_dm_connector *aconnector = to_amdgpu_dm_connector(connector);
	struct amdgpu_crtc *disconnected_acrtc;
	struct dm_crtc_state *acrtc_state;

	if (!aconnector->dc_sink || !connector->state || !connector->encoder)
		return;

	disconnected_acrtc = to_amdgpu_crtc(connector->encoder->crtc);
	if (!disconnected_acrtc)
		return;

	acrtc_state = to_dm_crtc_state(disconnected_acrtc->base.state);
	if (!acrtc_state->stream)
		return;

	/*
	 * If the previous sink is not released and different from the current,
	 * we deduce we are in a state where we can not rely on usermode call
	 * to turn on the display, so we do it here
	 */
	if (acrtc_state->stream->sink != aconnector->dc_sink)
		dm_force_atomic_commit(&aconnector->base);
}

/*
 * Grabs all modesetting locks to serialize against any blocking commits,
 * Waits for completion of all non blocking commits.
 */
static int do_aquire_global_lock(struct drm_device *dev,
				 struct drm_atomic_state *state)
{
	struct drm_crtc *crtc;
	struct drm_crtc_commit *commit;
	long ret;

	/*
	 * Adding all modeset locks to aquire_ctx will
	 * ensure that when the framework release it the
	 * extra locks we are locking here will get released to
	 */
	ret = drm_modeset_lock_all_ctx(dev, state->acquire_ctx);
	if (ret)
		return ret;

	list_for_each_entry(crtc, &dev->mode_config.crtc_list, head) {
		spin_lock(&crtc->commit_lock);
		commit = list_first_entry_or_null(&crtc->commit_list,
				struct drm_crtc_commit, commit_entry);
		if (commit)
			drm_crtc_commit_get(commit);
		spin_unlock(&crtc->commit_lock);

		if (!commit)
			continue;

		/*
		 * Make sure all pending HW programming completed and
		 * page flips done
		 */
		ret = wait_for_completion_interruptible_timeout(&commit->hw_done, 10*HZ);

		if (ret > 0)
			ret = wait_for_completion_interruptible_timeout(
					&commit->flip_done, 10*HZ);

		if (ret == 0)
			DRM_ERROR("[CRTC:%d:%s] hw_done or flip_done "
				  "timed out\n", crtc->base.id, crtc->name);

		drm_crtc_commit_put(commit);
	}

	return ret < 0 ? ret : 0;
}

static void get_freesync_config_for_crtc(
	struct dm_crtc_state *new_crtc_state,
	struct dm_connector_state *new_con_state)
{
	struct mod_freesync_config config = {0};
	struct amdgpu_dm_connector *aconnector =
			to_amdgpu_dm_connector(new_con_state->base.connector);
	struct drm_display_mode *mode = &new_crtc_state->base.mode;
	int vrefresh = drm_mode_vrefresh(mode);

	new_crtc_state->vrr_supported = new_con_state->freesync_capable &&
					vrefresh >= aconnector->min_vfreq &&
					vrefresh <= aconnector->max_vfreq;

	if (new_crtc_state->vrr_supported) {
		new_crtc_state->stream->ignore_msa_timing_param = true;
		config.state = new_crtc_state->base.vrr_enabled ?
				VRR_STATE_ACTIVE_VARIABLE :
				VRR_STATE_INACTIVE;
		config.min_refresh_in_uhz =
				aconnector->min_vfreq * 1000000;
		config.max_refresh_in_uhz =
				aconnector->max_vfreq * 1000000;
		config.vsif_supported = true;
		config.btr = true;
	}

	new_crtc_state->freesync_config = config;
}

static void reset_freesync_config_for_crtc(
	struct dm_crtc_state *new_crtc_state)
{
	new_crtc_state->vrr_supported = false;

	memset(&new_crtc_state->vrr_infopacket, 0,
	       sizeof(new_crtc_state->vrr_infopacket));
}

static int dm_update_crtc_state(struct amdgpu_display_manager *dm,
				struct drm_atomic_state *state,
				struct drm_crtc *crtc,
				struct drm_crtc_state *old_crtc_state,
				struct drm_crtc_state *new_crtc_state,
				bool enable,
				bool *lock_and_validation_needed)
{
	struct dm_atomic_state *dm_state = NULL;
	struct dm_crtc_state *dm_old_crtc_state, *dm_new_crtc_state;
	struct dc_stream_state *new_stream;
	int ret = 0;

	/*
	 * TODO Move this code into dm_crtc_atomic_check once we get rid of dc_validation_set
	 * update changed items
	 */
	struct amdgpu_crtc *acrtc = NULL;
	struct amdgpu_dm_connector *aconnector = NULL;
	struct drm_connector_state *drm_new_conn_state = NULL, *drm_old_conn_state = NULL;
	struct dm_connector_state *dm_new_conn_state = NULL, *dm_old_conn_state = NULL;

	new_stream = NULL;

	dm_old_crtc_state = to_dm_crtc_state(old_crtc_state);
	dm_new_crtc_state = to_dm_crtc_state(new_crtc_state);
	acrtc = to_amdgpu_crtc(crtc);
	aconnector = amdgpu_dm_find_first_crtc_matching_connector(state, crtc);

	/* TODO This hack should go away */
	if (aconnector && enable) {
		/* Make sure fake sink is created in plug-in scenario */
		drm_new_conn_state = drm_atomic_get_new_connector_state(state,
							    &aconnector->base);
		drm_old_conn_state = drm_atomic_get_old_connector_state(state,
							    &aconnector->base);

		if (IS_ERR(drm_new_conn_state)) {
			ret = PTR_ERR_OR_ZERO(drm_new_conn_state);
			goto fail;
		}

		dm_new_conn_state = to_dm_connector_state(drm_new_conn_state);
		dm_old_conn_state = to_dm_connector_state(drm_old_conn_state);

		if (!drm_atomic_crtc_needs_modeset(new_crtc_state))
			goto skip_modeset;

		new_stream = create_validate_stream_for_sink(aconnector,
							     &new_crtc_state->mode,
							     dm_new_conn_state,
							     dm_old_crtc_state->stream);

		/*
		 * we can have no stream on ACTION_SET if a display
		 * was disconnected during S3, in this case it is not an
		 * error, the OS will be updated after detection, and
		 * will do the right thing on next atomic commit
		 */

		if (!new_stream) {
			DRM_DEBUG_DRIVER("%s: Failed to create new stream for crtc %d\n",
					__func__, acrtc->base.base.id);
			ret = -ENOMEM;
			goto fail;
		}

		/*
		 * TODO: Check VSDB bits to decide whether this should
		 * be enabled or not.
		 */
		new_stream->triggered_crtc_reset.enabled =
			dm->force_timing_sync;

		dm_new_crtc_state->abm_level = dm_new_conn_state->abm_level;

		ret = fill_hdr_info_packet(drm_new_conn_state,
					   &new_stream->hdr_static_metadata);
		if (ret)
			goto fail;

		/*
		 * If we already removed the old stream from the context
		 * (and set the new stream to NULL) then we can't reuse
		 * the old stream even if the stream and scaling are unchanged.
		 * We'll hit the BUG_ON and black screen.
		 *
		 * TODO: Refactor this function to allow this check to work
		 * in all conditions.
		 */
		if (dm_new_crtc_state->stream &&
		    dc_is_stream_unchanged(new_stream, dm_old_crtc_state->stream) &&
		    dc_is_stream_scaling_unchanged(new_stream, dm_old_crtc_state->stream)) {
			new_crtc_state->mode_changed = false;
			DRM_DEBUG_DRIVER("Mode change not required, setting mode_changed to %d",
					 new_crtc_state->mode_changed);
		}
	}

	/* mode_changed flag may get updated above, need to check again */
	if (!drm_atomic_crtc_needs_modeset(new_crtc_state))
		goto skip_modeset;

	DRM_DEBUG_DRIVER(
		"amdgpu_crtc id:%d crtc_state_flags: enable:%d, active:%d, "
		"planes_changed:%d, mode_changed:%d,active_changed:%d,"
		"connectors_changed:%d\n",
		acrtc->crtc_id,
		new_crtc_state->enable,
		new_crtc_state->active,
		new_crtc_state->planes_changed,
		new_crtc_state->mode_changed,
		new_crtc_state->active_changed,
		new_crtc_state->connectors_changed);

	/* Remove stream for any changed/disabled CRTC */
	if (!enable) {

		if (!dm_old_crtc_state->stream)
			goto skip_modeset;

		ret = dm_atomic_get_state(state, &dm_state);
		if (ret)
			goto fail;

		DRM_DEBUG_DRIVER("Disabling DRM crtc: %d\n",
				crtc->base.id);

		/* i.e. reset mode */
		if (dc_remove_stream_from_ctx(
				dm->dc,
				dm_state->context,
				dm_old_crtc_state->stream) != DC_OK) {
			ret = -EINVAL;
			goto fail;
		}

		dc_stream_release(dm_old_crtc_state->stream);
		dm_new_crtc_state->stream = NULL;

		reset_freesync_config_for_crtc(dm_new_crtc_state);

		*lock_and_validation_needed = true;

	} else {/* Add stream for any updated/enabled CRTC */
		/*
		 * Quick fix to prevent NULL pointer on new_stream when
		 * added MST connectors not found in existing crtc_state in the chained mode
		 * TODO: need to dig out the root cause of that
		 */
		if (!aconnector || (!aconnector->dc_sink && aconnector->mst_port))
			goto skip_modeset;

		if (modereset_required(new_crtc_state))
			goto skip_modeset;

		if (modeset_required(new_crtc_state, new_stream,
				     dm_old_crtc_state->stream)) {

			WARN_ON(dm_new_crtc_state->stream);

			ret = dm_atomic_get_state(state, &dm_state);
			if (ret)
				goto fail;

			dm_new_crtc_state->stream = new_stream;

			dc_stream_retain(new_stream);

			DRM_DEBUG_DRIVER("Enabling DRM crtc: %d\n",
						crtc->base.id);

			if (dc_add_stream_to_ctx(
					dm->dc,
					dm_state->context,
					dm_new_crtc_state->stream) != DC_OK) {
				ret = -EINVAL;
				goto fail;
			}

			*lock_and_validation_needed = true;
		}
	}

skip_modeset:
	/* Release extra reference */
	if (new_stream)
		 dc_stream_release(new_stream);

	/*
	 * We want to do dc stream updates that do not require a
	 * full modeset below.
	 */
	if (!(enable && aconnector && new_crtc_state->active))
		return 0;
	/*
	 * Given above conditions, the dc state cannot be NULL because:
	 * 1. We're in the process of enabling CRTCs (just been added
	 *    to the dc context, or already is on the context)
	 * 2. Has a valid connector attached, and
	 * 3. Is currently active and enabled.
	 * => The dc stream state currently exists.
	 */
	BUG_ON(dm_new_crtc_state->stream == NULL);

	/* Scaling or underscan settings */
	if (is_scaling_state_different(dm_old_conn_state, dm_new_conn_state) ||
				drm_atomic_crtc_needs_modeset(new_crtc_state))
		update_stream_scaling_settings(
			&new_crtc_state->mode, dm_new_conn_state, dm_new_crtc_state->stream);

	/* ABM settings */
	dm_new_crtc_state->abm_level = dm_new_conn_state->abm_level;

	/*
	 * Color management settings. We also update color properties
	 * when a modeset is needed, to ensure it gets reprogrammed.
	 */
	if (dm_new_crtc_state->base.color_mgmt_changed ||
	    drm_atomic_crtc_needs_modeset(new_crtc_state)) {
		ret = amdgpu_dm_update_crtc_color_mgmt(dm_new_crtc_state);
		if (ret)
			goto fail;
	}

	/* Update Freesync settings. */
	get_freesync_config_for_crtc(dm_new_crtc_state,
				     dm_new_conn_state);

	return ret;

fail:
	if (new_stream)
		dc_stream_release(new_stream);
	return ret;
}

static bool should_reset_plane(struct drm_atomic_state *state,
			       struct drm_plane *plane,
			       struct drm_plane_state *old_plane_state,
			       struct drm_plane_state *new_plane_state)
{
	struct drm_plane *other;
	struct drm_plane_state *old_other_state, *new_other_state;
	struct drm_crtc_state *new_crtc_state;
	int i;

	/*
	 * TODO: Remove this hack once the checks below are sufficient
	 * enough to determine when we need to reset all the planes on
	 * the stream.
	 */
	if (state->allow_modeset)
		return true;

	/* Exit early if we know that we're adding or removing the plane. */
	if (old_plane_state->crtc != new_plane_state->crtc)
		return true;

	/* old crtc == new_crtc == NULL, plane not in context. */
	if (!new_plane_state->crtc)
		return false;

	new_crtc_state =
		drm_atomic_get_new_crtc_state(state, new_plane_state->crtc);

	if (!new_crtc_state)
		return true;

	/* CRTC Degamma changes currently require us to recreate planes. */
	if (new_crtc_state->color_mgmt_changed)
		return true;

	if (drm_atomic_crtc_needs_modeset(new_crtc_state))
		return true;

	/*
	 * If there are any new primary or overlay planes being added or
	 * removed then the z-order can potentially change. To ensure
	 * correct z-order and pipe acquisition the current DC architecture
	 * requires us to remove and recreate all existing planes.
	 *
	 * TODO: Come up with a more elegant solution for this.
	 */
	for_each_oldnew_plane_in_state(state, other, old_other_state, new_other_state, i) {
		struct amdgpu_framebuffer *old_afb, *new_afb;
		if (other->type == DRM_PLANE_TYPE_CURSOR)
			continue;

		if (old_other_state->crtc != new_plane_state->crtc &&
		    new_other_state->crtc != new_plane_state->crtc)
			continue;

		if (old_other_state->crtc != new_other_state->crtc)
			return true;

		/* Src/dst size and scaling updates. */
		if (old_other_state->src_w != new_other_state->src_w ||
		    old_other_state->src_h != new_other_state->src_h ||
		    old_other_state->crtc_w != new_other_state->crtc_w ||
		    old_other_state->crtc_h != new_other_state->crtc_h)
			return true;

		/* Rotation / mirroring updates. */
		if (old_other_state->rotation != new_other_state->rotation)
			return true;

#ifdef HAVE_DRM_PLANE_PROPERTY_ALPHA_BLEND_MODE
		/* Blending updates. */
		if (old_other_state->pixel_blend_mode !=
		    new_other_state->pixel_blend_mode)
			return true;

		/* Alpha updates. */
		if (old_other_state->alpha != new_other_state->alpha)
			return true;
#endif

#ifdef HAVE_DRM_PLANE_PROPERTY_COLOR_ENCODING_RANGE
		/* Colorspace changes. */
		if (old_other_state->color_range != new_other_state->color_range ||
		    old_other_state->color_encoding != new_other_state->color_encoding)
			return true;
#endif

		/* Framebuffer checks fall at the end. */
		if (!old_other_state->fb || !new_other_state->fb)
			continue;

		/* Pixel format changes can require bandwidth updates. */		
		if (old_other_state->fb->format != new_other_state->fb->format)
			return true;

		old_afb = (struct amdgpu_framebuffer *)old_other_state->fb;
		new_afb = (struct amdgpu_framebuffer *)new_other_state->fb;

		/* Tiling and DCC changes also require bandwidth updates. */
		if (old_afb->tiling_flags != new_afb->tiling_flags ||
		    old_afb->base.modifier != new_afb->base.modifier)
			return true;
	}

	return false;
}

static int dm_check_cursor_fb(struct amdgpu_crtc *new_acrtc,
			      struct drm_plane_state *new_plane_state,
			      struct drm_framebuffer *fb)
{
	struct amdgpu_device *adev = drm_to_adev(new_acrtc->base.dev);
	struct amdgpu_framebuffer *afb = to_amdgpu_framebuffer(fb);
	unsigned int pitch;
	bool linear;

	if (fb->width > new_acrtc->max_cursor_width ||
	    fb->height > new_acrtc->max_cursor_height) {
		DRM_DEBUG_ATOMIC("Bad cursor FB size %dx%d\n",
				 new_plane_state->fb->width,
				 new_plane_state->fb->height);
		return -EINVAL;
	}
	if (new_plane_state->src_w != fb->width << 16 ||
	    new_plane_state->src_h != fb->height << 16) {
		DRM_DEBUG_ATOMIC("Cropping not supported for cursor plane\n");
		return -EINVAL;
	}

	/* Pitch in pixels */
	pitch = fb->pitches[0] / fb->format->cpp[0];

	if (fb->width != pitch) {
		DRM_DEBUG_ATOMIC("Cursor FB width %d doesn't match pitch %d",
				 fb->width, pitch);
		return -EINVAL;
	}

	switch (pitch) {
	case 64:
	case 128:
	case 256:
		/* FB pitch is supported by cursor plane */
		break;
	default:
		DRM_DEBUG_ATOMIC("Bad cursor FB pitch %d px\n", pitch);
		return -EINVAL;
	}

	/* Core DRM takes care of checking FB modifiers, so we only need to
	 * check tiling flags when the FB doesn't have a modifier. */
	if (!(fb->flags & DRM_MODE_FB_MODIFIERS)) {
		if (adev->family < AMDGPU_FAMILY_AI) {
			linear = AMDGPU_TILING_GET(afb->tiling_flags, ARRAY_MODE) != DC_ARRAY_2D_TILED_THIN1 &&
			         AMDGPU_TILING_GET(afb->tiling_flags, ARRAY_MODE) != DC_ARRAY_1D_TILED_THIN1 &&
				 AMDGPU_TILING_GET(afb->tiling_flags, MICRO_TILE_MODE) == 0;
		} else {
			linear = AMDGPU_TILING_GET(afb->tiling_flags, SWIZZLE_MODE) == 0;
		}
		if (!linear) {
			DRM_DEBUG_ATOMIC("Cursor FB not linear");
			return -EINVAL;
		}
	}

	return 0;
}

static int dm_update_plane_state(struct dc *dc,
				 struct drm_atomic_state *state,
				 struct drm_plane *plane,
				 struct drm_plane_state *old_plane_state,
				 struct drm_plane_state *new_plane_state,
				 bool enable,
				 bool *lock_and_validation_needed)
{

	struct dm_atomic_state *dm_state = NULL;
	struct drm_crtc *new_plane_crtc, *old_plane_crtc;
	struct drm_crtc_state *old_crtc_state, *new_crtc_state;
	struct dm_crtc_state *dm_new_crtc_state, *dm_old_crtc_state;
	struct dm_plane_state *dm_new_plane_state, *dm_old_plane_state;
	struct amdgpu_crtc *new_acrtc;
	bool needs_reset;
	int ret = 0;


	new_plane_crtc = new_plane_state->crtc;
	old_plane_crtc = old_plane_state->crtc;
	dm_new_plane_state = to_dm_plane_state(new_plane_state);
	dm_old_plane_state = to_dm_plane_state(old_plane_state);

	if (plane->type == DRM_PLANE_TYPE_CURSOR) {
		if (!enable || !new_plane_crtc ||
			drm_atomic_plane_disabling(plane->state, new_plane_state))
			return 0;

		new_acrtc = to_amdgpu_crtc(new_plane_crtc);

		if (new_plane_state->src_x != 0 || new_plane_state->src_y != 0) {
			DRM_DEBUG_ATOMIC("Cropping not supported for cursor plane\n");
			return -EINVAL;
		}

		if (new_plane_state->fb) {
				ret = dm_check_cursor_fb(new_acrtc, new_plane_state,
						new_plane_state->fb);
			if (ret)
				return ret;			
		}

		return 0;
	}

	needs_reset = should_reset_plane(state, plane, old_plane_state,
					 new_plane_state);

	/* Remove any changed/removed planes */
	if (!enable) {
		if (!needs_reset)
			return 0;

		if (!old_plane_crtc)
			return 0;

		old_crtc_state = drm_atomic_get_old_crtc_state(
				state, old_plane_crtc);
		dm_old_crtc_state = to_dm_crtc_state(old_crtc_state);

		if (!dm_old_crtc_state->stream)
			return 0;

		DRM_DEBUG_ATOMIC("Disabling DRM plane: %d on DRM crtc %d\n",
				plane->base.id, old_plane_crtc->base.id);

		ret = dm_atomic_get_state(state, &dm_state);
		if (ret)
			return ret;

		if (!dc_remove_plane_from_context(
				dc,
				dm_old_crtc_state->stream,
				dm_old_plane_state->dc_state,
				dm_state->context)) {

			return -EINVAL;
		}


		dc_plane_state_release(dm_old_plane_state->dc_state);
		dm_new_plane_state->dc_state = NULL;

		*lock_and_validation_needed = true;

	} else { /* Add new planes */
		struct dc_plane_state *dc_new_plane_state;

		if (drm_atomic_plane_disabling(plane->state, new_plane_state))
			return 0;

		if (!new_plane_crtc)
			return 0;

		new_crtc_state = drm_atomic_get_new_crtc_state(state, new_plane_crtc);
		dm_new_crtc_state = to_dm_crtc_state(new_crtc_state);

		if (!dm_new_crtc_state->stream)
			return 0;

		if (!needs_reset)
			return 0;

		ret = dm_plane_helper_check_state(new_plane_state, new_crtc_state);
		if (ret)
			return ret;

		WARN_ON(dm_new_plane_state->dc_state);

		dc_new_plane_state = dc_create_plane_state(dc);
		if (!dc_new_plane_state)
			return -ENOMEM;

		DRM_DEBUG_DRIVER("Enabling DRM plane: %d on DRM crtc %d\n",
				plane->base.id, new_plane_crtc->base.id);

		ret = fill_dc_plane_attributes(
			drm_to_adev(new_plane_crtc->dev),
			dc_new_plane_state,
			new_plane_state,
			new_crtc_state);
		if (ret) {
			dc_plane_state_release(dc_new_plane_state);
			return ret;
		}		

		ret = dm_atomic_get_state(state, &dm_state);
		if (ret) {
			dc_plane_state_release(dc_new_plane_state);
			return ret;
		}

		/*
		 * Any atomic check errors that occur after this will
		 * not need a release. The plane state will be attached
		 * to the stream, and therefore part of the atomic
		 * state. It'll be released when the atomic state is
		 * cleaned.
		 */
		if (!dc_add_plane_to_context(
				dc,
				dm_new_crtc_state->stream,
				dc_new_plane_state,
				dm_state->context)) {

			dc_plane_state_release(dc_new_plane_state);
			return -EINVAL;
		}

		dm_new_plane_state->dc_state = dc_new_plane_state;

		/* Tell DC to do a full surface update every time there
		 * is a plane change. Inefficient, but works for now.
		 */
		dm_new_plane_state->dc_state->update_flags.bits.full_update = 1;

		*lock_and_validation_needed = true;
	}


	return ret;
}

static int dm_check_crtc_cursor(struct drm_atomic_state *state,
				struct drm_crtc *crtc,
				struct drm_crtc_state *new_crtc_state)
{
	struct drm_plane_state *new_cursor_state, *new_primary_state;
	int cursor_scale_w, cursor_scale_h, primary_scale_w, primary_scale_h;

	/* On DCE and DCN there is no dedicated hardware cursor plane. We get a
	 * cursor per pipe but it's going to inherit the scaling and
	 * positioning from the underlying pipe. Check the cursor plane's
	 * blending properties match the primary plane's. */

	new_cursor_state = drm_atomic_get_new_plane_state(state, crtc->cursor);
	new_primary_state = drm_atomic_get_new_plane_state(state, crtc->primary);
	if (!new_cursor_state || !new_primary_state || !new_cursor_state->fb) {
		return 0;
	}

	cursor_scale_w = new_cursor_state->crtc_w * 1000 /
			 (new_cursor_state->src_w >> 16);
	cursor_scale_h = new_cursor_state->crtc_h * 1000 /
			 (new_cursor_state->src_h >> 16);

	primary_scale_w = new_primary_state->crtc_w * 1000 /
			 (new_primary_state->src_w >> 16);
	primary_scale_h = new_primary_state->crtc_h * 1000 /
			 (new_primary_state->src_h >> 16);

	if (cursor_scale_w != primary_scale_w ||
	    cursor_scale_h != primary_scale_h) {
		DRM_DEBUG_ATOMIC("Cursor plane scaling doesn't match primary plane\n");
		return -EINVAL;
	}

	return 0;
}

#if defined(CONFIG_DRM_AMD_DC_DCN)
int amdgpu_dm_dp_mst_add_affected_dsc_crtcs(struct drm_atomic_state *state, struct drm_dp_mst_topology_mgr *mgr)
{
	struct drm_dp_mst_topology_state *mst_state;
	struct drm_dp_vcpi_allocation *pos;
	struct drm_connector *connector;
	struct drm_connector_state *conn_state;
	struct drm_crtc *crtc;
	struct drm_crtc_state *crtc_state;

	mst_state = drm_atomic_get_mst_topology_state(state, mgr);

	if (IS_ERR(mst_state))
		return -EINVAL;

	list_for_each_entry(pos, &mst_state->vcpis, next) {

		connector = pos->port->connector;

		if (!connector)
			return -EINVAL;

		conn_state = drm_atomic_get_connector_state(state, connector);

		if (IS_ERR(conn_state))
			return PTR_ERR(conn_state);

		crtc = conn_state->crtc;

		if (!crtc)
			continue;

		if (!drm_dp_mst_dsc_aux_for_port(pos->port))
			continue;

		crtc_state = drm_atomic_get_crtc_state(mst_state->base.state, crtc);

		if (IS_ERR(crtc_state))
			return PTR_ERR(crtc_state);

		DRM_DEBUG_ATOMIC("[MST MGR:%p] Setting mode_changed flag on CRTC %p\n",
				 mgr, crtc);

		crtc_state->mode_changed = true;
	}
	return 0;
}

static int add_affected_mst_dsc_crtcs(struct drm_atomic_state *state, struct drm_crtc *crtc)
{
	struct drm_connector *connector;
	struct drm_connector_state *conn_state;
	struct amdgpu_dm_connector *aconnector = NULL;
	int i;
	for_each_new_connector_in_state(state, connector, conn_state, i) {
		if (conn_state->crtc != crtc)
			continue;

		aconnector = to_amdgpu_dm_connector(connector);
		if (!aconnector->port || !aconnector->mst_port)
			aconnector = NULL;
		else
			break;
	}

	if (!aconnector)
		return 0;

	return amdgpu_dm_dp_mst_add_affected_dsc_crtcs(state, &aconnector->mst_port->mst_mgr);
}
#endif

static int validate_overlay(struct drm_atomic_state *state)
{
	int i;
	struct drm_plane *plane;
	struct drm_plane_state *old_plane_state, *new_plane_state;
	struct drm_plane_state *primary_state, *overlay_state = NULL;

	/* Check if primary plane is contained inside overlay */
	for_each_oldnew_plane_in_state_reverse(state, plane, old_plane_state, new_plane_state, i) {
		if (plane->type == DRM_PLANE_TYPE_OVERLAY) {
			if (drm_atomic_plane_disabling(plane->state, new_plane_state))
				return 0;

			overlay_state = new_plane_state;
			continue;
		}
	}

	/* check if we're making changes to the overlay plane */
	if (!overlay_state)
		return 0;

	/* check if overlay plane is enabled */
	if (!overlay_state->crtc)
		return 0;

	/* find the primary plane for the CRTC that the overlay is enabled on */
	primary_state = drm_atomic_get_plane_state(state, overlay_state->crtc->primary);
	if (IS_ERR(primary_state))
		return PTR_ERR(primary_state);

	/* check if primary plane is enabled */
	if (!primary_state->crtc)
		return 0;

	/* Perform the bounds check to ensure the overlay plane covers the primary */
	if (primary_state->crtc_x < overlay_state->crtc_x ||
	    primary_state->crtc_y < overlay_state->crtc_y ||
	    primary_state->crtc_x + primary_state->crtc_w > overlay_state->crtc_x + overlay_state->crtc_w ||
	    primary_state->crtc_y + primary_state->crtc_h > overlay_state->crtc_y + overlay_state->crtc_h) {
		DRM_DEBUG_ATOMIC("Overlay plane is enabled with hardware cursor but does not fully cover primary plane\n");
		return -EINVAL;
	}

	return 0;
}

/**
 * amdgpu_dm_atomic_check() - Atomic check implementation for AMDgpu DM.
 * @dev: The DRM device
 * @state: The atomic state to commit
 *
 * Validate that the given atomic state is programmable by DC into hardware.
 * This involves constructing a &struct dc_state reflecting the new hardware
 * state we wish to commit, then querying DC to see if it is programmable. It's
 * important not to modify the existing DC state. Otherwise, atomic_check
 * may unexpectedly commit hardware changes.
 *
 * When validating the DC state, it's important that the right locks are
 * acquired. For full updates case which removes/adds/updates streams on one
 * CRTC while flipping on another CRTC, acquiring global lock will guarantee
 * that any such full update commit will wait for completion of any outstanding
 * flip using DRMs synchronization events.
 *
 * Note that DM adds the affected connectors for all CRTCs in state, when that
 * might not seem necessary. This is because DC stream creation requires the
 * DC sink, which is tied to the DRM connector state. Cleaning this up should
 * be possible but non-trivial - a possible TODO item.
 *
 * Return: -Error code if validation failed.
 */
static int amdgpu_dm_atomic_check(struct drm_device *dev,
				  struct drm_atomic_state *state)
{
	struct amdgpu_device *adev = drm_to_adev(dev);
	struct dm_atomic_state *dm_state = NULL;
	struct dc *dc = adev->dm.dc;
	struct drm_connector *connector;
	struct drm_connector_state *old_con_state, *new_con_state;
	struct drm_crtc *crtc;
	struct drm_crtc_state *old_crtc_state, *new_crtc_state;
	struct drm_plane *plane;
	struct drm_plane_state *old_plane_state, *new_plane_state;
	enum dc_status status;
	int ret, i;

	bool lock_and_validation_needed = false;
	struct dm_crtc_state *dm_old_crtc_state;

	ret = drm_atomic_helper_check_modeset(dev, state);
	if (ret)
		goto fail;

	/* Check connector changes */
	for_each_oldnew_connector_in_state(state, connector, old_con_state, new_con_state, i) {
		struct dm_connector_state *dm_old_con_state = to_dm_connector_state(old_con_state);
		struct dm_connector_state *dm_new_con_state = to_dm_connector_state(new_con_state);

		/* Skip connectors that are disabled or part of modeset already. */
		if (!old_con_state->crtc && !new_con_state->crtc)
			continue;

		if (!new_con_state->crtc)
			continue;

		new_crtc_state = drm_atomic_get_crtc_state(state, new_con_state->crtc);
		if (IS_ERR(new_crtc_state)) {
			ret = PTR_ERR(new_crtc_state);
			goto fail;
		}

		if (dm_old_con_state->abm_level !=
		    dm_new_con_state->abm_level)
			new_crtc_state->connectors_changed = true;
	}

#if defined(CONFIG_DRM_AMD_DC_DCN)
	if (dc_resource_is_dsc_encoding_supported(dc)) {
		for_each_oldnew_crtc_in_state(state, crtc, old_crtc_state, new_crtc_state, i) {
			if (drm_atomic_crtc_needs_modeset(new_crtc_state)) {
				ret = add_affected_mst_dsc_crtcs(state, crtc);
				if (ret)
					goto fail;
			}
		}
	}
#endif
	for_each_oldnew_crtc_in_state(state, crtc, old_crtc_state, new_crtc_state, i) {
		dm_old_crtc_state = to_dm_crtc_state(old_crtc_state);

		if (!drm_atomic_crtc_needs_modeset(new_crtc_state) &&
		    !new_crtc_state->color_mgmt_changed &&
		    old_crtc_state->vrr_enabled == new_crtc_state->vrr_enabled &&
		    	dm_old_crtc_state->dsc_force_changed == false)
			continue;

		ret = amdgpu_dm_verify_lut_sizes(new_crtc_state);
		if (ret)
			goto fail;

		if (!new_crtc_state->enable)
			continue;

		ret = drm_atomic_add_affected_connectors(state, crtc);
		if (ret)
			return ret;

		ret = drm_atomic_add_affected_planes(state, crtc);
		if (ret)
			goto fail;

		if (dm_old_crtc_state->dsc_force_changed && new_crtc_state)
			new_crtc_state->mode_changed = true;
	}

	/*
	 * Add all primary and overlay planes on the CRTC to the state
	 * whenever a plane is enabled to maintain correct z-ordering
	 * and to enable fast surface updates.
	 */
	drm_for_each_crtc(crtc, dev) {
		bool modified = false;

		for_each_oldnew_plane_in_state(state, plane, old_plane_state, new_plane_state, i) {
			if (plane->type == DRM_PLANE_TYPE_CURSOR)
				continue;

			if (new_plane_state->crtc == crtc ||
			    old_plane_state->crtc == crtc) {
				modified = true;
				break;
			}
		}

		if (!modified)
			continue;

		drm_for_each_plane_mask(plane, state->dev, crtc->state->plane_mask) {
			if (plane->type == DRM_PLANE_TYPE_CURSOR)
				continue;

			new_plane_state =
				drm_atomic_get_plane_state(state, plane);

			if (IS_ERR(new_plane_state)) {
				ret = PTR_ERR(new_plane_state);
				goto fail;
			}
		}
	}

	/* Remove exiting planes if they are modified */
	for_each_oldnew_plane_in_state_reverse(state, plane, old_plane_state, new_plane_state, i) {
		ret = dm_update_plane_state(dc, state, plane,
					    old_plane_state,
					    new_plane_state,
					    false,
					    &lock_and_validation_needed);
		if (ret)
			goto fail;
	}

	/* Disable all crtcs which require disable */
	for_each_oldnew_crtc_in_state(state, crtc, old_crtc_state, new_crtc_state, i) {
		ret = dm_update_crtc_state(&adev->dm, state, crtc,
					   old_crtc_state,
					   new_crtc_state,
					   false,
					   &lock_and_validation_needed);
		if (ret)
			goto fail;
	}

	/* Enable all crtcs which require enable */
	for_each_oldnew_crtc_in_state(state, crtc, old_crtc_state, new_crtc_state, i) {
		ret = dm_update_crtc_state(&adev->dm, state, crtc,
					   old_crtc_state,
					   new_crtc_state,
					   true,
					   &lock_and_validation_needed);
		if (ret)
			goto fail;
	}

	ret = validate_overlay(state);
	if (ret)
		goto fail;

	/* Add new/modified planes */
	for_each_oldnew_plane_in_state_reverse(state, plane, old_plane_state, new_plane_state, i) {
		ret = dm_update_plane_state(dc, state, plane,
					    old_plane_state,
					    new_plane_state,
					    true,
					    &lock_and_validation_needed);
		if (ret)
			goto fail;
	}

	/* Run this here since we want to validate the streams we created */
	ret = drm_atomic_helper_check_planes(dev, state);
	if (ret)
		goto fail;
	
	/* Perform validation of MST topology in the state*/
	ret = drm_dp_mst_atomic_check(state);
	if (ret)
		goto fail;

	/* Check cursor planes scaling */
#if !defined(for_each_new_crtc_in_state)
	for_each_crtc_in_state(state, crtc, new_crtc_state, i) {
#else
	for_each_new_crtc_in_state(state, crtc, new_crtc_state, i) {
#endif
		ret = dm_check_crtc_cursor(state, crtc, new_crtc_state);
		if (ret)
			goto fail;
	}	

	if (state->legacy_cursor_update) {
		/*
		 * This is a fast cursor update coming from the plane update
		 * helper, check if it can be done asynchronously for better
		 * performance.
		 */
		state->async_update =
			!drm_atomic_helper_async_check(dev, state);

		/*
		 * Skip the remaining global validation if this is an async
		 * update. Cursor updates can be done without affecting
		 * state or bandwidth calcs and this avoids the performance
		 * penalty of locking the private state object and
		 * allocating a new dc_state.
		 */
		if (state->async_update)
			return 0;
	}

	/* Check scaling and underscan changes*/
	/* TODO Removed scaling changes validation due to inability to commit
	 * new stream into context w\o causing full reset. Need to
	 * decide how to handle.
	 */
	for_each_oldnew_connector_in_state(state, connector, old_con_state, new_con_state, i) {
		struct dm_connector_state *dm_old_con_state = to_dm_connector_state(old_con_state);
		struct dm_connector_state *dm_new_con_state = to_dm_connector_state(new_con_state);
		struct amdgpu_crtc *acrtc = to_amdgpu_crtc(dm_new_con_state->base.crtc);

		/* Skip any modesets/resets */
		if (!acrtc || drm_atomic_crtc_needs_modeset(
				drm_atomic_get_new_crtc_state(state, &acrtc->base)))
			continue;

		/* Skip any thing not scale or underscan changes */
		if (!is_scaling_state_different(dm_new_con_state, dm_old_con_state))
			continue;

		lock_and_validation_needed = true;
	}

	/**
	 * Streams and planes are reset when there are changes that affect
	 * bandwidth. Anything that affects bandwidth needs to go through
	 * DC global validation to ensure that the configuration can be applied
	 * to hardware.
	 *
	 * We have to currently stall out here in atomic_check for outstanding
	 * commits to finish in this case because our IRQ handlers reference
	 * DRM state directly - we can end up disabling interrupts too early
	 * if we don't.
	 *
	 * TODO: Remove this stall and drop DM state private objects.	
	 */
	if (lock_and_validation_needed) {	
		ret = dm_atomic_get_state(state, &dm_state);
		if (ret)
			goto fail;

		ret = do_aquire_global_lock(dev, state);
		if (ret)
			goto fail;

#ifdef CONFIG_DRM_AMD_DC_DSC_SUPPORT
#if defined(CONFIG_DRM_AMD_DC_DCN)
		if (!compute_mst_dsc_configs_for_state(state, dm_state->context))
			goto fail;

		ret = dm_update_mst_vcpi_slots_for_dsc(state, dm_state->context);
		if (ret)
			goto fail;
#endif
#endif

		/*
		 * Perform validation of MST topology in the state:
		 * We need to perform MST atomic check before calling
		 * dc_validate_global_state(), or there is a chance
		 * to get stuck in an infinite loop and hang eventually.
		 */
#ifdef HAVE_DRM_DP_MST_ATOMIC_CHECK
#if defined(HAVE_DRM_DP_MST_ATOMIC_ENABLE_DSC)
		ret = drm_dp_mst_atomic_check(state);
		if (ret)
			goto fail;
#endif
#endif

	status = dc_validate_global_state(dc, dm_state->context, false);
	if (status != DC_OK) {
		DC_LOG_WARNING("DC global validation failure: %s (%d)",
				dc_status_to_str(status), status);
			ret = -EINVAL;
			goto fail;
		}
	} else {
		/*
		 * The commit is a fast update. Fast updates shouldn't change
		 * the DC context, affect global validation, and can have their
		 * commit work done in parallel with other commits not touching
		 * the same resource. If we have a new DC context as part of
		 * the DM atomic state from validation we need to free it and
		 * retain the existing one instead.
		 *
		 * Furthermore, since the DM atomic state only contains the DC
		 * context and can safely be annulled, we can free the state
		 * and clear the associated private object now to free
		 * some memory and avoid a possible use-after-free later.
		 */

		for (i = 0; i < state->num_private_objs; i++) {
			struct drm_private_obj *obj = state->private_objs[i].ptr;

			if (obj->funcs == adev->dm.atomic_obj.funcs) {
				int j = state->num_private_objs-1;

				dm_atomic_destroy_state(obj,
						state->private_objs[i].state);

				/* If i is not at the end of the array then the
				 * last element needs to be moved to where i was
				 * before the array can safely be truncated.
				 */
				if (i != j)
					state->private_objs[i] =
						state->private_objs[j];

				state->private_objs[j].ptr = NULL;
				state->private_objs[j].state = NULL;
				state->private_objs[j].old_state = NULL;
				state->private_objs[j].new_state = NULL;

				state->num_private_objs = j;
				break;
			}
		}
	}
	
	/* Store the overall update type for use later in atomic check. */
	for_each_new_crtc_in_state (state, crtc, new_crtc_state, i) {
		struct dm_crtc_state *dm_new_crtc_state =
			to_dm_crtc_state(new_crtc_state);

		dm_new_crtc_state->update_type = lock_and_validation_needed ?
							 UPDATE_TYPE_FULL :
							 UPDATE_TYPE_FAST;
	}

	/* Must be success */
	WARN_ON(ret);
	return ret;

fail:
	if (ret == -EDEADLK)
		DRM_DEBUG_DRIVER("Atomic check stopped to avoid deadlock.\n");
	else if (ret == -EINTR || ret == -EAGAIN || ret == -ERESTARTSYS)
		DRM_DEBUG_DRIVER("Atomic check stopped due to signal.\n");
	else
		DRM_DEBUG_DRIVER("Atomic check failed with err: %d \n", ret);

	return ret;
}

static bool is_dp_capable_without_timing_msa(struct dc *dc,
					     struct amdgpu_dm_connector *amdgpu_dm_connector)
{
	uint8_t dpcd_data;
	bool capable = false;

	if (amdgpu_dm_connector->dc_link &&
		dm_helpers_dp_read_dpcd(
				NULL,
				amdgpu_dm_connector->dc_link,
				DP_DOWN_STREAM_PORT_COUNT,
				&dpcd_data,
				sizeof(dpcd_data))) {
		capable = (dpcd_data & DP_MSA_TIMING_PAR_IGNORED) ? true:false;
	}

	return capable;
}
void amdgpu_dm_update_freesync_caps(struct drm_connector *connector,
					struct edid *edid)
{
	int i;
	bool edid_check_required;
	struct detailed_timing *timing;
	struct detailed_non_pixel *data;
	struct detailed_data_monitor_range *range;
	struct amdgpu_dm_connector *amdgpu_dm_connector =
			to_amdgpu_dm_connector(connector);
	struct dm_connector_state *dm_con_state = NULL;

	struct drm_device *dev = connector->dev;
	struct amdgpu_device *adev = drm_to_adev(dev);
	bool freesync_capable = false;

	if (!connector->state) {
		DRM_ERROR("%s - Connector has no state", __func__);
		goto update;
	}

	if (!edid) {
		dm_con_state = to_dm_connector_state(connector->state);

		amdgpu_dm_connector->min_vfreq = 0;
		amdgpu_dm_connector->max_vfreq = 0;
		amdgpu_dm_connector->pixel_clock_mhz = 0;

		goto update;
	}

	dm_con_state = to_dm_connector_state(connector->state);

	edid_check_required = false;
	if (!amdgpu_dm_connector->dc_sink) {
		DRM_ERROR("dc_sink NULL, could not add free_sync module.\n");
		goto update;
	}
	if (!adev->dm.freesync_module)
		goto update;
	/*
	 * if edid non zero restrict freesync only for dp and edp
	 */
	if (edid) {
		if (amdgpu_dm_connector->dc_sink->sink_signal == SIGNAL_TYPE_DISPLAY_PORT
			|| amdgpu_dm_connector->dc_sink->sink_signal == SIGNAL_TYPE_EDP) {
			edid_check_required = is_dp_capable_without_timing_msa(
						adev->dm.dc,
						amdgpu_dm_connector);
		}
	}
	if (edid_check_required == true && (edid->version > 1 ||
	   (edid->version == 1 && edid->revision > 1))) {
		for (i = 0; i < 4; i++) {

			timing	= &edid->detailed_timings[i];
			data	= &timing->data.other_data;
			range	= &data->data.range;
			/*
			 * Check if monitor has continuous frequency mode
			 */
			if (data->type != EDID_DETAIL_MONITOR_RANGE)
				continue;
			/*
			 * Check for flag range limits only. If flag == 1 then
			 * no additional timing information provided.
			 * Default GTF, GTF Secondary curve and CVT are not
			 * supported
			 */
			if (range->flags != 1)
				continue;

			amdgpu_dm_connector->min_vfreq = range->min_vfreq;
			amdgpu_dm_connector->max_vfreq = range->max_vfreq;
			amdgpu_dm_connector->pixel_clock_mhz =
				range->pixel_clock_mhz * 10;
			break;
		}

		if (amdgpu_dm_connector->max_vfreq -
		    amdgpu_dm_connector->min_vfreq > 10) {

			freesync_capable = true;
		}
	}

update:
	if (dm_con_state)
		dm_con_state->freesync_capable = freesync_capable;

	if (connector->vrr_capable_property)
		drm_connector_set_vrr_capable_property(connector,
						       freesync_capable);
}

static void amdgpu_dm_set_psr_caps(struct dc_link *link)
{
        uint8_t dpcd_data[EDP_PSR_RECEIVER_CAP_SIZE];
 
        if (!(link->connector_signal & SIGNAL_TYPE_EDP))
                return;
        if (link->type == dc_connection_none)
                return;
        if (dm_helpers_dp_read_dpcd(NULL, link, DP_PSR_SUPPORT,
                                        dpcd_data, sizeof(dpcd_data))) {
		link->dpcd_caps.psr_caps.psr_version = dpcd_data[0];

		if (dpcd_data[0] == 0) {
			link->psr_settings.psr_version = DC_PSR_VERSION_UNSUPPORTED;
			link->psr_settings.psr_feature_enabled = false;
		} else {
			link->psr_settings.psr_version = DC_PSR_VERSION_1;
			link->psr_settings.psr_feature_enabled = true;
		}

		DRM_INFO("PSR support:%d\n", link->psr_settings.psr_feature_enabled);		
        }
}

/*
 * amdgpu_dm_link_setup_psr() - configure psr link
 * @stream: stream state
 *
 * Return: true if success
 */
static bool amdgpu_dm_link_setup_psr(struct dc_stream_state *stream)
{
        struct dc_link *link = NULL;
        struct psr_config psr_config = {0};
        struct psr_context psr_context = {0};
        bool ret = false;
 
        if (stream == NULL)
                return false;
 
        link = stream->link;
 
        psr_config.psr_version = link->dpcd_caps.psr_caps.psr_version;;
 
        if (psr_config.psr_version > 0) {
                psr_config.psr_exit_link_training_required = 0x1;
                psr_config.psr_frame_capture_indication_req = 0;
                psr_config.psr_rfb_setup_time = 0x37;
                psr_config.psr_sdp_transmit_line_num_deadline = 0x20;
                psr_config.allow_smu_optimizations = 0x0;
 
                ret = dc_link_setup_psr(link, stream, &psr_config, &psr_context);
 
	}
	DRM_DEBUG_DRIVER("PSR link: %d\n",      link->psr_settings.psr_feature_enabled);
 
        return ret;
}

/*
 * amdgpu_dm_psr_enable() - enable psr f/w
 * @stream: stream state
 *
 * Return: true if success
 */
bool amdgpu_dm_psr_enable(struct dc_stream_state *stream)
{
        struct dc_link *link = stream->link;
	unsigned int vsync_rate_hz = 0;
	struct dc_static_screen_params params = {0};
	/* Calculate number of static frames before generating interrupt to
	* enter PSR.
	*/
	// Init fail safe of 2 frames static
	unsigned int num_frames_static = 2; 

        DRM_DEBUG_DRIVER("Enabling psr...\n");

	vsync_rate_hz = div64_u64(div64_u64((
			stream->timing.pix_clk_100hz * 100),
			stream->timing.v_total),
			stream->timing.h_total);

	/* Round up
	* Calculate number of frames such that at least 30 ms of time has
	* passed.
	*/
	if (vsync_rate_hz != 0) {
		unsigned int frame_time_microsec = 1000000 / vsync_rate_hz;
		num_frames_static = (30000 / frame_time_microsec) + 1;
	}

	params.triggers.cursor_update = true;
	params.triggers.overlay_update = true;
	params.triggers.surface_update = true;
	params.num_frames = num_frames_static;	

	dc_stream_set_static_screen_params(link->ctx->dc,
                                           &stream, 1,
					   &params);
 
        return dc_link_set_psr_allow_active(link, true, false, false);
}

/*
 * amdgpu_dm_psr_disable() - disable psr f/w
 * @stream:  stream state
 *
 * Return: true if success
 */
static bool amdgpu_dm_psr_disable(struct dc_stream_state *stream)
{

	DRM_DEBUG_DRIVER("Disabling psr...\n");

	return dc_link_set_psr_allow_active(stream->link, false, true, false);
}

/*
 * amdgpu_dm_psr_disable() - disable psr f/w
 * if psr is enabled on any stream
 *
 * Return: true if success
 */
static bool amdgpu_dm_psr_disable_all(struct amdgpu_display_manager *dm)
{
	DRM_DEBUG_DRIVER("Disabling psr if psr is enabled on any stream\n");
	return dc_set_psr_allow_active(dm->dc, false);
}

void amdgpu_dm_trigger_timing_sync(struct drm_device *dev)
{
	struct amdgpu_device *adev = drm_to_adev(dev);
	struct dc *dc = adev->dm.dc;
	int i;

	mutex_lock(&adev->dm.dc_lock);
	if (dc->current_state) {
		for (i = 0; i < dc->current_state->stream_count; ++i)
			dc->current_state->streams[i]
				->triggered_crtc_reset.enabled =
				adev->dm.force_timing_sync;

		dm_enable_per_frame_crtc_master_sync(dc->current_state);
		dc_trigger_sync(dc, dc->current_state);
	}
	mutex_unlock(&adev->dm.dc_lock);
}

void dm_write_reg_func(const struct dc_context *ctx, uint32_t address,
		       uint32_t value, const char *func_name)
{
#ifdef DM_CHECK_ADDR_0
	if (address == 0) {
		DC_ERR("invalid register write. address = 0");
		return;
	}
#endif
	cgs_write_register(ctx->cgs_device, address, value);
	trace_amdgpu_dc_wreg(&ctx->perf_trace->write_count, address, value);
}

uint32_t dm_read_reg_func(const struct dc_context *ctx, uint32_t address,
			  const char *func_name)
{
	uint32_t value;
#ifdef DM_CHECK_ADDR_0
	if (address == 0) {
		DC_ERR("invalid register read; address = 0\n");
		return 0;
	}
#endif

	if (ctx->dmub_srv &&
	    ctx->dmub_srv->reg_helper_offload.gather_in_progress &&
	    !ctx->dmub_srv->reg_helper_offload.should_burst_write) {
		ASSERT(false);
		return 0;
	}

	value = cgs_read_register(ctx->cgs_device, address);

	trace_amdgpu_dc_rreg(&ctx->perf_trace->read_count, address, value);

	return value;
}<|MERGE_RESOLUTION|>--- conflicted
+++ resolved
@@ -4130,13 +4130,6 @@
 		return false;
 
 	/*
-<<<<<<< HEAD
-	 * We always have to allow this modifier, because core DRM still
-	 * checks LINEAR support if userspace does not provide modifers.
-	 */
-	if (modifier == DRM_FORMAT_MOD_LINEAR)
-		return true;
-=======
 	 * For reasons we don't (yet) fully understand a non-zero
 	 * src_y coordinate into an NV12 buffer can cause a
 	 * system hang. To avoid hangs (and maybe be overly cautious)
@@ -4173,7 +4166,6 @@
 	scaling_info->src_rect.width = state->src_w >> 16;
 	if (scaling_info->src_rect.width == 0)
 		return -EINVAL;
->>>>>>> 8e24ff11
 
 	/*
 	 * The arbitrary tiling support for multiplane formats has not been hooked
