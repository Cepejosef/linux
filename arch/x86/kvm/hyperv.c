/*
 * KVM Microsoft Hyper-V emulation
 *
 * derived from arch/x86/kvm/x86.c
 *
 * Copyright (C) 2006 Qumranet, Inc.
 * Copyright (C) 2008 Qumranet, Inc.
 * Copyright IBM Corporation, 2008
 * Copyright 2010 Red Hat, Inc. and/or its affiliates.
 * Copyright (C) 2015 Andrey Smetanin <asmetanin@virtuozzo.com>
 *
 * Authors:
 *   Avi Kivity   <avi@qumranet.com>
 *   Yaniv Kamay  <yaniv@qumranet.com>
 *   Amit Shah    <amit.shah@qumranet.com>
 *   Ben-Ami Yassour <benami@il.ibm.com>
 *   Andrey Smetanin <asmetanin@virtuozzo.com>
 *
 * This work is licensed under the terms of the GNU GPL, version 2.  See
 * the COPYING file in the top-level directory.
 *
 */

#include "x86.h"
#include "lapic.h"
#include "ioapic.h"
#include "hyperv.h"

#include <linux/kvm_host.h>
#include <linux/highmem.h>
#include <linux/sched/cputime.h>

#include <asm/apicdef.h>
#include <trace/events/kvm.h>

#include "trace.h"

static inline u64 synic_read_sint(struct kvm_vcpu_hv_synic *synic, int sint)
{
	return atomic64_read(&synic->sint[sint]);
}

static inline int synic_get_sint_vector(u64 sint_value)
{
	if (sint_value & HV_SYNIC_SINT_MASKED)
		return -1;
	return sint_value & HV_SYNIC_SINT_VECTOR_MASK;
}

static bool synic_has_vector_connected(struct kvm_vcpu_hv_synic *synic,
				      int vector)
{
	int i;

	for (i = 0; i < ARRAY_SIZE(synic->sint); i++) {
		if (synic_get_sint_vector(synic_read_sint(synic, i)) == vector)
			return true;
	}
	return false;
}

static bool synic_has_vector_auto_eoi(struct kvm_vcpu_hv_synic *synic,
				     int vector)
{
	int i;
	u64 sint_value;

	for (i = 0; i < ARRAY_SIZE(synic->sint); i++) {
		sint_value = synic_read_sint(synic, i);
		if (synic_get_sint_vector(sint_value) == vector &&
		    sint_value & HV_SYNIC_SINT_AUTO_EOI)
			return true;
	}
	return false;
}

static int synic_set_sint(struct kvm_vcpu_hv_synic *synic, int sint,
			  u64 data, bool host)
{
	int vector;

	vector = data & HV_SYNIC_SINT_VECTOR_MASK;
	if (vector < 16 && !host)
		return 1;
	/*
	 * Guest may configure multiple SINTs to use the same vector, so
	 * we maintain a bitmap of vectors handled by synic, and a
	 * bitmap of vectors with auto-eoi behavior.  The bitmaps are
	 * updated here, and atomically queried on fast paths.
	 */

	atomic64_set(&synic->sint[sint], data);

	if (synic_has_vector_connected(synic, vector))
		__set_bit(vector, synic->vec_bitmap);
	else
		__clear_bit(vector, synic->vec_bitmap);

	if (synic_has_vector_auto_eoi(synic, vector))
		__set_bit(vector, synic->auto_eoi_bitmap);
	else
		__clear_bit(vector, synic->auto_eoi_bitmap);

	/* Load SynIC vectors into EOI exit bitmap */
	kvm_make_request(KVM_REQ_SCAN_IOAPIC, synic_to_vcpu(synic));
	return 0;
}

static struct kvm_vcpu *get_vcpu_by_vpidx(struct kvm *kvm, u32 vpidx)
{
	struct kvm_vcpu *vcpu = NULL;
	int i;

	if (vpidx < KVM_MAX_VCPUS)
		vcpu = kvm_get_vcpu(kvm, vpidx);
	if (vcpu && vcpu_to_hv_vcpu(vcpu)->vp_index == vpidx)
		return vcpu;
	kvm_for_each_vcpu(i, vcpu, kvm)
		if (vcpu_to_hv_vcpu(vcpu)->vp_index == vpidx)
			return vcpu;
	return NULL;
}

static struct kvm_vcpu_hv_synic *synic_get(struct kvm *kvm, u32 vpidx)
{
	struct kvm_vcpu *vcpu;
	struct kvm_vcpu_hv_synic *synic;

	vcpu = get_vcpu_by_vpidx(kvm, vpidx);
	if (!vcpu)
		return NULL;
	synic = vcpu_to_synic(vcpu);
	return (synic->active) ? synic : NULL;
}

static void synic_clear_sint_msg_pending(struct kvm_vcpu_hv_synic *synic,
					u32 sint)
{
	struct kvm_vcpu *vcpu = synic_to_vcpu(synic);
	struct page *page;
	gpa_t gpa;
	struct hv_message *msg;
	struct hv_message_page *msg_page;

	gpa = synic->msg_page & PAGE_MASK;
	page = kvm_vcpu_gfn_to_page(vcpu, gpa >> PAGE_SHIFT);
	if (is_error_page(page)) {
		vcpu_err(vcpu, "Hyper-V SynIC can't get msg page, gpa 0x%llx\n",
			 gpa);
		return;
	}
	msg_page = kmap_atomic(page);

	msg = &msg_page->sint_message[sint];
	msg->header.message_flags.msg_pending = 0;

	kunmap_atomic(msg_page);
	kvm_release_page_dirty(page);
	kvm_vcpu_mark_page_dirty(vcpu, gpa >> PAGE_SHIFT);
}

static void kvm_hv_notify_acked_sint(struct kvm_vcpu *vcpu, u32 sint)
{
	struct kvm *kvm = vcpu->kvm;
	struct kvm_vcpu_hv_synic *synic = vcpu_to_synic(vcpu);
	struct kvm_vcpu_hv *hv_vcpu = vcpu_to_hv_vcpu(vcpu);
	struct kvm_vcpu_hv_stimer *stimer;
	int gsi, idx, stimers_pending;

	trace_kvm_hv_notify_acked_sint(vcpu->vcpu_id, sint);

	if (synic->msg_page & HV_SYNIC_SIMP_ENABLE)
		synic_clear_sint_msg_pending(synic, sint);

	/* Try to deliver pending Hyper-V SynIC timers messages */
	stimers_pending = 0;
	for (idx = 0; idx < ARRAY_SIZE(hv_vcpu->stimer); idx++) {
		stimer = &hv_vcpu->stimer[idx];
		if (stimer->msg_pending &&
		    (stimer->config & HV_STIMER_ENABLE) &&
		    HV_STIMER_SINT(stimer->config) == sint) {
			set_bit(stimer->index,
				hv_vcpu->stimer_pending_bitmap);
			stimers_pending++;
		}
	}
	if (stimers_pending)
		kvm_make_request(KVM_REQ_HV_STIMER, vcpu);

	idx = srcu_read_lock(&kvm->irq_srcu);
	gsi = atomic_read(&synic->sint_to_gsi[sint]);
	if (gsi != -1)
		kvm_notify_acked_gsi(kvm, gsi);
	srcu_read_unlock(&kvm->irq_srcu, idx);
}

static void synic_exit(struct kvm_vcpu_hv_synic *synic, u32 msr)
{
	struct kvm_vcpu *vcpu = synic_to_vcpu(synic);
	struct kvm_vcpu_hv *hv_vcpu = &vcpu->arch.hyperv;

	hv_vcpu->exit.type = KVM_EXIT_HYPERV_SYNIC;
	hv_vcpu->exit.u.synic.msr = msr;
	hv_vcpu->exit.u.synic.control = synic->control;
	hv_vcpu->exit.u.synic.evt_page = synic->evt_page;
	hv_vcpu->exit.u.synic.msg_page = synic->msg_page;

	kvm_make_request(KVM_REQ_HV_EXIT, vcpu);
}

static int synic_set_msr(struct kvm_vcpu_hv_synic *synic,
			 u32 msr, u64 data, bool host)
{
	struct kvm_vcpu *vcpu = synic_to_vcpu(synic);
	int ret;

	if (!synic->active)
		return 1;

	trace_kvm_hv_synic_set_msr(vcpu->vcpu_id, msr, data, host);

	ret = 0;
	switch (msr) {
	case HV_X64_MSR_SCONTROL:
		synic->control = data;
		if (!host)
			synic_exit(synic, msr);
		break;
	case HV_X64_MSR_SVERSION:
		if (!host) {
			ret = 1;
			break;
		}
		synic->version = data;
		break;
	case HV_X64_MSR_SIEFP:
		if ((data & HV_SYNIC_SIEFP_ENABLE) && !host &&
		    !synic->dont_zero_synic_pages)
			if (kvm_clear_guest(vcpu->kvm,
					    data & PAGE_MASK, PAGE_SIZE)) {
				ret = 1;
				break;
			}
		synic->evt_page = data;
		if (!host)
			synic_exit(synic, msr);
		break;
	case HV_X64_MSR_SIMP:
		if ((data & HV_SYNIC_SIMP_ENABLE) && !host &&
		    !synic->dont_zero_synic_pages)
			if (kvm_clear_guest(vcpu->kvm,
					    data & PAGE_MASK, PAGE_SIZE)) {
				ret = 1;
				break;
			}
		synic->msg_page = data;
		if (!host)
			synic_exit(synic, msr);
		break;
	case HV_X64_MSR_EOM: {
		int i;

		for (i = 0; i < ARRAY_SIZE(synic->sint); i++)
			kvm_hv_notify_acked_sint(vcpu, i);
		break;
	}
	case HV_X64_MSR_SINT0 ... HV_X64_MSR_SINT15:
		ret = synic_set_sint(synic, msr - HV_X64_MSR_SINT0, data, host);
		break;
	default:
		ret = 1;
		break;
	}
	return ret;
}

static int synic_get_msr(struct kvm_vcpu_hv_synic *synic, u32 msr, u64 *pdata)
{
	int ret;

	if (!synic->active)
		return 1;

	ret = 0;
	switch (msr) {
	case HV_X64_MSR_SCONTROL:
		*pdata = synic->control;
		break;
	case HV_X64_MSR_SVERSION:
		*pdata = synic->version;
		break;
	case HV_X64_MSR_SIEFP:
		*pdata = synic->evt_page;
		break;
	case HV_X64_MSR_SIMP:
		*pdata = synic->msg_page;
		break;
	case HV_X64_MSR_EOM:
		*pdata = 0;
		break;
	case HV_X64_MSR_SINT0 ... HV_X64_MSR_SINT15:
		*pdata = atomic64_read(&synic->sint[msr - HV_X64_MSR_SINT0]);
		break;
	default:
		ret = 1;
		break;
	}
	return ret;
}

static int synic_set_irq(struct kvm_vcpu_hv_synic *synic, u32 sint)
{
	struct kvm_vcpu *vcpu = synic_to_vcpu(synic);
	struct kvm_lapic_irq irq;
	int ret, vector;

	if (sint >= ARRAY_SIZE(synic->sint))
		return -EINVAL;

	vector = synic_get_sint_vector(synic_read_sint(synic, sint));
	if (vector < 0)
		return -ENOENT;

	memset(&irq, 0, sizeof(irq));
	irq.shorthand = APIC_DEST_SELF;
	irq.dest_mode = APIC_DEST_PHYSICAL;
	irq.delivery_mode = APIC_DM_FIXED;
	irq.vector = vector;
	irq.level = 1;

	ret = kvm_irq_delivery_to_apic(vcpu->kvm, vcpu->arch.apic, &irq, NULL);
	trace_kvm_hv_synic_set_irq(vcpu->vcpu_id, sint, irq.vector, ret);
	return ret;
}

int kvm_hv_synic_set_irq(struct kvm *kvm, u32 vpidx, u32 sint)
{
	struct kvm_vcpu_hv_synic *synic;

	synic = synic_get(kvm, vpidx);
	if (!synic)
		return -EINVAL;

	return synic_set_irq(synic, sint);
}

void kvm_hv_synic_send_eoi(struct kvm_vcpu *vcpu, int vector)
{
	struct kvm_vcpu_hv_synic *synic = vcpu_to_synic(vcpu);
	int i;

	trace_kvm_hv_synic_send_eoi(vcpu->vcpu_id, vector);

	for (i = 0; i < ARRAY_SIZE(synic->sint); i++)
		if (synic_get_sint_vector(synic_read_sint(synic, i)) == vector)
			kvm_hv_notify_acked_sint(vcpu, i);
}

static int kvm_hv_set_sint_gsi(struct kvm *kvm, u32 vpidx, u32 sint, int gsi)
{
	struct kvm_vcpu_hv_synic *synic;

	synic = synic_get(kvm, vpidx);
	if (!synic)
		return -EINVAL;

	if (sint >= ARRAY_SIZE(synic->sint_to_gsi))
		return -EINVAL;

	atomic_set(&synic->sint_to_gsi[sint], gsi);
	return 0;
}

void kvm_hv_irq_routing_update(struct kvm *kvm)
{
	struct kvm_irq_routing_table *irq_rt;
	struct kvm_kernel_irq_routing_entry *e;
	u32 gsi;

	irq_rt = srcu_dereference_check(kvm->irq_routing, &kvm->irq_srcu,
					lockdep_is_held(&kvm->irq_lock));

	for (gsi = 0; gsi < irq_rt->nr_rt_entries; gsi++) {
		hlist_for_each_entry(e, &irq_rt->map[gsi], link) {
			if (e->type == KVM_IRQ_ROUTING_HV_SINT)
				kvm_hv_set_sint_gsi(kvm, e->hv_sint.vcpu,
						    e->hv_sint.sint, gsi);
		}
	}
}

static void synic_init(struct kvm_vcpu_hv_synic *synic)
{
	int i;

	memset(synic, 0, sizeof(*synic));
	synic->version = HV_SYNIC_VERSION_1;
	for (i = 0; i < ARRAY_SIZE(synic->sint); i++) {
		atomic64_set(&synic->sint[i], HV_SYNIC_SINT_MASKED);
		atomic_set(&synic->sint_to_gsi[i], -1);
	}
}

static u64 get_time_ref_counter(struct kvm *kvm)
{
	struct kvm_hv *hv = &kvm->arch.hyperv;
	struct kvm_vcpu *vcpu;
	u64 tsc;

	/*
	 * The guest has not set up the TSC page or the clock isn't
	 * stable, fall back to get_kvmclock_ns.
	 */
	if (!hv->tsc_ref.tsc_sequence)
		return div_u64(get_kvmclock_ns(kvm), 100);

	vcpu = kvm_get_vcpu(kvm, 0);
	tsc = kvm_read_l1_tsc(vcpu, rdtsc());
	return mul_u64_u64_shr(tsc, hv->tsc_ref.tsc_scale, 64)
		+ hv->tsc_ref.tsc_offset;
}

static void stimer_mark_pending(struct kvm_vcpu_hv_stimer *stimer,
				bool vcpu_kick)
{
	struct kvm_vcpu *vcpu = stimer_to_vcpu(stimer);

	set_bit(stimer->index,
		vcpu_to_hv_vcpu(vcpu)->stimer_pending_bitmap);
	kvm_make_request(KVM_REQ_HV_STIMER, vcpu);
	if (vcpu_kick)
		kvm_vcpu_kick(vcpu);
}

static void stimer_cleanup(struct kvm_vcpu_hv_stimer *stimer)
{
	struct kvm_vcpu *vcpu = stimer_to_vcpu(stimer);

	trace_kvm_hv_stimer_cleanup(stimer_to_vcpu(stimer)->vcpu_id,
				    stimer->index);

	hrtimer_cancel(&stimer->timer);
	clear_bit(stimer->index,
		  vcpu_to_hv_vcpu(vcpu)->stimer_pending_bitmap);
	stimer->msg_pending = false;
	stimer->exp_time = 0;
}

static enum hrtimer_restart stimer_timer_callback(struct hrtimer *timer)
{
	struct kvm_vcpu_hv_stimer *stimer;

	stimer = container_of(timer, struct kvm_vcpu_hv_stimer, timer);
	trace_kvm_hv_stimer_callback(stimer_to_vcpu(stimer)->vcpu_id,
				     stimer->index);
	stimer_mark_pending(stimer, true);

	return HRTIMER_NORESTART;
}

/*
 * stimer_start() assumptions:
 * a) stimer->count is not equal to 0
 * b) stimer->config has HV_STIMER_ENABLE flag
 */
static int stimer_start(struct kvm_vcpu_hv_stimer *stimer)
{
	u64 time_now;
	ktime_t ktime_now;

	time_now = get_time_ref_counter(stimer_to_vcpu(stimer)->kvm);
	ktime_now = ktime_get();

	if (stimer->config & HV_STIMER_PERIODIC) {
		if (stimer->exp_time) {
			if (time_now >= stimer->exp_time) {
				u64 remainder;

				div64_u64_rem(time_now - stimer->exp_time,
					      stimer->count, &remainder);
				stimer->exp_time =
					time_now + (stimer->count - remainder);
			}
		} else
			stimer->exp_time = time_now + stimer->count;

		trace_kvm_hv_stimer_start_periodic(
					stimer_to_vcpu(stimer)->vcpu_id,
					stimer->index,
					time_now, stimer->exp_time);

		hrtimer_start(&stimer->timer,
			      ktime_add_ns(ktime_now,
					   100 * (stimer->exp_time - time_now)),
			      HRTIMER_MODE_ABS);
		return 0;
	}
	stimer->exp_time = stimer->count;
	if (time_now >= stimer->count) {
		/*
		 * Expire timer according to Hypervisor Top-Level Functional
		 * specification v4(15.3.1):
		 * "If a one shot is enabled and the specified count is in
		 * the past, it will expire immediately."
		 */
		stimer_mark_pending(stimer, false);
		return 0;
	}

	trace_kvm_hv_stimer_start_one_shot(stimer_to_vcpu(stimer)->vcpu_id,
					   stimer->index,
					   time_now, stimer->count);

	hrtimer_start(&stimer->timer,
		      ktime_add_ns(ktime_now, 100 * (stimer->count - time_now)),
		      HRTIMER_MODE_ABS);
	return 0;
}

static int stimer_set_config(struct kvm_vcpu_hv_stimer *stimer, u64 config,
			     bool host)
{
	trace_kvm_hv_stimer_set_config(stimer_to_vcpu(stimer)->vcpu_id,
				       stimer->index, config, host);

	stimer_cleanup(stimer);
	if ((stimer->config & HV_STIMER_ENABLE) && HV_STIMER_SINT(config) == 0)
		config &= ~HV_STIMER_ENABLE;
	stimer->config = config;
	stimer_mark_pending(stimer, false);
	return 0;
}

static int stimer_set_count(struct kvm_vcpu_hv_stimer *stimer, u64 count,
			    bool host)
{
	trace_kvm_hv_stimer_set_count(stimer_to_vcpu(stimer)->vcpu_id,
				      stimer->index, count, host);

	stimer_cleanup(stimer);
	stimer->count = count;
	if (stimer->count == 0)
		stimer->config &= ~HV_STIMER_ENABLE;
	else if (stimer->config & HV_STIMER_AUTOENABLE)
		stimer->config |= HV_STIMER_ENABLE;
	stimer_mark_pending(stimer, false);
	return 0;
}

static int stimer_get_config(struct kvm_vcpu_hv_stimer *stimer, u64 *pconfig)
{
	*pconfig = stimer->config;
	return 0;
}

static int stimer_get_count(struct kvm_vcpu_hv_stimer *stimer, u64 *pcount)
{
	*pcount = stimer->count;
	return 0;
}

static int synic_deliver_msg(struct kvm_vcpu_hv_synic *synic, u32 sint,
			     struct hv_message *src_msg)
{
	struct kvm_vcpu *vcpu = synic_to_vcpu(synic);
	struct page *page;
	gpa_t gpa;
	struct hv_message *dst_msg;
	int r;
	struct hv_message_page *msg_page;

	if (!(synic->msg_page & HV_SYNIC_SIMP_ENABLE))
		return -ENOENT;

	gpa = synic->msg_page & PAGE_MASK;
	page = kvm_vcpu_gfn_to_page(vcpu, gpa >> PAGE_SHIFT);
	if (is_error_page(page))
		return -EFAULT;

	msg_page = kmap_atomic(page);
	dst_msg = &msg_page->sint_message[sint];
	if (sync_cmpxchg(&dst_msg->header.message_type, HVMSG_NONE,
			 src_msg->header.message_type) != HVMSG_NONE) {
		dst_msg->header.message_flags.msg_pending = 1;
		r = -EAGAIN;
	} else {
		memcpy(&dst_msg->u.payload, &src_msg->u.payload,
		       src_msg->header.payload_size);
		dst_msg->header.message_type = src_msg->header.message_type;
		dst_msg->header.payload_size = src_msg->header.payload_size;
		r = synic_set_irq(synic, sint);
		if (r >= 1)
			r = 0;
		else if (r == 0)
			r = -EFAULT;
	}
	kunmap_atomic(msg_page);
	kvm_release_page_dirty(page);
	kvm_vcpu_mark_page_dirty(vcpu, gpa >> PAGE_SHIFT);
	return r;
}

static int stimer_send_msg(struct kvm_vcpu_hv_stimer *stimer)
{
	struct kvm_vcpu *vcpu = stimer_to_vcpu(stimer);
	struct hv_message *msg = &stimer->msg;
	struct hv_timer_message_payload *payload =
			(struct hv_timer_message_payload *)&msg->u.payload;

	payload->expiration_time = stimer->exp_time;
	payload->delivery_time = get_time_ref_counter(vcpu->kvm);
	return synic_deliver_msg(vcpu_to_synic(vcpu),
				 HV_STIMER_SINT(stimer->config), msg);
}

static void stimer_expiration(struct kvm_vcpu_hv_stimer *stimer)
{
	int r;

	stimer->msg_pending = true;
	r = stimer_send_msg(stimer);
	trace_kvm_hv_stimer_expiration(stimer_to_vcpu(stimer)->vcpu_id,
				       stimer->index, r);
	if (!r) {
		stimer->msg_pending = false;
		if (!(stimer->config & HV_STIMER_PERIODIC))
			stimer->config &= ~HV_STIMER_ENABLE;
	}
}

void kvm_hv_process_stimers(struct kvm_vcpu *vcpu)
{
	struct kvm_vcpu_hv *hv_vcpu = vcpu_to_hv_vcpu(vcpu);
	struct kvm_vcpu_hv_stimer *stimer;
	u64 time_now, exp_time;
	int i;

	for (i = 0; i < ARRAY_SIZE(hv_vcpu->stimer); i++)
		if (test_and_clear_bit(i, hv_vcpu->stimer_pending_bitmap)) {
			stimer = &hv_vcpu->stimer[i];
			if (stimer->config & HV_STIMER_ENABLE) {
				exp_time = stimer->exp_time;

				if (exp_time) {
					time_now =
						get_time_ref_counter(vcpu->kvm);
					if (time_now >= exp_time)
						stimer_expiration(stimer);
				}

				if ((stimer->config & HV_STIMER_ENABLE) &&
				    stimer->count) {
					if (!stimer->msg_pending)
						stimer_start(stimer);
				} else
					stimer_cleanup(stimer);
			}
		}
}

void kvm_hv_vcpu_uninit(struct kvm_vcpu *vcpu)
{
	struct kvm_vcpu_hv *hv_vcpu = vcpu_to_hv_vcpu(vcpu);
	int i;

	for (i = 0; i < ARRAY_SIZE(hv_vcpu->stimer); i++)
		stimer_cleanup(&hv_vcpu->stimer[i]);
}

static void stimer_prepare_msg(struct kvm_vcpu_hv_stimer *stimer)
{
	struct hv_message *msg = &stimer->msg;
	struct hv_timer_message_payload *payload =
			(struct hv_timer_message_payload *)&msg->u.payload;

	memset(&msg->header, 0, sizeof(msg->header));
	msg->header.message_type = HVMSG_TIMER_EXPIRED;
	msg->header.payload_size = sizeof(*payload);

	payload->timer_index = stimer->index;
	payload->expiration_time = 0;
	payload->delivery_time = 0;
}

static void stimer_init(struct kvm_vcpu_hv_stimer *stimer, int timer_index)
{
	memset(stimer, 0, sizeof(*stimer));
	stimer->index = timer_index;
	hrtimer_init(&stimer->timer, CLOCK_MONOTONIC, HRTIMER_MODE_ABS);
	stimer->timer.function = stimer_timer_callback;
	stimer_prepare_msg(stimer);
}

void kvm_hv_vcpu_init(struct kvm_vcpu *vcpu)
{
	struct kvm_vcpu_hv *hv_vcpu = vcpu_to_hv_vcpu(vcpu);
	int i;

	synic_init(&hv_vcpu->synic);

	bitmap_zero(hv_vcpu->stimer_pending_bitmap, HV_SYNIC_STIMER_COUNT);
	for (i = 0; i < ARRAY_SIZE(hv_vcpu->stimer); i++)
		stimer_init(&hv_vcpu->stimer[i], i);
}

void kvm_hv_vcpu_postcreate(struct kvm_vcpu *vcpu)
<<<<<<< HEAD
{
	struct kvm_vcpu_hv *hv_vcpu = vcpu_to_hv_vcpu(vcpu);

	hv_vcpu->vp_index = kvm_vcpu_get_idx(vcpu);
}

int kvm_hv_activate_synic(struct kvm_vcpu *vcpu, bool dont_zero_synic_pages)
{
=======
{
	struct kvm_vcpu_hv *hv_vcpu = vcpu_to_hv_vcpu(vcpu);

	hv_vcpu->vp_index = kvm_vcpu_get_idx(vcpu);
}

int kvm_hv_activate_synic(struct kvm_vcpu *vcpu, bool dont_zero_synic_pages)
{
>>>>>>> bb176f67
	struct kvm_vcpu_hv_synic *synic = vcpu_to_synic(vcpu);

	/*
	 * Hyper-V SynIC auto EOI SINT's are
	 * not compatible with APICV, so deactivate APICV
	 */
	kvm_vcpu_deactivate_apicv(vcpu);
	synic->active = true;
	synic->dont_zero_synic_pages = dont_zero_synic_pages;
	return 0;
}

static bool kvm_hv_msr_partition_wide(u32 msr)
{
	bool r = false;

	switch (msr) {
	case HV_X64_MSR_GUEST_OS_ID:
	case HV_X64_MSR_HYPERCALL:
	case HV_X64_MSR_REFERENCE_TSC:
	case HV_X64_MSR_TIME_REF_COUNT:
	case HV_X64_MSR_CRASH_CTL:
	case HV_X64_MSR_CRASH_P0 ... HV_X64_MSR_CRASH_P4:
	case HV_X64_MSR_RESET:
		r = true;
		break;
	}

	return r;
}

static int kvm_hv_msr_get_crash_data(struct kvm_vcpu *vcpu,
				     u32 index, u64 *pdata)
{
	struct kvm_hv *hv = &vcpu->kvm->arch.hyperv;

	if (WARN_ON_ONCE(index >= ARRAY_SIZE(hv->hv_crash_param)))
		return -EINVAL;

	*pdata = hv->hv_crash_param[index];
	return 0;
}

static int kvm_hv_msr_get_crash_ctl(struct kvm_vcpu *vcpu, u64 *pdata)
{
	struct kvm_hv *hv = &vcpu->kvm->arch.hyperv;

	*pdata = hv->hv_crash_ctl;
	return 0;
}

static int kvm_hv_msr_set_crash_ctl(struct kvm_vcpu *vcpu, u64 data, bool host)
{
	struct kvm_hv *hv = &vcpu->kvm->arch.hyperv;

	if (host)
		hv->hv_crash_ctl = data & HV_X64_MSR_CRASH_CTL_NOTIFY;

	if (!host && (data & HV_X64_MSR_CRASH_CTL_NOTIFY)) {

		vcpu_debug(vcpu, "hv crash (0x%llx 0x%llx 0x%llx 0x%llx 0x%llx)\n",
			  hv->hv_crash_param[0],
			  hv->hv_crash_param[1],
			  hv->hv_crash_param[2],
			  hv->hv_crash_param[3],
			  hv->hv_crash_param[4]);

		/* Send notification about crash to user space */
		kvm_make_request(KVM_REQ_HV_CRASH, vcpu);
	}

	return 0;
}

static int kvm_hv_msr_set_crash_data(struct kvm_vcpu *vcpu,
				     u32 index, u64 data)
{
	struct kvm_hv *hv = &vcpu->kvm->arch.hyperv;

	if (WARN_ON_ONCE(index >= ARRAY_SIZE(hv->hv_crash_param)))
		return -EINVAL;

	hv->hv_crash_param[index] = data;
	return 0;
}

/*
 * The kvmclock and Hyper-V TSC page use similar formulas, and converting
 * between them is possible:
 *
 * kvmclock formula:
 *    nsec = (ticks - tsc_timestamp) * tsc_to_system_mul * 2^(tsc_shift-32)
 *           + system_time
 *
 * Hyper-V formula:
 *    nsec/100 = ticks * scale / 2^64 + offset
 *
 * When tsc_timestamp = system_time = 0, offset is zero in the Hyper-V formula.
 * By dividing the kvmclock formula by 100 and equating what's left we get:
 *    ticks * scale / 2^64 = ticks * tsc_to_system_mul * 2^(tsc_shift-32) / 100
 *            scale / 2^64 =         tsc_to_system_mul * 2^(tsc_shift-32) / 100
 *            scale        =         tsc_to_system_mul * 2^(32+tsc_shift) / 100
 *
 * Now expand the kvmclock formula and divide by 100:
 *    nsec = ticks * tsc_to_system_mul * 2^(tsc_shift-32)
 *           - tsc_timestamp * tsc_to_system_mul * 2^(tsc_shift-32)
 *           + system_time
 *    nsec/100 = ticks * tsc_to_system_mul * 2^(tsc_shift-32) / 100
 *               - tsc_timestamp * tsc_to_system_mul * 2^(tsc_shift-32) / 100
 *               + system_time / 100
 *
 * Replace tsc_to_system_mul * 2^(tsc_shift-32) / 100 by scale / 2^64:
 *    nsec/100 = ticks * scale / 2^64
 *               - tsc_timestamp * scale / 2^64
 *               + system_time / 100
 *
 * Equate with the Hyper-V formula so that ticks * scale / 2^64 cancels out:
 *    offset = system_time / 100 - tsc_timestamp * scale / 2^64
 *
 * These two equivalencies are implemented in this function.
 */
static bool compute_tsc_page_parameters(struct pvclock_vcpu_time_info *hv_clock,
					HV_REFERENCE_TSC_PAGE *tsc_ref)
{
	u64 max_mul;

	if (!(hv_clock->flags & PVCLOCK_TSC_STABLE_BIT))
		return false;

	/*
	 * check if scale would overflow, if so we use the time ref counter
	 *    tsc_to_system_mul * 2^(tsc_shift+32) / 100 >= 2^64
	 *    tsc_to_system_mul / 100 >= 2^(32-tsc_shift)
	 *    tsc_to_system_mul >= 100 * 2^(32-tsc_shift)
	 */
	max_mul = 100ull << (32 - hv_clock->tsc_shift);
	if (hv_clock->tsc_to_system_mul >= max_mul)
		return false;

	/*
	 * Otherwise compute the scale and offset according to the formulas
	 * derived above.
	 */
	tsc_ref->tsc_scale =
		mul_u64_u32_div(1ULL << (32 + hv_clock->tsc_shift),
				hv_clock->tsc_to_system_mul,
				100);

	tsc_ref->tsc_offset = hv_clock->system_time;
	do_div(tsc_ref->tsc_offset, 100);
	tsc_ref->tsc_offset -=
		mul_u64_u64_shr(hv_clock->tsc_timestamp, tsc_ref->tsc_scale, 64);
	return true;
}

void kvm_hv_setup_tsc_page(struct kvm *kvm,
			   struct pvclock_vcpu_time_info *hv_clock)
{
	struct kvm_hv *hv = &kvm->arch.hyperv;
	u32 tsc_seq;
	u64 gfn;

	BUILD_BUG_ON(sizeof(tsc_seq) != sizeof(hv->tsc_ref.tsc_sequence));
	BUILD_BUG_ON(offsetof(HV_REFERENCE_TSC_PAGE, tsc_sequence) != 0);

	if (!(hv->hv_tsc_page & HV_X64_MSR_TSC_REFERENCE_ENABLE))
		return;

	mutex_lock(&kvm->arch.hyperv.hv_lock);
	if (!(hv->hv_tsc_page & HV_X64_MSR_TSC_REFERENCE_ENABLE))
		goto out_unlock;

	gfn = hv->hv_tsc_page >> HV_X64_MSR_TSC_REFERENCE_ADDRESS_SHIFT;
	/*
	 * Because the TSC parameters only vary when there is a
	 * change in the master clock, do not bother with caching.
	 */
	if (unlikely(kvm_read_guest(kvm, gfn_to_gpa(gfn),
				    &tsc_seq, sizeof(tsc_seq))))
		goto out_unlock;

	/*
	 * While we're computing and writing the parameters, force the
	 * guest to use the time reference count MSR.
	 */
	hv->tsc_ref.tsc_sequence = 0;
	if (kvm_write_guest(kvm, gfn_to_gpa(gfn),
			    &hv->tsc_ref, sizeof(hv->tsc_ref.tsc_sequence)))
		goto out_unlock;

	if (!compute_tsc_page_parameters(hv_clock, &hv->tsc_ref))
		goto out_unlock;

	/* Ensure sequence is zero before writing the rest of the struct.  */
	smp_wmb();
	if (kvm_write_guest(kvm, gfn_to_gpa(gfn), &hv->tsc_ref, sizeof(hv->tsc_ref)))
		goto out_unlock;

	/*
	 * Now switch to the TSC page mechanism by writing the sequence.
	 */
	tsc_seq++;
	if (tsc_seq == 0xFFFFFFFF || tsc_seq == 0)
		tsc_seq = 1;

	/* Write the struct entirely before the non-zero sequence.  */
	smp_wmb();

	hv->tsc_ref.tsc_sequence = tsc_seq;
	kvm_write_guest(kvm, gfn_to_gpa(gfn),
			&hv->tsc_ref, sizeof(hv->tsc_ref.tsc_sequence));
out_unlock:
	mutex_unlock(&kvm->arch.hyperv.hv_lock);
}

static int kvm_hv_set_msr_pw(struct kvm_vcpu *vcpu, u32 msr, u64 data,
			     bool host)
{
	struct kvm *kvm = vcpu->kvm;
	struct kvm_hv *hv = &kvm->arch.hyperv;

	switch (msr) {
	case HV_X64_MSR_GUEST_OS_ID:
		hv->hv_guest_os_id = data;
		/* setting guest os id to zero disables hypercall page */
		if (!hv->hv_guest_os_id)
			hv->hv_hypercall &= ~HV_X64_MSR_HYPERCALL_ENABLE;
		break;
	case HV_X64_MSR_HYPERCALL: {
		u64 gfn;
		unsigned long addr;
		u8 instructions[4];

		/* if guest os id is not set hypercall should remain disabled */
		if (!hv->hv_guest_os_id)
			break;
		if (!(data & HV_X64_MSR_HYPERCALL_ENABLE)) {
			hv->hv_hypercall = data;
			break;
		}
		gfn = data >> HV_X64_MSR_HYPERCALL_PAGE_ADDRESS_SHIFT;
		addr = gfn_to_hva(kvm, gfn);
		if (kvm_is_error_hva(addr))
			return 1;
		kvm_x86_ops->patch_hypercall(vcpu, instructions);
		((unsigned char *)instructions)[3] = 0xc3; /* ret */
		if (__copy_to_user((void __user *)addr, instructions, 4))
			return 1;
		hv->hv_hypercall = data;
		mark_page_dirty(kvm, gfn);
		break;
	}
	case HV_X64_MSR_REFERENCE_TSC:
		hv->hv_tsc_page = data;
		if (hv->hv_tsc_page & HV_X64_MSR_TSC_REFERENCE_ENABLE)
			kvm_make_request(KVM_REQ_MASTERCLOCK_UPDATE, vcpu);
		break;
	case HV_X64_MSR_CRASH_P0 ... HV_X64_MSR_CRASH_P4:
		return kvm_hv_msr_set_crash_data(vcpu,
						 msr - HV_X64_MSR_CRASH_P0,
						 data);
	case HV_X64_MSR_CRASH_CTL:
		return kvm_hv_msr_set_crash_ctl(vcpu, data, host);
	case HV_X64_MSR_RESET:
		if (data == 1) {
			vcpu_debug(vcpu, "hyper-v reset requested\n");
			kvm_make_request(KVM_REQ_HV_RESET, vcpu);
		}
		break;
	default:
		vcpu_unimpl(vcpu, "Hyper-V uhandled wrmsr: 0x%x data 0x%llx\n",
			    msr, data);
		return 1;
	}
	return 0;
}

/* Calculate cpu time spent by current task in 100ns units */
static u64 current_task_runtime_100ns(void)
{
	u64 utime, stime;

	task_cputime_adjusted(current, &utime, &stime);

	return div_u64(utime + stime, 100);
}

static int kvm_hv_set_msr(struct kvm_vcpu *vcpu, u32 msr, u64 data, bool host)
{
	struct kvm_vcpu_hv *hv = &vcpu->arch.hyperv;

	switch (msr) {
	case HV_X64_MSR_VP_INDEX:
		if (!host)
			return 1;
		hv->vp_index = (u32)data;
		break;
	case HV_X64_MSR_APIC_ASSIST_PAGE: {
		u64 gfn;
		unsigned long addr;

		if (!(data & HV_X64_MSR_APIC_ASSIST_PAGE_ENABLE)) {
			hv->hv_vapic = data;
			if (kvm_lapic_enable_pv_eoi(vcpu, 0))
				return 1;
			break;
		}
		gfn = data >> HV_X64_MSR_APIC_ASSIST_PAGE_ADDRESS_SHIFT;
		addr = kvm_vcpu_gfn_to_hva(vcpu, gfn);
		if (kvm_is_error_hva(addr))
			return 1;
		if (__clear_user((void __user *)addr, PAGE_SIZE))
			return 1;
		hv->hv_vapic = data;
		kvm_vcpu_mark_page_dirty(vcpu, gfn);
		if (kvm_lapic_enable_pv_eoi(vcpu,
					    gfn_to_gpa(gfn) | KVM_MSR_ENABLED))
			return 1;
		break;
	}
	case HV_X64_MSR_EOI:
		return kvm_hv_vapic_msr_write(vcpu, APIC_EOI, data);
	case HV_X64_MSR_ICR:
		return kvm_hv_vapic_msr_write(vcpu, APIC_ICR, data);
	case HV_X64_MSR_TPR:
		return kvm_hv_vapic_msr_write(vcpu, APIC_TASKPRI, data);
	case HV_X64_MSR_VP_RUNTIME:
		if (!host)
			return 1;
		hv->runtime_offset = data - current_task_runtime_100ns();
		break;
	case HV_X64_MSR_SCONTROL:
	case HV_X64_MSR_SVERSION:
	case HV_X64_MSR_SIEFP:
	case HV_X64_MSR_SIMP:
	case HV_X64_MSR_EOM:
	case HV_X64_MSR_SINT0 ... HV_X64_MSR_SINT15:
		return synic_set_msr(vcpu_to_synic(vcpu), msr, data, host);
	case HV_X64_MSR_STIMER0_CONFIG:
	case HV_X64_MSR_STIMER1_CONFIG:
	case HV_X64_MSR_STIMER2_CONFIG:
	case HV_X64_MSR_STIMER3_CONFIG: {
		int timer_index = (msr - HV_X64_MSR_STIMER0_CONFIG)/2;

		return stimer_set_config(vcpu_to_stimer(vcpu, timer_index),
					 data, host);
	}
	case HV_X64_MSR_STIMER0_COUNT:
	case HV_X64_MSR_STIMER1_COUNT:
	case HV_X64_MSR_STIMER2_COUNT:
	case HV_X64_MSR_STIMER3_COUNT: {
		int timer_index = (msr - HV_X64_MSR_STIMER0_COUNT)/2;

		return stimer_set_count(vcpu_to_stimer(vcpu, timer_index),
					data, host);
	}
	default:
		vcpu_unimpl(vcpu, "Hyper-V uhandled wrmsr: 0x%x data 0x%llx\n",
			    msr, data);
		return 1;
	}

	return 0;
}

static int kvm_hv_get_msr_pw(struct kvm_vcpu *vcpu, u32 msr, u64 *pdata)
{
	u64 data = 0;
	struct kvm *kvm = vcpu->kvm;
	struct kvm_hv *hv = &kvm->arch.hyperv;

	switch (msr) {
	case HV_X64_MSR_GUEST_OS_ID:
		data = hv->hv_guest_os_id;
		break;
	case HV_X64_MSR_HYPERCALL:
		data = hv->hv_hypercall;
		break;
	case HV_X64_MSR_TIME_REF_COUNT:
		data = get_time_ref_counter(kvm);
		break;
	case HV_X64_MSR_REFERENCE_TSC:
		data = hv->hv_tsc_page;
		break;
	case HV_X64_MSR_CRASH_P0 ... HV_X64_MSR_CRASH_P4:
		return kvm_hv_msr_get_crash_data(vcpu,
						 msr - HV_X64_MSR_CRASH_P0,
						 pdata);
	case HV_X64_MSR_CRASH_CTL:
		return kvm_hv_msr_get_crash_ctl(vcpu, pdata);
	case HV_X64_MSR_RESET:
		data = 0;
		break;
	default:
		vcpu_unimpl(vcpu, "Hyper-V unhandled rdmsr: 0x%x\n", msr);
		return 1;
	}

	*pdata = data;
	return 0;
}

static int kvm_hv_get_msr(struct kvm_vcpu *vcpu, u32 msr, u64 *pdata)
{
	u64 data = 0;
	struct kvm_vcpu_hv *hv = &vcpu->arch.hyperv;

	switch (msr) {
	case HV_X64_MSR_VP_INDEX:
		data = hv->vp_index;
		break;
	case HV_X64_MSR_EOI:
		return kvm_hv_vapic_msr_read(vcpu, APIC_EOI, pdata);
	case HV_X64_MSR_ICR:
		return kvm_hv_vapic_msr_read(vcpu, APIC_ICR, pdata);
	case HV_X64_MSR_TPR:
		return kvm_hv_vapic_msr_read(vcpu, APIC_TASKPRI, pdata);
	case HV_X64_MSR_APIC_ASSIST_PAGE:
		data = hv->hv_vapic;
		break;
	case HV_X64_MSR_VP_RUNTIME:
		data = current_task_runtime_100ns() + hv->runtime_offset;
		break;
	case HV_X64_MSR_SCONTROL:
	case HV_X64_MSR_SVERSION:
	case HV_X64_MSR_SIEFP:
	case HV_X64_MSR_SIMP:
	case HV_X64_MSR_EOM:
	case HV_X64_MSR_SINT0 ... HV_X64_MSR_SINT15:
		return synic_get_msr(vcpu_to_synic(vcpu), msr, pdata);
	case HV_X64_MSR_STIMER0_CONFIG:
	case HV_X64_MSR_STIMER1_CONFIG:
	case HV_X64_MSR_STIMER2_CONFIG:
	case HV_X64_MSR_STIMER3_CONFIG: {
		int timer_index = (msr - HV_X64_MSR_STIMER0_CONFIG)/2;

		return stimer_get_config(vcpu_to_stimer(vcpu, timer_index),
					 pdata);
	}
	case HV_X64_MSR_STIMER0_COUNT:
	case HV_X64_MSR_STIMER1_COUNT:
	case HV_X64_MSR_STIMER2_COUNT:
	case HV_X64_MSR_STIMER3_COUNT: {
		int timer_index = (msr - HV_X64_MSR_STIMER0_COUNT)/2;

		return stimer_get_count(vcpu_to_stimer(vcpu, timer_index),
					pdata);
	}
	case HV_X64_MSR_TSC_FREQUENCY:
		data = (u64)vcpu->arch.virtual_tsc_khz * 1000;
		break;
	case HV_X64_MSR_APIC_FREQUENCY:
		data = APIC_BUS_FREQUENCY;
		break;
	default:
		vcpu_unimpl(vcpu, "Hyper-V unhandled rdmsr: 0x%x\n", msr);
		return 1;
	}
	*pdata = data;
	return 0;
}

int kvm_hv_set_msr_common(struct kvm_vcpu *vcpu, u32 msr, u64 data, bool host)
{
	if (kvm_hv_msr_partition_wide(msr)) {
		int r;

		mutex_lock(&vcpu->kvm->arch.hyperv.hv_lock);
		r = kvm_hv_set_msr_pw(vcpu, msr, data, host);
		mutex_unlock(&vcpu->kvm->arch.hyperv.hv_lock);
		return r;
	} else
		return kvm_hv_set_msr(vcpu, msr, data, host);
}

int kvm_hv_get_msr_common(struct kvm_vcpu *vcpu, u32 msr, u64 *pdata)
{
	if (kvm_hv_msr_partition_wide(msr)) {
		int r;

		mutex_lock(&vcpu->kvm->arch.hyperv.hv_lock);
		r = kvm_hv_get_msr_pw(vcpu, msr, pdata);
		mutex_unlock(&vcpu->kvm->arch.hyperv.hv_lock);
		return r;
	} else
		return kvm_hv_get_msr(vcpu, msr, pdata);
}

bool kvm_hv_hypercall_enabled(struct kvm *kvm)
{
	return READ_ONCE(kvm->arch.hyperv.hv_hypercall) & HV_X64_MSR_HYPERCALL_ENABLE;
}

static void kvm_hv_hypercall_set_result(struct kvm_vcpu *vcpu, u64 result)
{
	bool longmode;

	longmode = is_64_bit_mode(vcpu);
	if (longmode)
		kvm_register_write(vcpu, VCPU_REGS_RAX, result);
	else {
		kvm_register_write(vcpu, VCPU_REGS_RDX, result >> 32);
		kvm_register_write(vcpu, VCPU_REGS_RAX, result & 0xffffffff);
	}
}

static int kvm_hv_hypercall_complete_userspace(struct kvm_vcpu *vcpu)
{
	struct kvm_run *run = vcpu->run;

	kvm_hv_hypercall_set_result(vcpu, run->hyperv.u.hcall.result);
	return 1;
}

int kvm_hv_hypercall(struct kvm_vcpu *vcpu)
{
	u64 param, ingpa, outgpa, ret;
	uint16_t code, rep_idx, rep_cnt, res = HV_STATUS_SUCCESS, rep_done = 0;
	bool fast, longmode;

	/*
	 * hypercall generates UD from non zero cpl and real mode
	 * per HYPER-V spec
	 */
	if (kvm_x86_ops->get_cpl(vcpu) != 0 || !is_protmode(vcpu)) {
		kvm_queue_exception(vcpu, UD_VECTOR);
		return 1;
	}

	longmode = is_64_bit_mode(vcpu);

	if (!longmode) {
		param = ((u64)kvm_register_read(vcpu, VCPU_REGS_RDX) << 32) |
			(kvm_register_read(vcpu, VCPU_REGS_RAX) & 0xffffffff);
		ingpa = ((u64)kvm_register_read(vcpu, VCPU_REGS_RBX) << 32) |
			(kvm_register_read(vcpu, VCPU_REGS_RCX) & 0xffffffff);
		outgpa = ((u64)kvm_register_read(vcpu, VCPU_REGS_RDI) << 32) |
			(kvm_register_read(vcpu, VCPU_REGS_RSI) & 0xffffffff);
	}
#ifdef CONFIG_X86_64
	else {
		param = kvm_register_read(vcpu, VCPU_REGS_RCX);
		ingpa = kvm_register_read(vcpu, VCPU_REGS_RDX);
		outgpa = kvm_register_read(vcpu, VCPU_REGS_R8);
	}
#endif

	code = param & 0xffff;
	fast = (param >> 16) & 0x1;
	rep_cnt = (param >> 32) & 0xfff;
	rep_idx = (param >> 48) & 0xfff;

	trace_kvm_hv_hypercall(code, fast, rep_cnt, rep_idx, ingpa, outgpa);

	/* Hypercall continuation is not supported yet */
	if (rep_cnt || rep_idx) {
		res = HV_STATUS_INVALID_HYPERCALL_CODE;
		goto set_result;
	}

	switch (code) {
	case HVCALL_NOTIFY_LONG_SPIN_WAIT:
		kvm_vcpu_on_spin(vcpu, true);
		break;
	case HVCALL_POST_MESSAGE:
	case HVCALL_SIGNAL_EVENT:
		/* don't bother userspace if it has no way to handle it */
		if (!vcpu_to_synic(vcpu)->active) {
			res = HV_STATUS_INVALID_HYPERCALL_CODE;
			break;
		}
		vcpu->run->exit_reason = KVM_EXIT_HYPERV;
		vcpu->run->hyperv.type = KVM_EXIT_HYPERV_HCALL;
		vcpu->run->hyperv.u.hcall.input = param;
		vcpu->run->hyperv.u.hcall.params[0] = ingpa;
		vcpu->run->hyperv.u.hcall.params[1] = outgpa;
		vcpu->arch.complete_userspace_io =
				kvm_hv_hypercall_complete_userspace;
		return 0;
	default:
		res = HV_STATUS_INVALID_HYPERCALL_CODE;
		break;
	}

set_result:
	ret = res | (((u64)rep_done & 0xfff) << 32);
	kvm_hv_hypercall_set_result(vcpu, ret);
	return 1;
}<|MERGE_RESOLUTION|>--- conflicted
+++ resolved
@@ -704,7 +704,6 @@
 }
 
 void kvm_hv_vcpu_postcreate(struct kvm_vcpu *vcpu)
-<<<<<<< HEAD
 {
 	struct kvm_vcpu_hv *hv_vcpu = vcpu_to_hv_vcpu(vcpu);
 
@@ -713,16 +712,6 @@
 
 int kvm_hv_activate_synic(struct kvm_vcpu *vcpu, bool dont_zero_synic_pages)
 {
-=======
-{
-	struct kvm_vcpu_hv *hv_vcpu = vcpu_to_hv_vcpu(vcpu);
-
-	hv_vcpu->vp_index = kvm_vcpu_get_idx(vcpu);
-}
-
-int kvm_hv_activate_synic(struct kvm_vcpu *vcpu, bool dont_zero_synic_pages)
-{
->>>>>>> bb176f67
 	struct kvm_vcpu_hv_synic *synic = vcpu_to_synic(vcpu);
 
 	/*
