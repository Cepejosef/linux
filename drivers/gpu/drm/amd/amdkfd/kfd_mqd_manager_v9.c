--- conflicted
+++ resolved
@@ -155,16 +155,12 @@
 				ALIGN(sizeof(struct v9_mqd), PAGE_SIZE),
 			&(mqd_mem_obj->gtt_mem),
 			&(mqd_mem_obj->gpu_addr),
-<<<<<<< HEAD
-			(void *)&(mqd_mem_obj->cpu_ptr), true, true);
-=======
 			(void *)&(mqd_mem_obj->cpu_ptr), true);
 
 		if (retval) {
 			kfree(mqd_mem_obj);
 			return NULL;
 		}
->>>>>>> 2d21f73b
 	} else {
 		retval = kfd_gtt_sa_allocate(kfd, sizeof(struct v9_mqd),
 				&mqd_mem_obj);
