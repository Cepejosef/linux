--- conflicted
+++ resolved
@@ -316,42 +316,18 @@
 	add_event_entry(TRACE_BEGIN_CODE);
 }
 
-<<<<<<< HEAD
-#ifdef CONFIG_OPROFILE_IBS
-
-#define IBS_FETCH_CODE_SIZE	2
-#define IBS_OP_CODE_SIZE	5
-
-/*
- * Add IBS fetch and op entries to event buffer
- */
-static void add_ibs_begin(int cpu, int code, struct mm_struct *mm)
-=======
 static void add_data(struct op_entry *entry, struct mm_struct *mm)
->>>>>>> a076aa4f
 {
 	unsigned long code, pc, val;
 	unsigned long cookie;
 	off_t offset;
-	struct op_sample *sample;
-
-<<<<<<< HEAD
-	sample = cpu_buffer_read_entry(cpu);
-	if (!sample)
-		goto Error;
-	rip = sample->eip;
-
-#ifdef __LP64__
-	rip += sample->event << 32;
-#endif
-=======
+
 	if (!op_cpu_buffer_get_data(entry, &code))
 		return;
 	if (!op_cpu_buffer_get_data(entry, &pc))
 		return;
 	if (!op_cpu_buffer_get_size(entry))
 		return;
->>>>>>> a076aa4f
 
 	if (mm) {
 		cookie = lookup_dcookie(mm, pc, &offset);
@@ -373,32 +349,8 @@
 	add_event_entry(code);
 	add_event_entry(offset);	/* Offset from Dcookie */
 
-<<<<<<< HEAD
-	/* we send the Dcookie offset, but send the raw Linear Add also*/
-	add_event_entry(sample->eip);
-	add_event_entry(sample->event);
-
-	if (code == IBS_FETCH_CODE)
-		count = IBS_FETCH_CODE_SIZE;	/*IBS FETCH is 2 int64s*/
-	else
-		count = IBS_OP_CODE_SIZE;	/*IBS OP is 5 int64s*/
-
-	for (i = 0; i < count; i++) {
-		sample = cpu_buffer_read_entry(cpu);
-		if (!sample)
-			goto Error;
-		add_event_entry(sample->eip);
-		add_event_entry(sample->event);
-	}
-
-	return;
-
-Error:
-	return;
-=======
 	while (op_cpu_buffer_get_data(entry, &val))
 		add_event_entry(val);
->>>>>>> a076aa4f
 }
 
 static inline void add_sample_entry(unsigned long offset, unsigned long event)
@@ -541,41 +493,21 @@
 {
 	struct mm_struct *mm = NULL;
 	struct mm_struct *oldmm;
-<<<<<<< HEAD
-=======
 	unsigned long val;
->>>>>>> a076aa4f
 	struct task_struct *new;
 	unsigned long cookie = 0;
 	int in_kernel = 1;
 	sync_buffer_state state = sb_buffer_start;
 	unsigned int i;
 	unsigned long available;
-<<<<<<< HEAD
-=======
 	unsigned long flags;
 	struct op_entry entry;
 	struct op_sample *sample;
->>>>>>> a076aa4f
 
 	mutex_lock(&buffer_mutex);
 
 	add_cpu_switch(cpu);
 
-<<<<<<< HEAD
-	cpu_buffer_reset(cpu);
-	available = cpu_buffer_entries(cpu);
-
-	for (i = 0; i < available; ++i) {
-		struct op_sample *s = cpu_buffer_read_entry(cpu);
-		if (!s)
-			break;
-
-		if (is_code(s->eip)) {
-			switch (s->event) {
-			case 0:
-			case CPU_IS_KERNEL:
-=======
 	op_cpu_buffer_reset(cpu);
 	available = op_cpu_buffer_entries(cpu);
 
@@ -591,33 +523,10 @@
 				add_trace_begin();
 			}
 			if (flags & KERNEL_CTX_SWITCH) {
->>>>>>> a076aa4f
 				/* kernel/userspace switch */
 				in_kernel = flags & IS_KERNEL;
 				if (state == sb_buffer_start)
 					state = sb_sample_start;
-<<<<<<< HEAD
-				add_kernel_ctx_switch(s->event);
-				break;
-			case CPU_TRACE_BEGIN:
-				state = sb_bt_start;
-				add_trace_begin();
-				break;
-#ifdef CONFIG_OPROFILE_IBS
-			case IBS_FETCH_BEGIN:
-				state = sb_bt_start;
-				add_ibs_begin(cpu, IBS_FETCH_CODE, mm);
-				break;
-			case IBS_OP_BEGIN:
-				state = sb_bt_start;
-				add_ibs_begin(cpu, IBS_OP_CODE, mm);
-				break;
-#endif
-			default:
-				/* userspace context switch */
-				oldmm = mm;
-				new = (struct task_struct *)s->event;
-=======
 				add_kernel_ctx_switch(flags & IS_KERNEL);
 			}
 			if (flags & USER_CTX_SWITCH
@@ -625,20 +534,16 @@
 				/* userspace context switch */
 				new = (struct task_struct *)val;
 				oldmm = mm;
->>>>>>> a076aa4f
 				release_mm(oldmm);
 				mm = take_tasks_mm(new);
 				if (mm != oldmm)
 					cookie = get_exec_dcookie(mm);
 				add_user_ctx_switch(new, cookie);
-				break;
 			}
 			if (op_cpu_buffer_get_size(&entry))
 				add_data(&entry, mm);
 			continue;
 		}
-<<<<<<< HEAD
-=======
 
 		if (state < sb_bt_start)
 			/* ignore sample */
@@ -652,7 +557,6 @@
 			state = sb_bt_ignore;
 			atomic_inc(&oprofile_stats.bt_lost_no_mapping);
 		}
->>>>>>> a076aa4f
 	}
 	release_mm(mm);
 
